// Jest Snapshot v1, https://goo.gl/fbAQLP

exports[`minimal usage 1`] = `
Object {
  "Outputs": Object {
    "ConstructHubMonitoringWatchfulWatchfulDashboard75D318D0": Object {
      "Value": Object {
        "Fn::Join": Array [
          "",
          Array [
            "https://console.aws.amazon.com/cloudwatch/home?region=",
            Object {
              "Ref": "AWS::Region",
            },
            "#dashboards:name=",
            Object {
              "Ref": "ConstructHubMonitoringWatchfulDashboardB8493D55",
            },
          ],
        ],
      },
    },
    "ConstructHubWebAppDomainNameDC10F8DD": Object {
      "Export": Object {
        "Name": "ConstructHubDomainName",
      },
      "Value": Object {
        "Fn::GetAtt": Array [
          "ConstructHubWebAppDistribution1F181DC9",
          "DomainName",
        ],
      },
    },
  },
  "Parameters": Object {
<<<<<<< HEAD
=======
    "AssetParameters03a5dbe3930bec037faaadac76e4467d22aefacf76cba45a7ef345d6cd3ca240ArtifactHash4B5DFE81": Object {
      "Description": "Artifact hash for asset \\"03a5dbe3930bec037faaadac76e4467d22aefacf76cba45a7ef345d6cd3ca240\\"",
      "Type": "String",
    },
    "AssetParameters03a5dbe3930bec037faaadac76e4467d22aefacf76cba45a7ef345d6cd3ca240S3Bucket9E621D4D": Object {
      "Description": "S3 bucket for asset \\"03a5dbe3930bec037faaadac76e4467d22aefacf76cba45a7ef345d6cd3ca240\\"",
      "Type": "String",
    },
    "AssetParameters03a5dbe3930bec037faaadac76e4467d22aefacf76cba45a7ef345d6cd3ca240S3VersionKey6D89480E": Object {
      "Description": "S3 key for asset version \\"03a5dbe3930bec037faaadac76e4467d22aefacf76cba45a7ef345d6cd3ca240\\"",
      "Type": "String",
    },
    "AssetParameters3fdd1cdab21e8e4e5f5b01f82a967b0f08cfc161a0903214eccbba4d29e2d6f0ArtifactHash4C6AD819": Object {
      "Description": "Artifact hash for asset \\"3fdd1cdab21e8e4e5f5b01f82a967b0f08cfc161a0903214eccbba4d29e2d6f0\\"",
      "Type": "String",
    },
    "AssetParameters3fdd1cdab21e8e4e5f5b01f82a967b0f08cfc161a0903214eccbba4d29e2d6f0S3Bucket98F19007": Object {
      "Description": "S3 bucket for asset \\"3fdd1cdab21e8e4e5f5b01f82a967b0f08cfc161a0903214eccbba4d29e2d6f0\\"",
      "Type": "String",
    },
    "AssetParameters3fdd1cdab21e8e4e5f5b01f82a967b0f08cfc161a0903214eccbba4d29e2d6f0S3VersionKey0943947C": Object {
      "Description": "S3 key for asset version \\"3fdd1cdab21e8e4e5f5b01f82a967b0f08cfc161a0903214eccbba4d29e2d6f0\\"",
      "Type": "String",
    },
>>>>>>> 2bdd4770
    "AssetParameters67b7823b74bc135986aa72f889d6a8da058d0c4a20cbc2dfc6f78995fdd2fc24ArtifactHashBA91B77F": Object {
      "Description": "Artifact hash for asset \\"67b7823b74bc135986aa72f889d6a8da058d0c4a20cbc2dfc6f78995fdd2fc24\\"",
      "Type": "String",
    },
    "AssetParameters67b7823b74bc135986aa72f889d6a8da058d0c4a20cbc2dfc6f78995fdd2fc24S3Bucket4D46ABB5": Object {
      "Description": "S3 bucket for asset \\"67b7823b74bc135986aa72f889d6a8da058d0c4a20cbc2dfc6f78995fdd2fc24\\"",
      "Type": "String",
    },
    "AssetParameters67b7823b74bc135986aa72f889d6a8da058d0c4a20cbc2dfc6f78995fdd2fc24S3VersionKeyB0F28861": Object {
      "Description": "S3 key for asset version \\"67b7823b74bc135986aa72f889d6a8da058d0c4a20cbc2dfc6f78995fdd2fc24\\"",
      "Type": "String",
    },
    "AssetParameters6b4a338b691490f1fd6351e29140684b4cc8c932fa8610251617ca4279b42c9fArtifactHash0F9EA6AA": Object {
      "Description": "Artifact hash for asset \\"6b4a338b691490f1fd6351e29140684b4cc8c932fa8610251617ca4279b42c9f\\"",
      "Type": "String",
    },
    "AssetParameters6b4a338b691490f1fd6351e29140684b4cc8c932fa8610251617ca4279b42c9fS3Bucket165D0B30": Object {
      "Description": "S3 bucket for asset \\"6b4a338b691490f1fd6351e29140684b4cc8c932fa8610251617ca4279b42c9f\\"",
      "Type": "String",
    },
    "AssetParameters6b4a338b691490f1fd6351e29140684b4cc8c932fa8610251617ca4279b42c9fS3VersionKeyD832198D": Object {
      "Description": "S3 key for asset version \\"6b4a338b691490f1fd6351e29140684b4cc8c932fa8610251617ca4279b42c9f\\"",
      "Type": "String",
    },
<<<<<<< HEAD
    "AssetParameters71852e32597b40c530d5509e28996179cceddfeb18cd8197ec36af57da30cbb8ArtifactHash97B96143": Object {
      "Description": "Artifact hash for asset \\"71852e32597b40c530d5509e28996179cceddfeb18cd8197ec36af57da30cbb8\\"",
      "Type": "String",
    },
    "AssetParameters71852e32597b40c530d5509e28996179cceddfeb18cd8197ec36af57da30cbb8S3Bucket26C3A524": Object {
      "Description": "S3 bucket for asset \\"71852e32597b40c530d5509e28996179cceddfeb18cd8197ec36af57da30cbb8\\"",
      "Type": "String",
    },
    "AssetParameters71852e32597b40c530d5509e28996179cceddfeb18cd8197ec36af57da30cbb8S3VersionKeyCE355886": Object {
      "Description": "S3 key for asset version \\"71852e32597b40c530d5509e28996179cceddfeb18cd8197ec36af57da30cbb8\\"",
      "Type": "String",
    },
    "AssetParameters784f5d903612b69932f0558404a0c517a6ac5f8760eee6826585042e05cacf84ArtifactHash3066246C": Object {
      "Description": "Artifact hash for asset \\"784f5d903612b69932f0558404a0c517a6ac5f8760eee6826585042e05cacf84\\"",
      "Type": "String",
    },
    "AssetParameters784f5d903612b69932f0558404a0c517a6ac5f8760eee6826585042e05cacf84S3Bucket752AE002": Object {
      "Description": "S3 bucket for asset \\"784f5d903612b69932f0558404a0c517a6ac5f8760eee6826585042e05cacf84\\"",
      "Type": "String",
    },
    "AssetParameters784f5d903612b69932f0558404a0c517a6ac5f8760eee6826585042e05cacf84S3VersionKey99B10EDA": Object {
      "Description": "S3 key for asset version \\"784f5d903612b69932f0558404a0c517a6ac5f8760eee6826585042e05cacf84\\"",
      "Type": "String",
    },
    "AssetParameters8625a217e0e7f0586edd183190019d9970344fa75c829365a84a47531a60a32eArtifactHashEC22613F": Object {
      "Description": "Artifact hash for asset \\"8625a217e0e7f0586edd183190019d9970344fa75c829365a84a47531a60a32e\\"",
      "Type": "String",
    },
    "AssetParameters8625a217e0e7f0586edd183190019d9970344fa75c829365a84a47531a60a32eS3BucketF1993F46": Object {
      "Description": "S3 bucket for asset \\"8625a217e0e7f0586edd183190019d9970344fa75c829365a84a47531a60a32e\\"",
      "Type": "String",
    },
    "AssetParameters8625a217e0e7f0586edd183190019d9970344fa75c829365a84a47531a60a32eS3VersionKey6A8C6CB5": Object {
      "Description": "S3 key for asset version \\"8625a217e0e7f0586edd183190019d9970344fa75c829365a84a47531a60a32e\\"",
=======
    "AssetParametersa863ee20ebf50fd5ae8f4dc5f0fa8862e31db74a3fb4193ea6a6bbae0b644126ArtifactHash94DA28E4": Object {
      "Description": "Artifact hash for asset \\"a863ee20ebf50fd5ae8f4dc5f0fa8862e31db74a3fb4193ea6a6bbae0b644126\\"",
      "Type": "String",
    },
    "AssetParametersa863ee20ebf50fd5ae8f4dc5f0fa8862e31db74a3fb4193ea6a6bbae0b644126S3BucketF9896E69": Object {
      "Description": "S3 bucket for asset \\"a863ee20ebf50fd5ae8f4dc5f0fa8862e31db74a3fb4193ea6a6bbae0b644126\\"",
      "Type": "String",
    },
    "AssetParametersa863ee20ebf50fd5ae8f4dc5f0fa8862e31db74a3fb4193ea6a6bbae0b644126S3VersionKey8BE184E7": Object {
      "Description": "S3 key for asset version \\"a863ee20ebf50fd5ae8f4dc5f0fa8862e31db74a3fb4193ea6a6bbae0b644126\\"",
>>>>>>> 2bdd4770
      "Type": "String",
    },
    "AssetParametersa70c1e55e3247c44dd1a70914ffc70608bc26c76cddff6deb12af685f9248e12ArtifactHash6366BD3F": Object {
      "Description": "Artifact hash for asset \\"a70c1e55e3247c44dd1a70914ffc70608bc26c76cddff6deb12af685f9248e12\\"",
      "Type": "String",
    },
    "AssetParametersa70c1e55e3247c44dd1a70914ffc70608bc26c76cddff6deb12af685f9248e12S3Bucket2845797D": Object {
      "Description": "S3 bucket for asset \\"a70c1e55e3247c44dd1a70914ffc70608bc26c76cddff6deb12af685f9248e12\\"",
      "Type": "String",
    },
    "AssetParametersa70c1e55e3247c44dd1a70914ffc70608bc26c76cddff6deb12af685f9248e12S3VersionKeyABA3DF9A": Object {
      "Description": "S3 key for asset version \\"a70c1e55e3247c44dd1a70914ffc70608bc26c76cddff6deb12af685f9248e12\\"",
      "Type": "String",
    },
    "AssetParametersab7165ea861865a93ca2649ba71de4c5b4fc6a6633b7e02789f72549b8465746ArtifactHashEEC36421": Object {
      "Description": "Artifact hash for asset \\"ab7165ea861865a93ca2649ba71de4c5b4fc6a6633b7e02789f72549b8465746\\"",
      "Type": "String",
    },
    "AssetParametersab7165ea861865a93ca2649ba71de4c5b4fc6a6633b7e02789f72549b8465746S3Bucket81575F72": Object {
      "Description": "S3 bucket for asset \\"ab7165ea861865a93ca2649ba71de4c5b4fc6a6633b7e02789f72549b8465746\\"",
      "Type": "String",
    },
    "AssetParametersab7165ea861865a93ca2649ba71de4c5b4fc6a6633b7e02789f72549b8465746S3VersionKey49943C8A": Object {
      "Description": "S3 key for asset version \\"ab7165ea861865a93ca2649ba71de4c5b4fc6a6633b7e02789f72549b8465746\\"",
      "Type": "String",
    },
    "AssetParametersbe3cb61d95eb6c7eaaca1d75a836ab694c86668c604a52976db0e7cf6ab6f996ArtifactHashE105372A": Object {
      "Description": "Artifact hash for asset \\"be3cb61d95eb6c7eaaca1d75a836ab694c86668c604a52976db0e7cf6ab6f996\\"",
      "Type": "String",
    },
    "AssetParametersbe3cb61d95eb6c7eaaca1d75a836ab694c86668c604a52976db0e7cf6ab6f996S3BucketFBFFA78F": Object {
      "Description": "S3 bucket for asset \\"be3cb61d95eb6c7eaaca1d75a836ab694c86668c604a52976db0e7cf6ab6f996\\"",
      "Type": "String",
    },
    "AssetParametersbe3cb61d95eb6c7eaaca1d75a836ab694c86668c604a52976db0e7cf6ab6f996S3VersionKey98FAD0C0": Object {
      "Description": "S3 key for asset version \\"be3cb61d95eb6c7eaaca1d75a836ab694c86668c604a52976db0e7cf6ab6f996\\"",
      "Type": "String",
    },
    "AssetParametersc24b999656e4fe6c609c31bae56a1cf4717a405619c3aa6ba1bc686b8c2c86cfArtifactHash85F58E48": Object {
      "Description": "Artifact hash for asset \\"c24b999656e4fe6c609c31bae56a1cf4717a405619c3aa6ba1bc686b8c2c86cf\\"",
      "Type": "String",
    },
    "AssetParametersc24b999656e4fe6c609c31bae56a1cf4717a405619c3aa6ba1bc686b8c2c86cfS3Bucket55EFA30C": Object {
      "Description": "S3 bucket for asset \\"c24b999656e4fe6c609c31bae56a1cf4717a405619c3aa6ba1bc686b8c2c86cf\\"",
      "Type": "String",
    },
    "AssetParametersc24b999656e4fe6c609c31bae56a1cf4717a405619c3aa6ba1bc686b8c2c86cfS3VersionKey60329B70": Object {
      "Description": "S3 key for asset version \\"c24b999656e4fe6c609c31bae56a1cf4717a405619c3aa6ba1bc686b8c2c86cf\\"",
      "Type": "String",
    },
    "AssetParametersd683ee299aa41191eb9bd58048df81d4d55f6b254de0de31980da38c5576e76cArtifactHashF35B40FA": Object {
      "Description": "Artifact hash for asset \\"d683ee299aa41191eb9bd58048df81d4d55f6b254de0de31980da38c5576e76c\\"",
      "Type": "String",
    },
    "AssetParametersd683ee299aa41191eb9bd58048df81d4d55f6b254de0de31980da38c5576e76cS3BucketC8AC2644": Object {
      "Description": "S3 bucket for asset \\"d683ee299aa41191eb9bd58048df81d4d55f6b254de0de31980da38c5576e76c\\"",
      "Type": "String",
    },
    "AssetParametersd683ee299aa41191eb9bd58048df81d4d55f6b254de0de31980da38c5576e76cS3VersionKeyF71D8BA3": Object {
      "Description": "S3 key for asset version \\"d683ee299aa41191eb9bd58048df81d4d55f6b254de0de31980da38c5576e76c\\"",
      "Type": "String",
    },
    "AssetParameterse9882ab123687399f934da0d45effe675ecc8ce13b40cb946f3e1d6141fe8d68ArtifactHashD9A515C3": Object {
      "Description": "Artifact hash for asset \\"e9882ab123687399f934da0d45effe675ecc8ce13b40cb946f3e1d6141fe8d68\\"",
      "Type": "String",
    },
    "AssetParameterse9882ab123687399f934da0d45effe675ecc8ce13b40cb946f3e1d6141fe8d68S3BucketAEADE8C7": Object {
      "Description": "S3 bucket for asset \\"e9882ab123687399f934da0d45effe675ecc8ce13b40cb946f3e1d6141fe8d68\\"",
      "Type": "String",
    },
    "AssetParameterse9882ab123687399f934da0d45effe675ecc8ce13b40cb946f3e1d6141fe8d68S3VersionKeyE415415F": Object {
      "Description": "S3 key for asset version \\"e9882ab123687399f934da0d45effe675ecc8ce13b40cb946f3e1d6141fe8d68\\"",
      "Type": "String",
    },
    "AssetParametersf3d3a3cc7f26921b237eff24fc5dd7aef8f0465a1f376b8f7918eb3d4b3e8797ArtifactHashAAFCA968": Object {
      "Description": "Artifact hash for asset \\"f3d3a3cc7f26921b237eff24fc5dd7aef8f0465a1f376b8f7918eb3d4b3e8797\\"",
      "Type": "String",
    },
    "AssetParametersf3d3a3cc7f26921b237eff24fc5dd7aef8f0465a1f376b8f7918eb3d4b3e8797S3BucketBEE108A9": Object {
      "Description": "S3 bucket for asset \\"f3d3a3cc7f26921b237eff24fc5dd7aef8f0465a1f376b8f7918eb3d4b3e8797\\"",
      "Type": "String",
    },
    "AssetParametersf3d3a3cc7f26921b237eff24fc5dd7aef8f0465a1f376b8f7918eb3d4b3e8797S3VersionKeyA877E3C9": Object {
      "Description": "S3 key for asset version \\"f3d3a3cc7f26921b237eff24fc5dd7aef8f0465a1f376b8f7918eb3d4b3e8797\\"",
      "Type": "String",
    },
    "AssetParametersfa111e059c4810dcdb0d5958013806e85008337fb741078a722a8a8da0006f99ArtifactHashA173D096": Object {
      "Description": "Artifact hash for asset \\"fa111e059c4810dcdb0d5958013806e85008337fb741078a722a8a8da0006f99\\"",
      "Type": "String",
    },
    "AssetParametersfa111e059c4810dcdb0d5958013806e85008337fb741078a722a8a8da0006f99S3Bucket29F7179A": Object {
      "Description": "S3 bucket for asset \\"fa111e059c4810dcdb0d5958013806e85008337fb741078a722a8a8da0006f99\\"",
      "Type": "String",
    },
    "AssetParametersfa111e059c4810dcdb0d5958013806e85008337fb741078a722a8a8da0006f99S3VersionKey9243D115": Object {
      "Description": "S3 key for asset version \\"fa111e059c4810dcdb0d5958013806e85008337fb741078a722a8a8da0006f99\\"",
      "Type": "String",
    },
  },
  "Resources": Object {
    "AWS679f53fac002430cb0da5b7982bd22872D164C4C": Object {
      "DependsOn": Array [
        "AWS679f53fac002430cb0da5b7982bd2287ServiceRoleC1EA0FF2",
      ],
      "Properties": Object {
        "Code": Object {
          "S3Bucket": Object {
            "Ref": "AssetParametersf3d3a3cc7f26921b237eff24fc5dd7aef8f0465a1f376b8f7918eb3d4b3e8797S3BucketBEE108A9",
          },
          "S3Key": Object {
            "Fn::Join": Array [
              "",
              Array [
                Object {
                  "Fn::Select": Array [
                    0,
                    Object {
                      "Fn::Split": Array [
                        "||",
                        Object {
                          "Ref": "AssetParametersf3d3a3cc7f26921b237eff24fc5dd7aef8f0465a1f376b8f7918eb3d4b3e8797S3VersionKeyA877E3C9",
                        },
                      ],
                    },
                  ],
                },
                Object {
                  "Fn::Select": Array [
                    1,
                    Object {
                      "Fn::Split": Array [
                        "||",
                        Object {
                          "Ref": "AssetParametersf3d3a3cc7f26921b237eff24fc5dd7aef8f0465a1f376b8f7918eb3d4b3e8797S3VersionKeyA877E3C9",
                        },
                      ],
                    },
                  ],
                },
              ],
            ],
          },
        },
        "Handler": "index.handler",
        "Role": Object {
          "Fn::GetAtt": Array [
            "AWS679f53fac002430cb0da5b7982bd2287ServiceRoleC1EA0FF2",
            "Arn",
          ],
        },
        "Runtime": "nodejs12.x",
        "Timeout": 120,
      },
      "Type": "AWS::Lambda::Function",
    },
    "AWS679f53fac002430cb0da5b7982bd2287ServiceRoleC1EA0FF2": Object {
      "Properties": Object {
        "AssumeRolePolicyDocument": Object {
          "Statement": Array [
            Object {
              "Action": "sts:AssumeRole",
              "Effect": "Allow",
              "Principal": Object {
                "Service": "lambda.amazonaws.com",
              },
            },
          ],
          "Version": "2012-10-17",
        },
        "ManagedPolicyArns": Array [
          Object {
            "Fn::Join": Array [
              "",
              Array [
                "arn:",
                Object {
                  "Ref": "AWS::Partition",
                },
                ":iam::aws:policy/service-role/AWSLambdaBasicExecutionRole",
              ],
            ],
          },
        ],
      },
      "Type": "AWS::IAM::Role",
    },
    "BucketNotificationsHandler050a0587b7544547bf325f094a3db8347ECC3691": Object {
      "DependsOn": Array [
        "BucketNotificationsHandler050a0587b7544547bf325f094a3db834RoleDefaultPolicy2CF63D36",
        "BucketNotificationsHandler050a0587b7544547bf325f094a3db834RoleB6FB88EC",
      ],
      "Properties": Object {
        "Code": Object {
          "ZipFile": "import boto3  # type: ignore
import json
import logging
import urllib.request

s3 = boto3.client(\\"s3\\")

CONFIGURATION_TYPES = [\\"TopicConfigurations\\", \\"QueueConfigurations\\", \\"LambdaFunctionConfigurations\\"]

def handler(event: dict, context):
    response_status = \\"SUCCESS\\"
    error_message = \\"\\"
    try:
        props = event[\\"ResourceProperties\\"]
        bucket = props[\\"BucketName\\"]
        notification_configuration = props[\\"NotificationConfiguration\\"]
        request_type = event[\\"RequestType\\"]
        managed = props.get('Managed', 'true').lower() == 'true'
        stack_id = event['StackId']

        if managed:
          config = handle_managed(request_type, notification_configuration)
        else:
          config = handle_unmanaged(bucket, stack_id, request_type, notification_configuration)

        put_bucket_notification_configuration(bucket, config)
    except Exception as e:
        logging.exception(\\"Failed to put bucket notification configuration\\")
        response_status = \\"FAILED\\"
        error_message = f\\"Error: {str(e)}. \\"
    finally:
        submit_response(event, context, response_status, error_message)


def handle_managed(request_type, notification_configuration):
  if request_type == 'Delete':
    return {}
  return notification_configuration


def handle_unmanaged(bucket, stack_id, request_type, notification_configuration):

  # find external notifications
  external_notifications = find_external_notifications(bucket, stack_id)

  # if delete, that's all we need
  if request_type == 'Delete':
    return external_notifications

  def with_id(notification):
    notification['Id'] = f\\"{stack_id}-{hash(json.dumps(notification, sort_keys=True))}\\"
    return notification

  # otherwise, merge external with incoming config and augment with id
  notifications = {}
  for t in CONFIGURATION_TYPES:
    external = external_notifications.get(t, [])
    incoming = [with_id(n) for n in notification_configuration.get(t, [])]
    notifications[t] = external + incoming
  return notifications


def find_external_notifications(bucket, stack_id):
  existing_notifications = get_bucket_notification_configuration(bucket)
  external_notifications = {}
  for t in CONFIGURATION_TYPES:
    # if the notification was created by us, we know what id to expect
    # so we can filter by it.
    external_notifications[t] = [n for n in existing_notifications.get(t, []) if not n['Id'].startswith(f\\"{stack_id}-\\")]

  return external_notifications


def get_bucket_notification_configuration(bucket):
  return s3.get_bucket_notification_configuration(Bucket=bucket)


def put_bucket_notification_configuration(bucket, notification_configuration):
  s3.put_bucket_notification_configuration(Bucket=bucket, NotificationConfiguration=notification_configuration)


def submit_response(event: dict, context, response_status: str, error_message: str):
    response_body = json.dumps(
        {
            \\"Status\\": response_status,
            \\"Reason\\": f\\"{error_message}See the details in CloudWatch Log Stream: {context.log_stream_name}\\",
            \\"PhysicalResourceId\\": event.get(\\"PhysicalResourceId\\") or event[\\"LogicalResourceId\\"],
            \\"StackId\\": event[\\"StackId\\"],
            \\"RequestId\\": event[\\"RequestId\\"],
            \\"LogicalResourceId\\": event[\\"LogicalResourceId\\"],
            \\"NoEcho\\": False,
        }
    ).encode(\\"utf-8\\")
    headers = {\\"content-type\\": \\"\\", \\"content-length\\": str(len(response_body))}
    try:
        req = urllib.request.Request(url=event[\\"ResponseURL\\"], headers=headers, data=response_body, method=\\"PUT\\")
        with urllib.request.urlopen(req) as response:
            print(response.read().decode(\\"utf-8\\"))
        print(\\"Status code: \\" + response.reason)
    except Exception as e:
        print(\\"send(..) failed executing request.urlopen(..): \\" + str(e))
",
        },
        "Description": "AWS CloudFormation handler for \\"Custom::S3BucketNotifications\\" resources (@aws-cdk/aws-s3)",
        "Handler": "index.handler",
        "Role": Object {
          "Fn::GetAtt": Array [
            "BucketNotificationsHandler050a0587b7544547bf325f094a3db834RoleB6FB88EC",
            "Arn",
          ],
        },
        "Runtime": "python3.8",
        "Timeout": 300,
      },
      "Type": "AWS::Lambda::Function",
    },
    "BucketNotificationsHandler050a0587b7544547bf325f094a3db834RoleB6FB88EC": Object {
      "Properties": Object {
        "AssumeRolePolicyDocument": Object {
          "Statement": Array [
            Object {
              "Action": "sts:AssumeRole",
              "Effect": "Allow",
              "Principal": Object {
                "Service": "lambda.amazonaws.com",
              },
            },
          ],
          "Version": "2012-10-17",
        },
        "ManagedPolicyArns": Array [
          Object {
            "Fn::Join": Array [
              "",
              Array [
                "arn:",
                Object {
                  "Ref": "AWS::Partition",
                },
                ":iam::aws:policy/service-role/AWSLambdaBasicExecutionRole",
              ],
            ],
          },
        ],
      },
      "Type": "AWS::IAM::Role",
    },
    "BucketNotificationsHandler050a0587b7544547bf325f094a3db834RoleDefaultPolicy2CF63D36": Object {
      "Properties": Object {
        "PolicyDocument": Object {
          "Statement": Array [
            Object {
              "Action": "s3:PutBucketNotification",
              "Effect": "Allow",
              "Resource": "*",
            },
          ],
          "Version": "2012-10-17",
        },
        "PolicyName": "BucketNotificationsHandler050a0587b7544547bf325f094a3db834RoleDefaultPolicy2CF63D36",
        "Roles": Array [
          Object {
            "Ref": "BucketNotificationsHandler050a0587b7544547bf325f094a3db834RoleB6FB88EC",
          },
        ],
      },
      "Type": "AWS::IAM::Policy",
    },
    "ConstructHubCatalogBuilder5A9DE4AF": Object {
      "DependsOn": Array [
        "ConstructHubCatalogBuilderServiceRoleDefaultPolicyF51442BC",
        "ConstructHubCatalogBuilderServiceRole7EB4C395",
      ],
      "Properties": Object {
        "Code": Object {
          "S3Bucket": Object {
<<<<<<< HEAD
            "Ref": "AssetParameters71852e32597b40c530d5509e28996179cceddfeb18cd8197ec36af57da30cbb8S3Bucket26C3A524",
=======
            "Ref": "AssetParameters03a5dbe3930bec037faaadac76e4467d22aefacf76cba45a7ef345d6cd3ca240S3Bucket9E621D4D",
>>>>>>> 2bdd4770
          },
          "S3Key": Object {
            "Fn::Join": Array [
              "",
              Array [
                Object {
                  "Fn::Select": Array [
                    0,
                    Object {
                      "Fn::Split": Array [
                        "||",
                        Object {
<<<<<<< HEAD
                          "Ref": "AssetParameters71852e32597b40c530d5509e28996179cceddfeb18cd8197ec36af57da30cbb8S3VersionKeyCE355886",
=======
                          "Ref": "AssetParameters03a5dbe3930bec037faaadac76e4467d22aefacf76cba45a7ef345d6cd3ca240S3VersionKey6D89480E",
>>>>>>> 2bdd4770
                        },
                      ],
                    },
                  ],
                },
                Object {
                  "Fn::Select": Array [
                    1,
                    Object {
                      "Fn::Split": Array [
                        "||",
                        Object {
<<<<<<< HEAD
                          "Ref": "AssetParameters71852e32597b40c530d5509e28996179cceddfeb18cd8197ec36af57da30cbb8S3VersionKeyCE355886",
=======
                          "Ref": "AssetParameters03a5dbe3930bec037faaadac76e4467d22aefacf76cba45a7ef345d6cd3ca240S3VersionKey6D89480E",
>>>>>>> 2bdd4770
                        },
                      ],
                    },
                  ],
                },
              ],
            ],
          },
        },
        "DeadLetterConfig": Object {
          "TargetArn": Object {
            "Fn::GetAtt": Array [
              "ConstructHubCatalogBuilderDeadLetterQueue1D42C407",
              "Arn",
            ],
          },
        },
        "Description": Object {
          "Fn::Join": Array [
            "",
            Array [
              "Creates the catalog.json object in ",
              Object {
                "Ref": "ConstructHubPackageDataDC5EF35E",
              },
            ],
          ],
        },
        "Environment": Object {
          "Variables": Object {
            "BUCKET_NAME": Object {
              "Ref": "ConstructHubPackageDataDC5EF35E",
            },
          },
        },
        "Handler": "index.handler",
        "MemorySize": 10240,
        "ReservedConcurrentExecutions": 1,
        "Role": Object {
          "Fn::GetAtt": Array [
            "ConstructHubCatalogBuilderServiceRole7EB4C395",
            "Arn",
          ],
        },
        "Runtime": "nodejs14.x",
        "Timeout": 900,
      },
      "Type": "AWS::Lambda::Function",
    },
    "ConstructHubCatalogBuilderDLQAlarm9D928A2B": Object {
      "Properties": Object {
        "AlarmDescription": "The catalog builder function failed to run",
        "ComparisonOperator": "GreaterThanOrEqualToThreshold",
        "Dimensions": Array [
          Object {
            "Name": "QueueName",
            "Value": Object {
              "Fn::GetAtt": Array [
                "ConstructHubCatalogBuilderDeadLetterQueue1D42C407",
                "QueueName",
              ],
            },
          },
        ],
        "EvaluationPeriods": 1,
        "MetricName": "ApproximateNumberOfMessagesVisible",
        "Namespace": "AWS/SQS",
        "Period": 300,
        "Statistic": "Maximum",
        "Threshold": 1,
      },
      "Type": "AWS::CloudWatch::Alarm",
    },
    "ConstructHubCatalogBuilderDeadLetterQueue1D42C407": Object {
      "DeletionPolicy": "Delete",
      "Properties": Object {
        "MessageRetentionPeriod": 1209600,
      },
      "Type": "AWS::SQS::Queue",
      "UpdateReplacePolicy": "Delete",
    },
    "ConstructHubCatalogBuilderLogRetentionD5D7858F": Object {
      "Properties": Object {
        "LogGroupName": Object {
          "Fn::Join": Array [
            "",
            Array [
              "/aws/lambda/",
              Object {
                "Ref": "ConstructHubCatalogBuilder5A9DE4AF",
              },
            ],
          ],
        },
        "RetentionInDays": 3653,
        "ServiceToken": Object {
          "Fn::GetAtt": Array [
            "LogRetentionaae0aa3c5b4d4f87b02d85b201efdd8aFD4BFC8A",
            "Arn",
          ],
        },
      },
      "Type": "Custom::LogRetention",
    },
    "ConstructHubCatalogBuilderServiceRole7EB4C395": Object {
      "Properties": Object {
        "AssumeRolePolicyDocument": Object {
          "Statement": Array [
            Object {
              "Action": "sts:AssumeRole",
              "Effect": "Allow",
              "Principal": Object {
                "Service": "lambda.amazonaws.com",
              },
            },
          ],
          "Version": "2012-10-17",
        },
        "ManagedPolicyArns": Array [
          Object {
            "Fn::Join": Array [
              "",
              Array [
                "arn:",
                Object {
                  "Ref": "AWS::Partition",
                },
                ":iam::aws:policy/service-role/AWSLambdaBasicExecutionRole",
              ],
            ],
          },
        ],
      },
      "Type": "AWS::IAM::Role",
    },
    "ConstructHubCatalogBuilderServiceRoleDefaultPolicyF51442BC": Object {
      "Properties": Object {
        "PolicyDocument": Object {
          "Statement": Array [
            Object {
              "Action": "sqs:SendMessage",
              "Effect": "Allow",
              "Resource": Object {
                "Fn::GetAtt": Array [
                  "ConstructHubCatalogBuilderDeadLetterQueue1D42C407",
                  "Arn",
                ],
              },
            },
            Object {
              "Action": Array [
                "s3:GetObject*",
                "s3:GetBucket*",
                "s3:List*",
                "s3:DeleteObject*",
                "s3:PutObject*",
                "s3:Abort*",
              ],
              "Effect": "Allow",
              "Resource": Array [
                Object {
                  "Fn::GetAtt": Array [
                    "ConstructHubPackageDataDC5EF35E",
                    "Arn",
                  ],
                },
                Object {
                  "Fn::Join": Array [
                    "",
                    Array [
                      Object {
                        "Fn::GetAtt": Array [
                          "ConstructHubPackageDataDC5EF35E",
                          "Arn",
                        ],
                      },
                      "/*",
                    ],
                  ],
                },
              ],
            },
          ],
          "Version": "2012-10-17",
        },
        "PolicyName": "ConstructHubCatalogBuilderServiceRoleDefaultPolicyF51442BC",
        "Roles": Array [
          Object {
            "Ref": "ConstructHubCatalogBuilderServiceRole7EB4C395",
          },
        ],
      },
      "Type": "AWS::IAM::Policy",
    },
    "ConstructHubCodeArtifact1188409E": Object {
      "Properties": Object {
        "Description": "Proxy to npmjs.com for ConstructHub",
        "DomainName": Object {
          "Fn::GetAtt": Array [
            "ConstructHubCodeArtifactDomainFC30B796",
            "Name",
          ],
        },
        "ExternalConnections": Array [
          "public:npmjs",
        ],
        "RepositoryName": "c857fcb69e05ffe74ccbcc624c4f6a4017daeb8cbb",
      },
      "Type": "AWS::CodeArtifact::Repository",
    },
    "ConstructHubCodeArtifactDescribeDomain6ABCBF4B": Object {
      "DeletionPolicy": "Delete",
      "DependsOn": Array [
        "ConstructHubCodeArtifactDescribeDomainCustomResourcePolicy1A93C60C",
      ],
      "Properties": Object {
        "Create": Object {
          "Fn::Join": Array [
            "",
            Array [
              "{\\"service\\":\\"CodeArtifact\\",\\"action\\":\\"describeDomain\\",\\"parameters\\":{\\"domain\\":\\"",
              Object {
                "Fn::GetAtt": Array [
                  "ConstructHubCodeArtifact1188409E",
                  "DomainName",
                ],
              },
              "\\",\\"domainOwner\\":\\"",
              Object {
                "Fn::GetAtt": Array [
                  "ConstructHubCodeArtifact1188409E",
                  "DomainOwner",
                ],
              },
              "\\"},\\"physicalResourceId\\":{\\"responsePath\\":\\"domain.s3BucketArn\\"}}",
            ],
          ],
        },
        "InstallLatestAwsSdk": true,
        "ServiceToken": Object {
          "Fn::GetAtt": Array [
            "AWS679f53fac002430cb0da5b7982bd22872D164C4C",
            "Arn",
          ],
        },
      },
      "Type": "Custom::CoreArtifactDomainDescription",
      "UpdateReplacePolicy": "Delete",
    },
    "ConstructHubCodeArtifactDescribeDomainCustomResourcePolicy1A93C60C": Object {
      "Properties": Object {
        "PolicyDocument": Object {
          "Statement": Array [
            Object {
              "Action": "codeartifact:DescribeDomain",
              "Effect": "Allow",
              "Resource": Object {
                "Fn::GetAtt": Array [
                  "ConstructHubCodeArtifactDomainFC30B796",
                  "Arn",
                ],
              },
            },
          ],
          "Version": "2012-10-17",
        },
        "PolicyName": "ConstructHubCodeArtifactDescribeDomainCustomResourcePolicy1A93C60C",
        "Roles": Array [
          Object {
            "Ref": "AWS679f53fac002430cb0da5b7982bd2287ServiceRoleC1EA0FF2",
          },
        ],
      },
      "Type": "AWS::IAM::Policy",
    },
    "ConstructHubCodeArtifactDomainFC30B796": Object {
      "Properties": Object {
        "DomainName": "c857fcb69e05ffe74ccbcc624c4f6a4017daeb8cbb",
      },
      "Type": "AWS::CodeArtifact::Domain",
    },
    "ConstructHubCodeArtifactGetEndpoint9A458FEF": Object {
      "DeletionPolicy": "Delete",
      "DependsOn": Array [
        "ConstructHubCodeArtifactGetEndpointCustomResourcePolicy4FC951E9",
      ],
      "Properties": Object {
        "Create": Object {
          "Fn::Join": Array [
            "",
            Array [
              "{\\"service\\":\\"CodeArtifact\\",\\"action\\":\\"getRepositoryEndpoint\\",\\"parameters\\":{\\"domain\\":\\"",
              Object {
                "Fn::GetAtt": Array [
                  "ConstructHubCodeArtifact1188409E",
                  "DomainName",
                ],
              },
              "\\",\\"domainOwner\\":\\"",
              Object {
                "Fn::GetAtt": Array [
                  "ConstructHubCodeArtifact1188409E",
                  "DomainOwner",
                ],
              },
              "\\",\\"format\\":\\"npm\\",\\"repository\\":\\"",
              Object {
                "Fn::GetAtt": Array [
                  "ConstructHubCodeArtifact1188409E",
                  "Name",
                ],
              },
              "\\"},\\"physicalResourceId\\":{\\"responsePath\\":\\"repositoryEndpoint\\"}}",
            ],
          ],
        },
        "InstallLatestAwsSdk": true,
        "ServiceToken": Object {
          "Fn::GetAtt": Array [
            "AWS679f53fac002430cb0da5b7982bd22872D164C4C",
            "Arn",
          ],
        },
        "Update": Object {
          "Fn::Join": Array [
            "",
            Array [
              "{\\"service\\":\\"CodeArtifact\\",\\"action\\":\\"getRepositoryEndpoint\\",\\"parameters\\":{\\"domain\\":\\"",
              Object {
                "Fn::GetAtt": Array [
                  "ConstructHubCodeArtifact1188409E",
                  "DomainName",
                ],
              },
              "\\",\\"domainOwner\\":\\"",
              Object {
                "Fn::GetAtt": Array [
                  "ConstructHubCodeArtifact1188409E",
                  "DomainOwner",
                ],
              },
              "\\",\\"format\\":\\"npm\\",\\"repository\\":\\"",
              Object {
                "Fn::GetAtt": Array [
                  "ConstructHubCodeArtifact1188409E",
                  "Name",
                ],
              },
              "\\"},\\"physicalResourceId\\":{\\"responsePath\\":\\"repositoryEndpoint\\"}}",
            ],
          ],
        },
      },
      "Type": "Custom::CodeArtifactNpmRepositoryEndpoint",
      "UpdateReplacePolicy": "Delete",
    },
    "ConstructHubCodeArtifactGetEndpointCustomResourcePolicy4FC951E9": Object {
      "Properties": Object {
        "PolicyDocument": Object {
          "Statement": Array [
            Object {
              "Action": "codeartifact:GetRepositoryEndpoint",
              "Effect": "Allow",
              "Resource": Object {
                "Fn::GetAtt": Array [
                  "ConstructHubCodeArtifact1188409E",
                  "Arn",
                ],
              },
            },
          ],
          "Version": "2012-10-17",
        },
        "PolicyName": "ConstructHubCodeArtifactGetEndpointCustomResourcePolicy4FC951E9",
        "Roles": Array [
          Object {
            "Ref": "AWS679f53fac002430cb0da5b7982bd2287ServiceRoleC1EA0FF2",
          },
        ],
      },
      "Type": "AWS::IAM::Policy",
    },
    "ConstructHubDiscoveryD6EEC2B8": Object {
      "DependsOn": Array [
        "ConstructHubDiscoveryServiceRoleDefaultPolicy9D5F91B3",
        "ConstructHubDiscoveryServiceRole1B3CFF96",
      ],
      "Properties": Object {
        "Code": Object {
          "S3Bucket": Object {
            "Ref": "AssetParametersd683ee299aa41191eb9bd58048df81d4d55f6b254de0de31980da38c5576e76cS3BucketC8AC2644",
          },
          "S3Key": Object {
            "Fn::Join": Array [
              "",
              Array [
                Object {
                  "Fn::Select": Array [
                    0,
                    Object {
                      "Fn::Split": Array [
                        "||",
                        Object {
                          "Ref": "AssetParametersd683ee299aa41191eb9bd58048df81d4d55f6b254de0de31980da38c5576e76cS3VersionKeyF71D8BA3",
                        },
                      ],
                    },
                  ],
                },
                Object {
                  "Fn::Select": Array [
                    1,
                    Object {
                      "Fn::Split": Array [
                        "||",
                        Object {
                          "Ref": "AssetParametersd683ee299aa41191eb9bd58048df81d4d55f6b254de0de31980da38c5576e76cS3VersionKeyF71D8BA3",
                        },
                      ],
                    },
                  ],
                },
              ],
            ],
          },
        },
        "Description": "Periodically query npm.js index for new construct libraries",
        "Environment": Object {
          "Variables": Object {
            "BUCKET_NAME": Object {
              "Ref": "ConstructHubDiscoveryStagingBucket1F2F7AE8",
            },
            "QUEUE_URL": Object {
              "Ref": "ConstructHubIngestionQueue1AD94CA3",
            },
          },
        },
        "Handler": "index.handler",
        "MemorySize": 10240,
        "ReservedConcurrentExecutions": 1,
        "Role": Object {
          "Fn::GetAtt": Array [
            "ConstructHubDiscoveryServiceRole1B3CFF96",
            "Arn",
          ],
        },
        "Runtime": "nodejs14.x",
        "Timeout": 900,
      },
      "Type": "AWS::Lambda::Function",
    },
    "ConstructHubDiscoveryErrorsAlarmDEA85148": Object {
      "Properties": Object {
        "AlarmDescription": "The discovery function (on npmjs.com) failed to run",
        "ComparisonOperator": "GreaterThanOrEqualToThreshold",
        "Dimensions": Array [
          Object {
            "Name": "FunctionName",
            "Value": Object {
              "Ref": "ConstructHubDiscoveryD6EEC2B8",
            },
          },
        ],
        "EvaluationPeriods": 1,
        "MetricName": "Errors",
        "Namespace": "AWS/Lambda",
        "Period": 900,
        "Statistic": "Sum",
        "Threshold": 1,
      },
      "Type": "AWS::CloudWatch::Alarm",
    },
    "ConstructHubDiscoveryNoInvocationsAlarm6F5E3A99": Object {
      "Properties": Object {
        "AlarmDescription": "The discovery function (on npmjs.com) is not running as scheduled",
        "ComparisonOperator": "LessThanThreshold",
        "Dimensions": Array [
          Object {
            "Name": "FunctionName",
            "Value": Object {
              "Ref": "ConstructHubDiscoveryD6EEC2B8",
            },
          },
        ],
        "EvaluationPeriods": 1,
        "MetricName": "Invocations",
        "Namespace": "AWS/Lambda",
        "Period": 900,
        "Statistic": "Sum",
        "Threshold": 1,
      },
      "Type": "AWS::CloudWatch::Alarm",
    },
    "ConstructHubDiscoveryScheduleRule90EE2E2A": Object {
      "Properties": Object {
        "ScheduleExpression": "rate(15 minutes)",
        "State": "ENABLED",
        "Targets": Array [
          Object {
            "Arn": Object {
              "Fn::GetAtt": Array [
                "ConstructHubDiscoveryD6EEC2B8",
                "Arn",
              ],
            },
            "Id": "Target0",
          },
        ],
      },
      "Type": "AWS::Events::Rule",
    },
    "ConstructHubDiscoveryScheduleRuleAllowEventRuleTestConstructHubDiscovery5714D5BB9D860B10": Object {
      "Properties": Object {
        "Action": "lambda:InvokeFunction",
        "FunctionName": Object {
          "Fn::GetAtt": Array [
            "ConstructHubDiscoveryD6EEC2B8",
            "Arn",
          ],
        },
        "Principal": "events.amazonaws.com",
        "SourceArn": Object {
          "Fn::GetAtt": Array [
            "ConstructHubDiscoveryScheduleRule90EE2E2A",
            "Arn",
          ],
        },
      },
      "Type": "AWS::Lambda::Permission",
    },
    "ConstructHubDiscoveryServiceRole1B3CFF96": Object {
      "Properties": Object {
        "AssumeRolePolicyDocument": Object {
          "Statement": Array [
            Object {
              "Action": "sts:AssumeRole",
              "Effect": "Allow",
              "Principal": Object {
                "Service": "lambda.amazonaws.com",
              },
            },
          ],
          "Version": "2012-10-17",
        },
        "ManagedPolicyArns": Array [
          Object {
            "Fn::Join": Array [
              "",
              Array [
                "arn:",
                Object {
                  "Ref": "AWS::Partition",
                },
                ":iam::aws:policy/service-role/AWSLambdaBasicExecutionRole",
              ],
            ],
          },
        ],
      },
      "Type": "AWS::IAM::Role",
    },
    "ConstructHubDiscoveryServiceRoleDefaultPolicy9D5F91B3": Object {
      "Properties": Object {
        "PolicyDocument": Object {
          "Statement": Array [
            Object {
              "Action": Array [
                "s3:GetObject*",
                "s3:GetBucket*",
                "s3:List*",
                "s3:DeleteObject*",
                "s3:PutObject*",
                "s3:Abort*",
              ],
              "Effect": "Allow",
              "Resource": Array [
                Object {
                  "Fn::GetAtt": Array [
                    "ConstructHubDiscoveryStagingBucket1F2F7AE8",
                    "Arn",
                  ],
                },
                Object {
                  "Fn::Join": Array [
                    "",
                    Array [
                      Object {
                        "Fn::GetAtt": Array [
                          "ConstructHubDiscoveryStagingBucket1F2F7AE8",
                          "Arn",
                        ],
                      },
                      "/*",
                    ],
                  ],
                },
              ],
            },
            Object {
              "Action": Array [
                "sqs:SendMessage",
                "sqs:GetQueueAttributes",
                "sqs:GetQueueUrl",
              ],
              "Effect": "Allow",
              "Resource": Object {
                "Fn::GetAtt": Array [
                  "ConstructHubIngestionQueue1AD94CA3",
                  "Arn",
                ],
              },
            },
          ],
          "Version": "2012-10-17",
        },
        "PolicyName": "ConstructHubDiscoveryServiceRoleDefaultPolicy9D5F91B3",
        "Roles": Array [
          Object {
            "Ref": "ConstructHubDiscoveryServiceRole1B3CFF96",
          },
        ],
      },
      "Type": "AWS::IAM::Policy",
    },
    "ConstructHubDiscoveryStagingBucket1F2F7AE8": Object {
      "DeletionPolicy": "Retain",
      "Properties": Object {
        "LifecycleConfiguration": Object {
          "Rules": Array [
            Object {
              "ExpirationInDays": 30,
              "Prefix": "staged/",
              "Status": "Enabled",
            },
          ],
        },
        "PublicAccessBlockConfiguration": Object {
          "BlockPublicAcls": true,
          "BlockPublicPolicy": true,
          "IgnorePublicAcls": true,
          "RestrictPublicBuckets": true,
        },
      },
      "Type": "AWS::S3::Bucket",
      "UpdateReplacePolicy": "Retain",
    },
    "ConstructHubIngestion407909CE": Object {
      "DependsOn": Array [
        "ConstructHubIngestionServiceRoleDefaultPolicyC0D2B6F2",
        "ConstructHubIngestionServiceRole6380BAB6",
      ],
      "Properties": Object {
        "Code": Object {
          "S3Bucket": Object {
            "Ref": "AssetParameters3fdd1cdab21e8e4e5f5b01f82a967b0f08cfc161a0903214eccbba4d29e2d6f0S3Bucket98F19007",
          },
          "S3Key": Object {
            "Fn::Join": Array [
              "",
              Array [
                Object {
                  "Fn::Select": Array [
                    0,
                    Object {
                      "Fn::Split": Array [
                        "||",
                        Object {
                          "Ref": "AssetParameters3fdd1cdab21e8e4e5f5b01f82a967b0f08cfc161a0903214eccbba4d29e2d6f0S3VersionKey0943947C",
                        },
                      ],
                    },
                  ],
                },
                Object {
                  "Fn::Select": Array [
                    1,
                    Object {
                      "Fn::Split": Array [
                        "||",
                        Object {
                          "Ref": "AssetParameters3fdd1cdab21e8e4e5f5b01f82a967b0f08cfc161a0903214eccbba4d29e2d6f0S3VersionKey0943947C",
                        },
                      ],
                    },
                  ],
                },
              ],
            ],
          },
        },
        "DeadLetterConfig": Object {
          "TargetArn": Object {
            "Fn::GetAtt": Array [
              "ConstructHubIngestionDeadLetterQueueFC1025F8",
              "Arn",
            ],
          },
        },
        "Description": "Ingests new package versions into the Construct Hub",
        "Environment": Object {
          "Variables": Object {
            "BUCKET_NAME": Object {
              "Ref": "ConstructHubPackageDataDC5EF35E",
            },
          },
        },
        "Handler": "index.handler",
        "MemorySize": 10240,
        "Role": Object {
          "Fn::GetAtt": Array [
            "ConstructHubIngestionServiceRole6380BAB6",
            "Arn",
          ],
        },
        "Runtime": "nodejs14.x",
        "Timeout": 900,
      },
      "Type": "AWS::Lambda::Function",
    },
    "ConstructHubIngestionDLQAlarm83BD1903": Object {
      "Properties": Object {
        "AlarmDescription": "The ingestion function failed for one or more packages",
        "ComparisonOperator": "GreaterThanOrEqualToThreshold",
        "Dimensions": Array [
          Object {
            "Name": "QueueName",
            "Value": Object {
              "Fn::GetAtt": Array [
                "ConstructHubIngestionDeadLetterQueueFC1025F8",
                "QueueName",
              ],
            },
          },
        ],
        "EvaluationPeriods": 1,
        "MetricName": "ApproximateNumberOfMessagesVisible",
        "Namespace": "AWS/SQS",
        "Period": 300,
        "Statistic": "Maximum",
        "Threshold": 1,
      },
      "Type": "AWS::CloudWatch::Alarm",
    },
    "ConstructHubIngestionDeadLetterQueueFC1025F8": Object {
      "DeletionPolicy": "Delete",
      "Properties": Object {
        "MessageRetentionPeriod": 1209600,
      },
      "Type": "AWS::SQS::Queue",
      "UpdateReplacePolicy": "Delete",
    },
    "ConstructHubIngestionEventInvokeConfig47AAD616": Object {
      "Properties": Object {
        "FunctionName": Object {
          "Ref": "ConstructHubIngestion407909CE",
        },
        "MaximumRetryAttempts": 2,
        "Qualifier": "$LATEST",
      },
      "Type": "AWS::Lambda::EventInvokeConfig",
    },
    "ConstructHubIngestionQueue1AD94CA3": Object {
      "DeletionPolicy": "Delete",
      "Properties": Object {
        "KmsMasterKeyId": "alias/aws/sqs",
        "VisibilityTimeout": 900,
      },
      "Type": "AWS::SQS::Queue",
      "UpdateReplacePolicy": "Delete",
    },
    "ConstructHubIngestionServiceRole6380BAB6": Object {
      "Properties": Object {
        "AssumeRolePolicyDocument": Object {
          "Statement": Array [
            Object {
              "Action": "sts:AssumeRole",
              "Effect": "Allow",
              "Principal": Object {
                "Service": "lambda.amazonaws.com",
              },
            },
          ],
          "Version": "2012-10-17",
        },
        "ManagedPolicyArns": Array [
          Object {
            "Fn::Join": Array [
              "",
              Array [
                "arn:",
                Object {
                  "Ref": "AWS::Partition",
                },
                ":iam::aws:policy/service-role/AWSLambdaBasicExecutionRole",
              ],
            ],
          },
        ],
      },
      "Type": "AWS::IAM::Role",
    },
    "ConstructHubIngestionServiceRoleDefaultPolicyC0D2B6F2": Object {
      "Properties": Object {
        "PolicyDocument": Object {
          "Statement": Array [
            Object {
              "Action": "sqs:SendMessage",
              "Effect": "Allow",
              "Resource": Object {
                "Fn::GetAtt": Array [
                  "ConstructHubIngestionDeadLetterQueueFC1025F8",
                  "Arn",
                ],
              },
            },
            Object {
              "Action": Array [
                "s3:DeleteObject*",
                "s3:PutObject*",
                "s3:Abort*",
              ],
              "Effect": "Allow",
              "Resource": Array [
                Object {
                  "Fn::GetAtt": Array [
                    "ConstructHubPackageDataDC5EF35E",
                    "Arn",
                  ],
                },
                Object {
                  "Fn::Join": Array [
                    "",
                    Array [
                      Object {
                        "Fn::GetAtt": Array [
                          "ConstructHubPackageDataDC5EF35E",
                          "Arn",
                        ],
                      },
                      "/*",
                    ],
                  ],
                },
              ],
            },
            Object {
              "Action": Array [
                "sqs:ReceiveMessage",
                "sqs:ChangeMessageVisibility",
                "sqs:GetQueueUrl",
                "sqs:DeleteMessage",
                "sqs:GetQueueAttributes",
              ],
              "Effect": "Allow",
              "Resource": Object {
                "Fn::GetAtt": Array [
                  "ConstructHubIngestionQueue1AD94CA3",
                  "Arn",
                ],
              },
            },
            Object {
              "Action": Array [
                "s3:GetObject*",
                "s3:GetBucket*",
                "s3:List*",
              ],
              "Effect": "Allow",
              "Resource": Array [
                Object {
                  "Fn::GetAtt": Array [
                    "ConstructHubDiscoveryStagingBucket1F2F7AE8",
                    "Arn",
                  ],
                },
                Object {
                  "Fn::Join": Array [
                    "",
                    Array [
                      Object {
                        "Fn::GetAtt": Array [
                          "ConstructHubDiscoveryStagingBucket1F2F7AE8",
                          "Arn",
                        ],
                      },
                      "/*",
                    ],
                  ],
                },
              ],
            },
          ],
          "Version": "2012-10-17",
        },
        "PolicyName": "ConstructHubIngestionServiceRoleDefaultPolicyC0D2B6F2",
        "Roles": Array [
          Object {
            "Ref": "ConstructHubIngestionServiceRole6380BAB6",
          },
        ],
      },
      "Type": "AWS::IAM::Policy",
    },
    "ConstructHubIngestionSqsEventSourceTestConstructHubIngestionQueue165B81E2C095FF2A": Object {
      "Properties": Object {
        "BatchSize": 1,
        "EventSourceArn": Object {
          "Fn::GetAtt": Array [
            "ConstructHubIngestionQueue1AD94CA3",
            "Arn",
          ],
        },
        "FunctionName": Object {
          "Ref": "ConstructHubIngestion407909CE",
        },
      },
      "Type": "AWS::Lambda::EventSourceMapping",
    },
    "ConstructHubInventoryCanary63D899BC": Object {
      "DependsOn": Array [
        "ConstructHubInventoryCanaryServiceRoleDefaultPolicy144783F1",
        "ConstructHubInventoryCanaryServiceRole7684EDDE",
      ],
      "Properties": Object {
        "Code": Object {
          "S3Bucket": Object {
<<<<<<< HEAD
            "Ref": "AssetParametersa70c1e55e3247c44dd1a70914ffc70608bc26c76cddff6deb12af685f9248e12S3Bucket2845797D",
=======
            "Ref": "AssetParametersa863ee20ebf50fd5ae8f4dc5f0fa8862e31db74a3fb4193ea6a6bbae0b644126S3BucketF9896E69",
>>>>>>> 2bdd4770
          },
          "S3Key": Object {
            "Fn::Join": Array [
              "",
              Array [
                Object {
                  "Fn::Select": Array [
                    0,
                    Object {
                      "Fn::Split": Array [
                        "||",
                        Object {
<<<<<<< HEAD
                          "Ref": "AssetParametersa70c1e55e3247c44dd1a70914ffc70608bc26c76cddff6deb12af685f9248e12S3VersionKeyABA3DF9A",
=======
                          "Ref": "AssetParametersa863ee20ebf50fd5ae8f4dc5f0fa8862e31db74a3fb4193ea6a6bbae0b644126S3VersionKey8BE184E7",
>>>>>>> 2bdd4770
                        },
                      ],
                    },
                  ],
                },
                Object {
                  "Fn::Select": Array [
                    1,
                    Object {
                      "Fn::Split": Array [
                        "||",
                        Object {
<<<<<<< HEAD
                          "Ref": "AssetParametersa70c1e55e3247c44dd1a70914ffc70608bc26c76cddff6deb12af685f9248e12S3VersionKeyABA3DF9A",
=======
                          "Ref": "AssetParametersa863ee20ebf50fd5ae8f4dc5f0fa8862e31db74a3fb4193ea6a6bbae0b644126S3VersionKey8BE184E7",
>>>>>>> 2bdd4770
                        },
                      ],
                    },
                  ],
                },
              ],
            ],
          },
        },
        "Description": "[ConstructHub/Inventory] A canary that periodically inspects the list of indexed packages",
        "Environment": Object {
          "Variables": Object {
            "BUCKET_NAME": Object {
              "Ref": "ConstructHubPackageDataDC5EF35E",
            },
          },
        },
        "Handler": "index.handler",
        "MemorySize": 10240,
        "Role": Object {
          "Fn::GetAtt": Array [
            "ConstructHubInventoryCanaryServiceRole7684EDDE",
            "Arn",
          ],
        },
        "Runtime": "nodejs14.x",
        "Timeout": 300,
      },
      "Type": "AWS::Lambda::Function",
    },
    "ConstructHubInventoryCanaryScheduleRule79F2F8D8": Object {
      "DependsOn": Array [
        "ConstructHubInventoryCanaryServiceRoleDefaultPolicy144783F1",
      ],
      "Properties": Object {
        "ScheduleExpression": "rate(5 minutes)",
        "State": "ENABLED",
        "Targets": Array [
          Object {
            "Arn": Object {
              "Fn::GetAtt": Array [
                "ConstructHubInventoryCanary63D899BC",
                "Arn",
              ],
            },
            "Id": "Target0",
          },
        ],
      },
      "Type": "AWS::Events::Rule",
    },
    "ConstructHubInventoryCanaryScheduleRuleAllowEventRuleTestConstructHubInventoryCanary54F5B7AC7EBA7AB2": Object {
      "DependsOn": Array [
        "ConstructHubInventoryCanaryServiceRoleDefaultPolicy144783F1",
      ],
      "Properties": Object {
        "Action": "lambda:InvokeFunction",
        "FunctionName": Object {
          "Fn::GetAtt": Array [
            "ConstructHubInventoryCanary63D899BC",
            "Arn",
          ],
        },
        "Principal": "events.amazonaws.com",
        "SourceArn": Object {
          "Fn::GetAtt": Array [
            "ConstructHubInventoryCanaryScheduleRule79F2F8D8",
            "Arn",
          ],
        },
      },
      "Type": "AWS::Lambda::Permission",
    },
    "ConstructHubInventoryCanaryServiceRole7684EDDE": Object {
      "Properties": Object {
        "AssumeRolePolicyDocument": Object {
          "Statement": Array [
            Object {
              "Action": "sts:AssumeRole",
              "Effect": "Allow",
              "Principal": Object {
                "Service": "lambda.amazonaws.com",
              },
            },
          ],
          "Version": "2012-10-17",
        },
        "ManagedPolicyArns": Array [
          Object {
            "Fn::Join": Array [
              "",
              Array [
                "arn:",
                Object {
                  "Ref": "AWS::Partition",
                },
                ":iam::aws:policy/service-role/AWSLambdaBasicExecutionRole",
              ],
            ],
          },
        ],
      },
      "Type": "AWS::IAM::Role",
    },
    "ConstructHubInventoryCanaryServiceRoleDefaultPolicy144783F1": Object {
      "Properties": Object {
        "PolicyDocument": Object {
          "Statement": Array [
            Object {
              "Action": Array [
                "s3:GetObject*",
                "s3:GetBucket*",
                "s3:List*",
              ],
              "Effect": "Allow",
              "Resource": Array [
                Object {
                  "Fn::GetAtt": Array [
                    "ConstructHubPackageDataDC5EF35E",
                    "Arn",
                  ],
                },
                Object {
                  "Fn::Join": Array [
                    "",
                    Array [
                      Object {
                        "Fn::GetAtt": Array [
                          "ConstructHubPackageDataDC5EF35E",
                          "Arn",
                        ],
                      },
                      "/*",
                    ],
                  ],
                },
              ],
            },
          ],
          "Version": "2012-10-17",
        },
        "PolicyName": "ConstructHubInventoryCanaryServiceRoleDefaultPolicy144783F1",
        "Roles": Array [
          Object {
            "Ref": "ConstructHubInventoryCanaryServiceRole7684EDDE",
          },
        ],
      },
      "Type": "AWS::IAM::Policy",
    },
    "ConstructHubMonitoringDashboard78E057C8": Object {
      "Properties": Object {
        "DashboardBody": Object {
          "Fn::Join": Array [
            "",
            Array [
              "{\\"widgets\\":[{\\"type\\":\\"metric\\",\\"width\\":24,\\"height\\":6,\\"x\\":0,\\"y\\":0,\\"properties\\":{\\"view\\":\\"timeSeries\\",\\"title\\":\\"Home Page Canary\\",\\"region\\":\\"",
              Object {
                "Ref": "AWS::Region",
              },
              "\\",\\"annotations\\":{\\"alarms\\":[\\"",
              Object {
                "Fn::GetAtt": Array [
                  "ConstructHubMonitoringWebCanaryHomePageErrorsE7BB4002",
                  "Arn",
                ],
              },
              "\\"]},\\"yAxis\\":{}}}]}",
            ],
          ],
        },
        "DashboardName": "construct-hub-high-severity",
      },
      "Type": "AWS::CloudWatch::Dashboard",
    },
    "ConstructHubMonitoringWatchfulDashboardB8493D55": Object {
      "Properties": Object {
        "DashboardBody": Object {
          "Fn::Join": Array [
            "",
            Array [
              "{\\"widgets\\":[{\\"type\\":\\"text\\",\\"width\\":24,\\"height\\":2,\\"x\\":0,\\"y\\":0,\\"properties\\":{\\"markdown\\":\\"# Ingestion Function\\\\n\\\\n[button:AWS Lambda Console](https://console.aws.amazon.com/lambda/home?region=",
              Object {
                "Ref": "AWS::Region",
              },
              "#/functions/",
              Object {
                "Ref": "ConstructHubIngestion407909CE",
              },
              "?tab=graph) [button:CloudWatch Logs](https://console.aws.amazon.com/cloudwatch/home?region=",
              Object {
                "Ref": "AWS::Region",
              },
              "#logEventViewer:group=/aws/lambda/",
              Object {
                "Ref": "ConstructHubIngestion407909CE",
              },
              ")\\"}},{\\"type\\":\\"metric\\",\\"width\\":6,\\"height\\":6,\\"x\\":0,\\"y\\":2,\\"properties\\":{\\"view\\":\\"timeSeries\\",\\"title\\":\\"Invocations/5min\\",\\"region\\":\\"",
              Object {
                "Ref": "AWS::Region",
              },
              "\\",\\"metrics\\":[[\\"AWS/Lambda\\",\\"Invocations\\",\\"FunctionName\\",\\"",
              Object {
                "Ref": "ConstructHubIngestion407909CE",
              },
              "\\",{\\"stat\\":\\"Sum\\"}]],\\"yAxis\\":{}}},{\\"type\\":\\"metric\\",\\"width\\":6,\\"height\\":6,\\"x\\":6,\\"y\\":2,\\"properties\\":{\\"view\\":\\"timeSeries\\",\\"title\\":\\"Errors/5min\\",\\"region\\":\\"",
              Object {
                "Ref": "AWS::Region",
              },
              "\\",\\"metrics\\":[[\\"AWS/Lambda\\",\\"Errors\\",\\"FunctionName\\",\\"",
              Object {
                "Ref": "ConstructHubIngestion407909CE",
              },
              "\\",{\\"stat\\":\\"Sum\\"}]],\\"annotations\\":{\\"horizontal\\":[{\\"label\\":\\"Errors > 0 for 3 datapoints within 15 minutes\\",\\"value\\":0,\\"yAxis\\":\\"left\\"}]},\\"yAxis\\":{}}},{\\"type\\":\\"metric\\",\\"width\\":6,\\"height\\":6,\\"x\\":12,\\"y\\":2,\\"properties\\":{\\"view\\":\\"timeSeries\\",\\"title\\":\\"Throttles/5min\\",\\"region\\":\\"",
              Object {
                "Ref": "AWS::Region",
              },
              "\\",\\"metrics\\":[[\\"AWS/Lambda\\",\\"Throttles\\",\\"FunctionName\\",\\"",
              Object {
                "Ref": "ConstructHubIngestion407909CE",
              },
              "\\",{\\"stat\\":\\"Sum\\"}]],\\"annotations\\":{\\"horizontal\\":[{\\"label\\":\\"Throttles > 0 for 3 datapoints within 15 minutes\\",\\"value\\":0,\\"yAxis\\":\\"left\\"}]},\\"yAxis\\":{}}},{\\"type\\":\\"metric\\",\\"width\\":6,\\"height\\":6,\\"x\\":18,\\"y\\":2,\\"properties\\":{\\"view\\":\\"timeSeries\\",\\"title\\":\\"Duration/5min\\",\\"region\\":\\"",
              Object {
                "Ref": "AWS::Region",
              },
              "\\",\\"metrics\\":[[\\"AWS/Lambda\\",\\"Duration\\",\\"FunctionName\\",\\"",
              Object {
                "Ref": "ConstructHubIngestion407909CE",
              },
              "\\",{\\"label\\":\\"p99\\",\\"stat\\":\\"p99\\"}]],\\"annotations\\":{\\"horizontal\\":[{\\"label\\":\\"p99 > 720000 for 3 datapoints within 15 minutes\\",\\"value\\":720000,\\"yAxis\\":\\"left\\"}]},\\"yAxis\\":{}}},{\\"type\\":\\"text\\",\\"width\\":24,\\"height\\":2,\\"x\\":0,\\"y\\":8,\\"properties\\":{\\"markdown\\":\\"# Discovery Function\\\\n\\\\n[button:AWS Lambda Console](https://console.aws.amazon.com/lambda/home?region=",
              Object {
                "Ref": "AWS::Region",
              },
              "#/functions/",
              Object {
                "Ref": "ConstructHubDiscoveryD6EEC2B8",
              },
              "?tab=graph) [button:CloudWatch Logs](https://console.aws.amazon.com/cloudwatch/home?region=",
              Object {
                "Ref": "AWS::Region",
              },
              "#logEventViewer:group=/aws/lambda/",
              Object {
                "Ref": "ConstructHubDiscoveryD6EEC2B8",
              },
              ")\\"}},{\\"type\\":\\"metric\\",\\"width\\":6,\\"height\\":6,\\"x\\":0,\\"y\\":10,\\"properties\\":{\\"view\\":\\"timeSeries\\",\\"title\\":\\"Invocations/5min\\",\\"region\\":\\"",
              Object {
                "Ref": "AWS::Region",
              },
              "\\",\\"metrics\\":[[\\"AWS/Lambda\\",\\"Invocations\\",\\"FunctionName\\",\\"",
              Object {
                "Ref": "ConstructHubDiscoveryD6EEC2B8",
              },
              "\\",{\\"stat\\":\\"Sum\\"}]],\\"yAxis\\":{}}},{\\"type\\":\\"metric\\",\\"width\\":6,\\"height\\":6,\\"x\\":6,\\"y\\":10,\\"properties\\":{\\"view\\":\\"timeSeries\\",\\"title\\":\\"Errors/5min\\",\\"region\\":\\"",
              Object {
                "Ref": "AWS::Region",
              },
              "\\",\\"metrics\\":[[\\"AWS/Lambda\\",\\"Errors\\",\\"FunctionName\\",\\"",
              Object {
                "Ref": "ConstructHubDiscoveryD6EEC2B8",
              },
              "\\",{\\"stat\\":\\"Sum\\"}]],\\"annotations\\":{\\"horizontal\\":[{\\"label\\":\\"Errors > 0 for 3 datapoints within 15 minutes\\",\\"value\\":0,\\"yAxis\\":\\"left\\"}]},\\"yAxis\\":{}}},{\\"type\\":\\"metric\\",\\"width\\":6,\\"height\\":6,\\"x\\":12,\\"y\\":10,\\"properties\\":{\\"view\\":\\"timeSeries\\",\\"title\\":\\"Throttles/5min\\",\\"region\\":\\"",
              Object {
                "Ref": "AWS::Region",
              },
              "\\",\\"metrics\\":[[\\"AWS/Lambda\\",\\"Throttles\\",\\"FunctionName\\",\\"",
              Object {
                "Ref": "ConstructHubDiscoveryD6EEC2B8",
              },
              "\\",{\\"stat\\":\\"Sum\\"}]],\\"annotations\\":{\\"horizontal\\":[{\\"label\\":\\"Throttles > 0 for 3 datapoints within 15 minutes\\",\\"value\\":0,\\"yAxis\\":\\"left\\"}]},\\"yAxis\\":{}}},{\\"type\\":\\"metric\\",\\"width\\":6,\\"height\\":6,\\"x\\":18,\\"y\\":10,\\"properties\\":{\\"view\\":\\"timeSeries\\",\\"title\\":\\"Duration/5min\\",\\"region\\":\\"",
              Object {
                "Ref": "AWS::Region",
              },
              "\\",\\"metrics\\":[[\\"AWS/Lambda\\",\\"Duration\\",\\"FunctionName\\",\\"",
              Object {
                "Ref": "ConstructHubDiscoveryD6EEC2B8",
              },
              "\\",{\\"label\\":\\"p99\\",\\"stat\\":\\"p99\\"}]],\\"annotations\\":{\\"horizontal\\":[{\\"label\\":\\"p99 > 720000 for 3 datapoints within 15 minutes\\",\\"value\\":720000,\\"yAxis\\":\\"left\\"}]},\\"yAxis\\":{}}},{\\"type\\":\\"text\\",\\"width\\":24,\\"height\\":2,\\"x\\":0,\\"y\\":16,\\"properties\\":{\\"markdown\\":\\"# Transliterator Function\\\\n\\\\n[button:AWS Lambda Console](https://console.aws.amazon.com/lambda/home?region=",
              Object {
                "Ref": "AWS::Region",
              },
              "#/functions/",
              Object {
                "Ref": "ConstructHubTransliteratorpythonHandler8F330E7D",
              },
              "?tab=graph) [button:CloudWatch Logs](https://console.aws.amazon.com/cloudwatch/home?region=",
              Object {
                "Ref": "AWS::Region",
              },
              "#logEventViewer:group=/aws/lambda/",
              Object {
                "Ref": "ConstructHubTransliteratorpythonHandler8F330E7D",
              },
              ")\\"}},{\\"type\\":\\"metric\\",\\"width\\":6,\\"height\\":6,\\"x\\":0,\\"y\\":18,\\"properties\\":{\\"view\\":\\"timeSeries\\",\\"title\\":\\"Invocations/5min\\",\\"region\\":\\"",
              Object {
                "Ref": "AWS::Region",
              },
              "\\",\\"metrics\\":[[\\"AWS/Lambda\\",\\"Invocations\\",\\"FunctionName\\",\\"",
              Object {
                "Ref": "ConstructHubTransliteratorpythonHandler8F330E7D",
              },
              "\\",{\\"stat\\":\\"Sum\\"}]],\\"yAxis\\":{}}},{\\"type\\":\\"metric\\",\\"width\\":6,\\"height\\":6,\\"x\\":6,\\"y\\":18,\\"properties\\":{\\"view\\":\\"timeSeries\\",\\"title\\":\\"Errors/5min\\",\\"region\\":\\"",
              Object {
                "Ref": "AWS::Region",
              },
              "\\",\\"metrics\\":[[\\"AWS/Lambda\\",\\"Errors\\",\\"FunctionName\\",\\"",
              Object {
                "Ref": "ConstructHubTransliteratorpythonHandler8F330E7D",
              },
              "\\",{\\"stat\\":\\"Sum\\"}]],\\"annotations\\":{\\"horizontal\\":[{\\"label\\":\\"Errors > 0 for 3 datapoints within 15 minutes\\",\\"value\\":0,\\"yAxis\\":\\"left\\"}]},\\"yAxis\\":{}}},{\\"type\\":\\"metric\\",\\"width\\":6,\\"height\\":6,\\"x\\":12,\\"y\\":18,\\"properties\\":{\\"view\\":\\"timeSeries\\",\\"title\\":\\"Throttles/5min\\",\\"region\\":\\"",
              Object {
                "Ref": "AWS::Region",
              },
              "\\",\\"metrics\\":[[\\"AWS/Lambda\\",\\"Throttles\\",\\"FunctionName\\",\\"",
              Object {
                "Ref": "ConstructHubTransliteratorpythonHandler8F330E7D",
              },
              "\\",{\\"stat\\":\\"Sum\\"}]],\\"annotations\\":{\\"horizontal\\":[{\\"label\\":\\"Throttles > 0 for 3 datapoints within 15 minutes\\",\\"value\\":0,\\"yAxis\\":\\"left\\"}]},\\"yAxis\\":{}}},{\\"type\\":\\"metric\\",\\"width\\":6,\\"height\\":6,\\"x\\":18,\\"y\\":18,\\"properties\\":{\\"view\\":\\"timeSeries\\",\\"title\\":\\"Duration/5min\\",\\"region\\":\\"",
              Object {
                "Ref": "AWS::Region",
              },
              "\\",\\"metrics\\":[[\\"AWS/Lambda\\",\\"Duration\\",\\"FunctionName\\",\\"",
              Object {
                "Ref": "ConstructHubTransliteratorpythonHandler8F330E7D",
              },
              "\\",{\\"label\\":\\"p99\\",\\"stat\\":\\"p99\\"}]],\\"annotations\\":{\\"horizontal\\":[{\\"label\\":\\"p99 > 720000 for 3 datapoints within 15 minutes\\",\\"value\\":720000,\\"yAxis\\":\\"left\\"}]},\\"yAxis\\":{}}},{\\"type\\":\\"text\\",\\"width\\":24,\\"height\\":2,\\"x\\":0,\\"y\\":24,\\"properties\\":{\\"markdown\\":\\"# Transliterator Function\\\\n\\\\n[button:AWS Lambda Console](https://console.aws.amazon.com/lambda/home?region=",
              Object {
                "Ref": "AWS::Region",
              },
              "#/functions/",
              Object {
                "Ref": "ConstructHubTransliteratortypescriptHandlerFAD532B5",
              },
              "?tab=graph) [button:CloudWatch Logs](https://console.aws.amazon.com/cloudwatch/home?region=",
              Object {
                "Ref": "AWS::Region",
              },
              "#logEventViewer:group=/aws/lambda/",
              Object {
                "Ref": "ConstructHubTransliteratortypescriptHandlerFAD532B5",
              },
              ")\\"}},{\\"type\\":\\"metric\\",\\"width\\":6,\\"height\\":6,\\"x\\":0,\\"y\\":26,\\"properties\\":{\\"view\\":\\"timeSeries\\",\\"title\\":\\"Invocations/5min\\",\\"region\\":\\"",
              Object {
                "Ref": "AWS::Region",
              },
              "\\",\\"metrics\\":[[\\"AWS/Lambda\\",\\"Invocations\\",\\"FunctionName\\",\\"",
              Object {
                "Ref": "ConstructHubTransliteratortypescriptHandlerFAD532B5",
              },
              "\\",{\\"stat\\":\\"Sum\\"}]],\\"yAxis\\":{}}},{\\"type\\":\\"metric\\",\\"width\\":6,\\"height\\":6,\\"x\\":6,\\"y\\":26,\\"properties\\":{\\"view\\":\\"timeSeries\\",\\"title\\":\\"Errors/5min\\",\\"region\\":\\"",
              Object {
                "Ref": "AWS::Region",
              },
              "\\",\\"metrics\\":[[\\"AWS/Lambda\\",\\"Errors\\",\\"FunctionName\\",\\"",
              Object {
                "Ref": "ConstructHubTransliteratortypescriptHandlerFAD532B5",
              },
              "\\",{\\"stat\\":\\"Sum\\"}]],\\"annotations\\":{\\"horizontal\\":[{\\"label\\":\\"Errors > 0 for 3 datapoints within 15 minutes\\",\\"value\\":0,\\"yAxis\\":\\"left\\"}]},\\"yAxis\\":{}}},{\\"type\\":\\"metric\\",\\"width\\":6,\\"height\\":6,\\"x\\":12,\\"y\\":26,\\"properties\\":{\\"view\\":\\"timeSeries\\",\\"title\\":\\"Throttles/5min\\",\\"region\\":\\"",
              Object {
                "Ref": "AWS::Region",
              },
              "\\",\\"metrics\\":[[\\"AWS/Lambda\\",\\"Throttles\\",\\"FunctionName\\",\\"",
              Object {
                "Ref": "ConstructHubTransliteratortypescriptHandlerFAD532B5",
              },
              "\\",{\\"stat\\":\\"Sum\\"}]],\\"annotations\\":{\\"horizontal\\":[{\\"label\\":\\"Throttles > 0 for 3 datapoints within 15 minutes\\",\\"value\\":0,\\"yAxis\\":\\"left\\"}]},\\"yAxis\\":{}}},{\\"type\\":\\"metric\\",\\"width\\":6,\\"height\\":6,\\"x\\":18,\\"y\\":26,\\"properties\\":{\\"view\\":\\"timeSeries\\",\\"title\\":\\"Duration/5min\\",\\"region\\":\\"",
              Object {
                "Ref": "AWS::Region",
              },
              "\\",\\"metrics\\":[[\\"AWS/Lambda\\",\\"Duration\\",\\"FunctionName\\",\\"",
              Object {
                "Ref": "ConstructHubTransliteratortypescriptHandlerFAD532B5",
              },
              "\\",{\\"label\\":\\"p99\\",\\"stat\\":\\"p99\\"}]],\\"annotations\\":{\\"horizontal\\":[{\\"label\\":\\"p99 > 720000 for 3 datapoints within 15 minutes\\",\\"value\\":720000,\\"yAxis\\":\\"left\\"}]},\\"yAxis\\":{}}},{\\"type\\":\\"text\\",\\"width\\":24,\\"height\\":2,\\"x\\":0,\\"y\\":32,\\"properties\\":{\\"markdown\\":\\"# Catalog Builder Function\\\\n\\\\n[button:AWS Lambda Console](https://console.aws.amazon.com/lambda/home?region=",
              Object {
                "Ref": "AWS::Region",
              },
              "#/functions/",
              Object {
                "Ref": "ConstructHubCatalogBuilder5A9DE4AF",
              },
              "?tab=graph) [button:CloudWatch Logs](https://console.aws.amazon.com/cloudwatch/home?region=",
              Object {
                "Ref": "AWS::Region",
              },
              "#logEventViewer:group=/aws/lambda/",
              Object {
                "Ref": "ConstructHubCatalogBuilder5A9DE4AF",
              },
              ")\\"}},{\\"type\\":\\"metric\\",\\"width\\":6,\\"height\\":6,\\"x\\":0,\\"y\\":34,\\"properties\\":{\\"view\\":\\"timeSeries\\",\\"title\\":\\"Invocations/5min\\",\\"region\\":\\"",
              Object {
                "Ref": "AWS::Region",
              },
              "\\",\\"metrics\\":[[\\"AWS/Lambda\\",\\"Invocations\\",\\"FunctionName\\",\\"",
              Object {
                "Ref": "ConstructHubCatalogBuilder5A9DE4AF",
              },
              "\\",{\\"stat\\":\\"Sum\\"}]],\\"yAxis\\":{}}},{\\"type\\":\\"metric\\",\\"width\\":6,\\"height\\":6,\\"x\\":6,\\"y\\":34,\\"properties\\":{\\"view\\":\\"timeSeries\\",\\"title\\":\\"Errors/5min\\",\\"region\\":\\"",
              Object {
                "Ref": "AWS::Region",
              },
              "\\",\\"metrics\\":[[\\"AWS/Lambda\\",\\"Errors\\",\\"FunctionName\\",\\"",
              Object {
                "Ref": "ConstructHubCatalogBuilder5A9DE4AF",
              },
              "\\",{\\"stat\\":\\"Sum\\"}]],\\"annotations\\":{\\"horizontal\\":[{\\"label\\":\\"Errors > 0 for 3 datapoints within 15 minutes\\",\\"value\\":0,\\"yAxis\\":\\"left\\"}]},\\"yAxis\\":{}}},{\\"type\\":\\"metric\\",\\"width\\":6,\\"height\\":6,\\"x\\":12,\\"y\\":34,\\"properties\\":{\\"view\\":\\"timeSeries\\",\\"title\\":\\"Throttles/5min\\",\\"region\\":\\"",
              Object {
                "Ref": "AWS::Region",
              },
              "\\",\\"metrics\\":[[\\"AWS/Lambda\\",\\"Throttles\\",\\"FunctionName\\",\\"",
              Object {
                "Ref": "ConstructHubCatalogBuilder5A9DE4AF",
              },
              "\\",{\\"stat\\":\\"Sum\\"}]],\\"annotations\\":{\\"horizontal\\":[{\\"label\\":\\"Throttles > 0 for 3 datapoints within 15 minutes\\",\\"value\\":0,\\"yAxis\\":\\"left\\"}]},\\"yAxis\\":{}}},{\\"type\\":\\"metric\\",\\"width\\":6,\\"height\\":6,\\"x\\":18,\\"y\\":34,\\"properties\\":{\\"view\\":\\"timeSeries\\",\\"title\\":\\"Duration/5min\\",\\"region\\":\\"",
              Object {
                "Ref": "AWS::Region",
              },
              "\\",\\"metrics\\":[[\\"AWS/Lambda\\",\\"Duration\\",\\"FunctionName\\",\\"",
              Object {
                "Ref": "ConstructHubCatalogBuilder5A9DE4AF",
              },
              "\\",{\\"label\\":\\"p99\\",\\"stat\\":\\"p99\\"}]],\\"annotations\\":{\\"horizontal\\":[{\\"label\\":\\"p99 > 720000 for 3 datapoints within 15 minutes\\",\\"value\\":720000,\\"yAxis\\":\\"left\\"}]},\\"yAxis\\":{}}},{\\"type\\":\\"text\\",\\"width\\":24,\\"height\\":2,\\"x\\":0,\\"y\\":40,\\"properties\\":{\\"markdown\\":\\"# Inventory Canary\\\\n\\\\n[button:AWS Lambda Console](https://console.aws.amazon.com/lambda/home?region=",
              Object {
                "Ref": "AWS::Region",
              },
              "#/functions/",
              Object {
                "Ref": "ConstructHubInventoryCanary63D899BC",
              },
              "?tab=graph) [button:CloudWatch Logs](https://console.aws.amazon.com/cloudwatch/home?region=",
              Object {
                "Ref": "AWS::Region",
              },
              "#logEventViewer:group=/aws/lambda/",
              Object {
                "Ref": "ConstructHubInventoryCanary63D899BC",
              },
              ")\\"}},{\\"type\\":\\"metric\\",\\"width\\":6,\\"height\\":6,\\"x\\":0,\\"y\\":42,\\"properties\\":{\\"view\\":\\"timeSeries\\",\\"title\\":\\"Invocations/5min\\",\\"region\\":\\"",
              Object {
                "Ref": "AWS::Region",
              },
              "\\",\\"metrics\\":[[\\"AWS/Lambda\\",\\"Invocations\\",\\"FunctionName\\",\\"",
              Object {
                "Ref": "ConstructHubInventoryCanary63D899BC",
              },
              "\\",{\\"stat\\":\\"Sum\\"}]],\\"yAxis\\":{}}},{\\"type\\":\\"metric\\",\\"width\\":6,\\"height\\":6,\\"x\\":6,\\"y\\":42,\\"properties\\":{\\"view\\":\\"timeSeries\\",\\"title\\":\\"Errors/5min\\",\\"region\\":\\"",
              Object {
                "Ref": "AWS::Region",
              },
              "\\",\\"metrics\\":[[\\"AWS/Lambda\\",\\"Errors\\",\\"FunctionName\\",\\"",
              Object {
                "Ref": "ConstructHubInventoryCanary63D899BC",
              },
              "\\",{\\"stat\\":\\"Sum\\"}]],\\"annotations\\":{\\"horizontal\\":[{\\"label\\":\\"Errors > 0 for 3 datapoints within 15 minutes\\",\\"value\\":0,\\"yAxis\\":\\"left\\"}]},\\"yAxis\\":{}}},{\\"type\\":\\"metric\\",\\"width\\":6,\\"height\\":6,\\"x\\":12,\\"y\\":42,\\"properties\\":{\\"view\\":\\"timeSeries\\",\\"title\\":\\"Throttles/5min\\",\\"region\\":\\"",
              Object {
                "Ref": "AWS::Region",
              },
              "\\",\\"metrics\\":[[\\"AWS/Lambda\\",\\"Throttles\\",\\"FunctionName\\",\\"",
              Object {
                "Ref": "ConstructHubInventoryCanary63D899BC",
              },
              "\\",{\\"stat\\":\\"Sum\\"}]],\\"annotations\\":{\\"horizontal\\":[{\\"label\\":\\"Throttles > 0 for 3 datapoints within 15 minutes\\",\\"value\\":0,\\"yAxis\\":\\"left\\"}]},\\"yAxis\\":{}}},{\\"type\\":\\"metric\\",\\"width\\":6,\\"height\\":6,\\"x\\":18,\\"y\\":42,\\"properties\\":{\\"view\\":\\"timeSeries\\",\\"title\\":\\"Duration/5min\\",\\"region\\":\\"",
              Object {
                "Ref": "AWS::Region",
              },
              "\\",\\"metrics\\":[[\\"AWS/Lambda\\",\\"Duration\\",\\"FunctionName\\",\\"",
              Object {
                "Ref": "ConstructHubInventoryCanary63D899BC",
              },
              "\\",{\\"label\\":\\"p99\\",\\"stat\\":\\"p99\\"}]],\\"annotations\\":{\\"horizontal\\":[{\\"label\\":\\"p99 > 240000 for 3 datapoints within 15 minutes\\",\\"value\\":240000,\\"yAxis\\":\\"left\\"}]},\\"yAxis\\":{}}}]}",
            ],
          ],
        },
        "DashboardName": "construct-hub",
      },
      "Type": "AWS::CloudWatch::Dashboard",
    },
    "ConstructHubMonitoringWatchfulTestConstructHubCatalogBuilderC9A41048DurationAlarm557052D9": Object {
      "Properties": Object {
        "AlarmActions": Array [],
        "AlarmDescription": "p99 latency >= 720s (80%)",
        "ComparisonOperator": "GreaterThanThreshold",
        "EvaluationPeriods": 3,
        "Metrics": Array [
          Object {
            "Id": "m1",
            "Label": "p99",
            "MetricStat": Object {
              "Metric": Object {
                "Dimensions": Array [
                  Object {
                    "Name": "FunctionName",
                    "Value": Object {
                      "Ref": "ConstructHubCatalogBuilder5A9DE4AF",
                    },
                  },
                ],
                "MetricName": "Duration",
                "Namespace": "AWS/Lambda",
              },
              "Period": 300,
              "Stat": "p99",
            },
            "ReturnData": true,
          },
        ],
        "Threshold": 720000,
      },
      "Type": "AWS::CloudWatch::Alarm",
    },
    "ConstructHubMonitoringWatchfulTestConstructHubCatalogBuilderC9A41048ErrorsAlarmF91F07CD": Object {
      "Properties": Object {
        "AlarmActions": Array [],
        "AlarmDescription": "Over 0 errors per minute",
        "ComparisonOperator": "GreaterThanThreshold",
        "Dimensions": Array [
          Object {
            "Name": "FunctionName",
            "Value": Object {
              "Ref": "ConstructHubCatalogBuilder5A9DE4AF",
            },
          },
        ],
        "EvaluationPeriods": 3,
        "MetricName": "Errors",
        "Namespace": "AWS/Lambda",
        "Period": 300,
        "Statistic": "Sum",
        "Threshold": 0,
      },
      "Type": "AWS::CloudWatch::Alarm",
    },
    "ConstructHubMonitoringWatchfulTestConstructHubCatalogBuilderC9A41048ThrottlesAlarm2A5B0492": Object {
      "Properties": Object {
        "AlarmActions": Array [],
        "AlarmDescription": "Over 0 throttles per minute",
        "ComparisonOperator": "GreaterThanThreshold",
        "Dimensions": Array [
          Object {
            "Name": "FunctionName",
            "Value": Object {
              "Ref": "ConstructHubCatalogBuilder5A9DE4AF",
            },
          },
        ],
        "EvaluationPeriods": 3,
        "MetricName": "Throttles",
        "Namespace": "AWS/Lambda",
        "Period": 300,
        "Statistic": "Sum",
        "Threshold": 0,
      },
      "Type": "AWS::CloudWatch::Alarm",
    },
    "ConstructHubMonitoringWatchfulTestConstructHubDiscovery5714D5BBDurationAlarm5CFE5B52": Object {
      "Properties": Object {
        "AlarmActions": Array [],
        "AlarmDescription": "p99 latency >= 720s (80%)",
        "ComparisonOperator": "GreaterThanThreshold",
        "EvaluationPeriods": 3,
        "Metrics": Array [
          Object {
            "Id": "m1",
            "Label": "p99",
            "MetricStat": Object {
              "Metric": Object {
                "Dimensions": Array [
                  Object {
                    "Name": "FunctionName",
                    "Value": Object {
                      "Ref": "ConstructHubDiscoveryD6EEC2B8",
                    },
                  },
                ],
                "MetricName": "Duration",
                "Namespace": "AWS/Lambda",
              },
              "Period": 300,
              "Stat": "p99",
            },
            "ReturnData": true,
          },
        ],
        "Threshold": 720000,
      },
      "Type": "AWS::CloudWatch::Alarm",
    },
    "ConstructHubMonitoringWatchfulTestConstructHubDiscovery5714D5BBErrorsAlarm373566EE": Object {
      "Properties": Object {
        "AlarmActions": Array [],
        "AlarmDescription": "Over 0 errors per minute",
        "ComparisonOperator": "GreaterThanThreshold",
        "Dimensions": Array [
          Object {
            "Name": "FunctionName",
            "Value": Object {
              "Ref": "ConstructHubDiscoveryD6EEC2B8",
            },
          },
        ],
        "EvaluationPeriods": 3,
        "MetricName": "Errors",
        "Namespace": "AWS/Lambda",
        "Period": 300,
        "Statistic": "Sum",
        "Threshold": 0,
      },
      "Type": "AWS::CloudWatch::Alarm",
    },
    "ConstructHubMonitoringWatchfulTestConstructHubDiscovery5714D5BBThrottlesAlarm261A4778": Object {
      "Properties": Object {
        "AlarmActions": Array [],
        "AlarmDescription": "Over 0 throttles per minute",
        "ComparisonOperator": "GreaterThanThreshold",
        "Dimensions": Array [
          Object {
            "Name": "FunctionName",
            "Value": Object {
              "Ref": "ConstructHubDiscoveryD6EEC2B8",
            },
          },
        ],
        "EvaluationPeriods": 3,
        "MetricName": "Throttles",
        "Namespace": "AWS/Lambda",
        "Period": 300,
        "Statistic": "Sum",
        "Threshold": 0,
      },
      "Type": "AWS::CloudWatch::Alarm",
    },
    "ConstructHubMonitoringWatchfulTestConstructHubIngestionAE667A08DurationAlarm8C97ADAD": Object {
      "Properties": Object {
        "AlarmActions": Array [],
        "AlarmDescription": "p99 latency >= 720s (80%)",
        "ComparisonOperator": "GreaterThanThreshold",
        "EvaluationPeriods": 3,
        "Metrics": Array [
          Object {
            "Id": "m1",
            "Label": "p99",
            "MetricStat": Object {
              "Metric": Object {
                "Dimensions": Array [
                  Object {
                    "Name": "FunctionName",
                    "Value": Object {
                      "Ref": "ConstructHubIngestion407909CE",
                    },
                  },
                ],
                "MetricName": "Duration",
                "Namespace": "AWS/Lambda",
              },
              "Period": 300,
              "Stat": "p99",
            },
            "ReturnData": true,
          },
        ],
        "Threshold": 720000,
      },
      "Type": "AWS::CloudWatch::Alarm",
    },
    "ConstructHubMonitoringWatchfulTestConstructHubIngestionAE667A08ErrorsAlarm76E1369B": Object {
      "Properties": Object {
        "AlarmActions": Array [],
        "AlarmDescription": "Over 0 errors per minute",
        "ComparisonOperator": "GreaterThanThreshold",
        "Dimensions": Array [
          Object {
            "Name": "FunctionName",
            "Value": Object {
              "Ref": "ConstructHubIngestion407909CE",
            },
          },
        ],
        "EvaluationPeriods": 3,
        "MetricName": "Errors",
        "Namespace": "AWS/Lambda",
        "Period": 300,
        "Statistic": "Sum",
        "Threshold": 0,
      },
      "Type": "AWS::CloudWatch::Alarm",
    },
    "ConstructHubMonitoringWatchfulTestConstructHubIngestionAE667A08ThrottlesAlarm2CD0B31C": Object {
      "Properties": Object {
        "AlarmActions": Array [],
        "AlarmDescription": "Over 0 throttles per minute",
        "ComparisonOperator": "GreaterThanThreshold",
        "Dimensions": Array [
          Object {
            "Name": "FunctionName",
            "Value": Object {
              "Ref": "ConstructHubIngestion407909CE",
            },
          },
        ],
        "EvaluationPeriods": 3,
        "MetricName": "Throttles",
        "Namespace": "AWS/Lambda",
        "Period": 300,
        "Statistic": "Sum",
        "Threshold": 0,
      },
      "Type": "AWS::CloudWatch::Alarm",
    },
    "ConstructHubMonitoringWatchfulTestConstructHubInventoryCanary54F5B7ACDurationAlarm2B1DCEF6": Object {
      "Properties": Object {
        "AlarmActions": Array [],
        "AlarmDescription": "p99 latency >= 240s (80%)",
        "ComparisonOperator": "GreaterThanThreshold",
        "EvaluationPeriods": 3,
        "Metrics": Array [
          Object {
            "Id": "m1",
            "Label": "p99",
            "MetricStat": Object {
              "Metric": Object {
                "Dimensions": Array [
                  Object {
                    "Name": "FunctionName",
                    "Value": Object {
                      "Ref": "ConstructHubInventoryCanary63D899BC",
                    },
                  },
                ],
                "MetricName": "Duration",
                "Namespace": "AWS/Lambda",
              },
              "Period": 300,
              "Stat": "p99",
            },
            "ReturnData": true,
          },
        ],
        "Threshold": 240000,
      },
      "Type": "AWS::CloudWatch::Alarm",
    },
    "ConstructHubMonitoringWatchfulTestConstructHubInventoryCanary54F5B7ACErrorsAlarm2DCA11C4": Object {
      "Properties": Object {
        "AlarmActions": Array [],
        "AlarmDescription": "Over 0 errors per minute",
        "ComparisonOperator": "GreaterThanThreshold",
        "Dimensions": Array [
          Object {
            "Name": "FunctionName",
            "Value": Object {
              "Ref": "ConstructHubInventoryCanary63D899BC",
            },
          },
        ],
        "EvaluationPeriods": 3,
        "MetricName": "Errors",
        "Namespace": "AWS/Lambda",
        "Period": 300,
        "Statistic": "Sum",
        "Threshold": 0,
      },
      "Type": "AWS::CloudWatch::Alarm",
    },
    "ConstructHubMonitoringWatchfulTestConstructHubInventoryCanary54F5B7ACThrottlesAlarm0D677953": Object {
      "Properties": Object {
        "AlarmActions": Array [],
        "AlarmDescription": "Over 0 throttles per minute",
        "ComparisonOperator": "GreaterThanThreshold",
        "Dimensions": Array [
          Object {
            "Name": "FunctionName",
            "Value": Object {
              "Ref": "ConstructHubInventoryCanary63D899BC",
            },
          },
        ],
        "EvaluationPeriods": 3,
        "MetricName": "Throttles",
        "Namespace": "AWS/Lambda",
        "Period": 300,
        "Statistic": "Sum",
        "Threshold": 0,
      },
      "Type": "AWS::CloudWatch::Alarm",
    },
    "ConstructHubMonitoringWatchfulTestConstructHubTransliteratorpythonHandler80DA2016DurationAlarm010E7F76": Object {
      "Properties": Object {
        "AlarmActions": Array [],
        "AlarmDescription": "p99 latency >= 720s (80%)",
        "ComparisonOperator": "GreaterThanThreshold",
        "EvaluationPeriods": 3,
        "Metrics": Array [
          Object {
            "Id": "m1",
            "Label": "p99",
            "MetricStat": Object {
              "Metric": Object {
                "Dimensions": Array [
                  Object {
                    "Name": "FunctionName",
                    "Value": Object {
                      "Ref": "ConstructHubTransliteratorpythonHandler8F330E7D",
                    },
                  },
                ],
                "MetricName": "Duration",
                "Namespace": "AWS/Lambda",
              },
              "Period": 300,
              "Stat": "p99",
            },
            "ReturnData": true,
          },
        ],
        "Threshold": 720000,
      },
      "Type": "AWS::CloudWatch::Alarm",
    },
    "ConstructHubMonitoringWatchfulTestConstructHubTransliteratorpythonHandler80DA2016ErrorsAlarmAFA651E8": Object {
      "Properties": Object {
        "AlarmActions": Array [],
        "AlarmDescription": "Over 0 errors per minute",
        "ComparisonOperator": "GreaterThanThreshold",
        "Dimensions": Array [
          Object {
            "Name": "FunctionName",
            "Value": Object {
              "Ref": "ConstructHubTransliteratorpythonHandler8F330E7D",
            },
          },
        ],
        "EvaluationPeriods": 3,
        "MetricName": "Errors",
        "Namespace": "AWS/Lambda",
        "Period": 300,
        "Statistic": "Sum",
        "Threshold": 0,
      },
      "Type": "AWS::CloudWatch::Alarm",
    },
    "ConstructHubMonitoringWatchfulTestConstructHubTransliteratorpythonHandler80DA2016ThrottlesAlarm9C1910AC": Object {
      "Properties": Object {
        "AlarmActions": Array [],
        "AlarmDescription": "Over 0 throttles per minute",
        "ComparisonOperator": "GreaterThanThreshold",
        "Dimensions": Array [
          Object {
            "Name": "FunctionName",
            "Value": Object {
              "Ref": "ConstructHubTransliteratorpythonHandler8F330E7D",
            },
          },
        ],
        "EvaluationPeriods": 3,
        "MetricName": "Throttles",
        "Namespace": "AWS/Lambda",
        "Period": 300,
        "Statistic": "Sum",
        "Threshold": 0,
      },
      "Type": "AWS::CloudWatch::Alarm",
    },
    "ConstructHubMonitoringWatchfulTestConstructHubTransliteratortypescriptHandlerC2B3D168DurationAlarm8B49989B": Object {
      "Properties": Object {
        "AlarmActions": Array [],
        "AlarmDescription": "p99 latency >= 720s (80%)",
        "ComparisonOperator": "GreaterThanThreshold",
        "EvaluationPeriods": 3,
        "Metrics": Array [
          Object {
            "Id": "m1",
            "Label": "p99",
            "MetricStat": Object {
              "Metric": Object {
                "Dimensions": Array [
                  Object {
                    "Name": "FunctionName",
                    "Value": Object {
                      "Ref": "ConstructHubTransliteratortypescriptHandlerFAD532B5",
                    },
                  },
                ],
                "MetricName": "Duration",
                "Namespace": "AWS/Lambda",
              },
              "Period": 300,
              "Stat": "p99",
            },
            "ReturnData": true,
          },
        ],
        "Threshold": 720000,
      },
      "Type": "AWS::CloudWatch::Alarm",
    },
    "ConstructHubMonitoringWatchfulTestConstructHubTransliteratortypescriptHandlerC2B3D168ErrorsAlarmC2D137A4": Object {
      "Properties": Object {
        "AlarmActions": Array [],
        "AlarmDescription": "Over 0 errors per minute",
        "ComparisonOperator": "GreaterThanThreshold",
        "Dimensions": Array [
          Object {
            "Name": "FunctionName",
            "Value": Object {
              "Ref": "ConstructHubTransliteratortypescriptHandlerFAD532B5",
            },
          },
        ],
        "EvaluationPeriods": 3,
        "MetricName": "Errors",
        "Namespace": "AWS/Lambda",
        "Period": 300,
        "Statistic": "Sum",
        "Threshold": 0,
      },
      "Type": "AWS::CloudWatch::Alarm",
    },
    "ConstructHubMonitoringWatchfulTestConstructHubTransliteratortypescriptHandlerC2B3D168ThrottlesAlarmA726B1A2": Object {
      "Properties": Object {
        "AlarmActions": Array [],
        "AlarmDescription": "Over 0 throttles per minute",
        "ComparisonOperator": "GreaterThanThreshold",
        "Dimensions": Array [
          Object {
            "Name": "FunctionName",
            "Value": Object {
              "Ref": "ConstructHubTransliteratortypescriptHandlerFAD532B5",
            },
          },
        ],
        "EvaluationPeriods": 3,
        "MetricName": "Throttles",
        "Namespace": "AWS/Lambda",
        "Period": 300,
        "Statistic": "Sum",
        "Threshold": 0,
      },
      "Type": "AWS::CloudWatch::Alarm",
    },
    "ConstructHubMonitoringWebCanaryHomePageErrorsE7BB4002": Object {
      "Properties": Object {
        "AlarmActions": Array [
          "arn:aws:sns:us-east-1:123456789012:mystack-mytopic-NZJ5JSMVGFIE",
        ],
        "AlarmDescription": Object {
          "Fn::Join": Array [
            "",
            Array [
              "80% error rate for https://",
              Object {
                "Fn::GetAtt": Array [
                  "ConstructHubWebAppDistribution1F181DC9",
                  "DomainName",
                ],
              },
              " (Home Page)",
            ],
          ],
        },
        "ComparisonOperator": "GreaterThanOrEqualToThreshold",
        "EvaluationPeriods": 1,
        "Metrics": Array [
          Object {
            "Id": "m1",
            "Label": Object {
              "Fn::Join": Array [
                "",
                Array [
                  "https://",
                  Object {
                    "Fn::GetAtt": Array [
                      "ConstructHubWebAppDistribution1F181DC9",
                      "DomainName",
                    ],
                  },
                  " Errors",
                ],
              ],
            },
            "MetricStat": Object {
              "Metric": Object {
                "Dimensions": Array [
                  Object {
                    "Name": "FunctionName",
                    "Value": Object {
                      "Ref": "ConstructHubMonitoringWebCanaryHomePageHttpGetFunctionF27ADDC8",
                    },
                  },
                ],
                "MetricName": "Errors",
                "Namespace": "AWS/Lambda",
              },
              "Period": 300,
              "Stat": "Sum",
            },
            "ReturnData": true,
          },
        ],
        "Threshold": 4,
        "TreatMissingData": "breaching",
      },
      "Type": "AWS::CloudWatch::Alarm",
    },
    "ConstructHubMonitoringWebCanaryHomePageHttpGetFunctionF27ADDC8": Object {
      "DependsOn": Array [
        "ConstructHubMonitoringWebCanaryHomePageHttpGetFunctionServiceRole9AAAD93C",
      ],
      "Properties": Object {
        "Code": Object {
          "S3Bucket": Object {
            "Ref": "AssetParameters6b4a338b691490f1fd6351e29140684b4cc8c932fa8610251617ca4279b42c9fS3Bucket165D0B30",
          },
          "S3Key": Object {
            "Fn::Join": Array [
              "",
              Array [
                Object {
                  "Fn::Select": Array [
                    0,
                    Object {
                      "Fn::Split": Array [
                        "||",
                        Object {
                          "Ref": "AssetParameters6b4a338b691490f1fd6351e29140684b4cc8c932fa8610251617ca4279b42c9fS3VersionKeyD832198D",
                        },
                      ],
                    },
                  ],
                },
                Object {
                  "Fn::Select": Array [
                    1,
                    Object {
                      "Fn::Split": Array [
                        "||",
                        Object {
                          "Ref": "AssetParameters6b4a338b691490f1fd6351e29140684b4cc8c932fa8610251617ca4279b42c9fS3VersionKeyD832198D",
                        },
                      ],
                    },
                  ],
                },
              ],
            ],
          },
        },
        "Description": Object {
          "Fn::Join": Array [
            "",
            Array [
              "HTTP GET https://",
              Object {
                "Fn::GetAtt": Array [
                  "ConstructHubWebAppDistribution1F181DC9",
                  "DomainName",
                ],
              },
              ": Home Page",
            ],
          ],
        },
        "Environment": Object {
          "Variables": Object {
            "URL": Object {
              "Fn::Join": Array [
                "",
                Array [
                  "https://",
                  Object {
                    "Fn::GetAtt": Array [
                      "ConstructHubWebAppDistribution1F181DC9",
                      "DomainName",
                    ],
                  },
                ],
              ],
            },
          },
        },
        "Handler": "index.handler",
        "Role": Object {
          "Fn::GetAtt": Array [
            "ConstructHubMonitoringWebCanaryHomePageHttpGetFunctionServiceRole9AAAD93C",
            "Arn",
          ],
        },
        "Runtime": "nodejs14.x",
      },
      "Type": "AWS::Lambda::Function",
    },
    "ConstructHubMonitoringWebCanaryHomePageHttpGetFunctionServiceRole9AAAD93C": Object {
      "Properties": Object {
        "AssumeRolePolicyDocument": Object {
          "Statement": Array [
            Object {
              "Action": "sts:AssumeRole",
              "Effect": "Allow",
              "Principal": Object {
                "Service": "lambda.amazonaws.com",
              },
            },
          ],
          "Version": "2012-10-17",
        },
        "ManagedPolicyArns": Array [
          Object {
            "Fn::Join": Array [
              "",
              Array [
                "arn:",
                Object {
                  "Ref": "AWS::Partition",
                },
                ":iam::aws:policy/service-role/AWSLambdaBasicExecutionRole",
              ],
            ],
          },
        ],
      },
      "Type": "AWS::IAM::Role",
    },
    "ConstructHubMonitoringWebCanaryHomePageRuleAllowEventRuleTestConstructHubMonitoringWebCanaryHomePageHttpGetFunction941819C9E47F90EE": Object {
      "Properties": Object {
        "Action": "lambda:InvokeFunction",
        "FunctionName": Object {
          "Fn::GetAtt": Array [
            "ConstructHubMonitoringWebCanaryHomePageHttpGetFunctionF27ADDC8",
            "Arn",
          ],
        },
        "Principal": "events.amazonaws.com",
        "SourceArn": Object {
          "Fn::GetAtt": Array [
            "ConstructHubMonitoringWebCanaryHomePageRuleE14F9F4E",
            "Arn",
          ],
        },
      },
      "Type": "AWS::Lambda::Permission",
    },
    "ConstructHubMonitoringWebCanaryHomePageRuleE14F9F4E": Object {
      "Properties": Object {
        "ScheduleExpression": "rate(1 minute)",
        "State": "ENABLED",
        "Targets": Array [
          Object {
            "Arn": Object {
              "Fn::GetAtt": Array [
                "ConstructHubMonitoringWebCanaryHomePageHttpGetFunctionF27ADDC8",
                "Arn",
              ],
            },
            "Id": "Target0",
          },
        ],
      },
      "Type": "AWS::Events::Rule",
    },
    "ConstructHubPackageDataAllowBucketNotificationsToTestConstructHubCatalogBuilderC9A41048952FCDC8": Object {
      "Properties": Object {
        "Action": "lambda:InvokeFunction",
        "FunctionName": Object {
          "Fn::GetAtt": Array [
            "ConstructHubCatalogBuilder5A9DE4AF",
            "Arn",
          ],
        },
        "Principal": "s3.amazonaws.com",
        "SourceAccount": Object {
          "Ref": "AWS::AccountId",
        },
        "SourceArn": Object {
          "Fn::GetAtt": Array [
            "ConstructHubPackageDataDC5EF35E",
            "Arn",
          ],
        },
      },
      "Type": "AWS::Lambda::Permission",
    },
    "ConstructHubPackageDataAllowBucketNotificationsToTestConstructHubWebAppCacheInvalidator7EE0E8FBBF40B7C8": Object {
      "Properties": Object {
        "Action": "lambda:InvokeFunction",
        "FunctionName": Object {
          "Fn::GetAtt": Array [
            "ConstructHubWebAppCacheInvalidator07CDD78B",
            "Arn",
          ],
        },
        "Principal": "s3.amazonaws.com",
        "SourceAccount": Object {
          "Ref": "AWS::AccountId",
        },
        "SourceArn": Object {
          "Fn::GetAtt": Array [
            "ConstructHubPackageDataDC5EF35E",
            "Arn",
          ],
        },
      },
      "Type": "AWS::Lambda::Permission",
    },
    "ConstructHubPackageDataDC5EF35E": Object {
      "DeletionPolicy": "Retain",
      "Properties": Object {
        "BucketEncryption": Object {
          "ServerSideEncryptionConfiguration": Array [
            Object {
              "ServerSideEncryptionByDefault": Object {
                "SSEAlgorithm": "AES256",
              },
            },
          ],
        },
        "LifecycleConfiguration": Object {
          "Rules": Array [
            Object {
              "AbortIncompleteMultipartUpload": Object {
                "DaysAfterInitiation": 1,
              },
              "Status": "Enabled",
            },
            Object {
              "NoncurrentVersionTransitions": Array [
                Object {
                  "StorageClass": "STANDARD_IA",
                  "TransitionInDays": 31,
                },
              ],
              "Status": "Enabled",
            },
            Object {
              "NoncurrentVersionExpirationInDays": 90,
              "Status": "Enabled",
            },
          ],
        },
        "PublicAccessBlockConfiguration": Object {
          "BlockPublicAcls": true,
          "BlockPublicPolicy": true,
          "IgnorePublicAcls": true,
          "RestrictPublicBuckets": true,
        },
        "VersioningConfiguration": Object {
          "Status": "Enabled",
        },
      },
      "Type": "AWS::S3::Bucket",
      "UpdateReplacePolicy": "Retain",
    },
    "ConstructHubPackageDataNotifications81B45141": Object {
      "DependsOn": Array [
        "ConstructHubPackageDataAllowBucketNotificationsToTestConstructHubCatalogBuilderC9A41048952FCDC8",
        "ConstructHubPackageDataAllowBucketNotificationsToTestConstructHubWebAppCacheInvalidator7EE0E8FBBF40B7C8",
        "ConstructHubTransliteratorTopicPolicyF0F89ABE",
        "ConstructHubTransliteratorTopicE0461AB3",
      ],
      "Properties": Object {
        "BucketName": Object {
          "Ref": "ConstructHubPackageDataDC5EF35E",
        },
        "Managed": true,
        "NotificationConfiguration": Object {
          "LambdaFunctionConfigurations": Array [
            Object {
              "Events": Array [
                "s3:ObjectCreated:*",
              ],
              "Filter": Object {
                "Key": Object {
                  "FilterRules": Array [
                    Object {
                      "Name": "suffix",
                      "Value": "/docs-typescript.md",
                    },
                    Object {
                      "Name": "prefix",
                      "Value": "data/",
                    },
                  ],
                },
              },
              "LambdaFunctionArn": Object {
                "Fn::GetAtt": Array [
                  "ConstructHubCatalogBuilder5A9DE4AF",
                  "Arn",
                ],
              },
            },
            Object {
              "Events": Array [
                "s3:ObjectCreated:*",
              ],
              "LambdaFunctionArn": Object {
                "Fn::GetAtt": Array [
                  "ConstructHubWebAppCacheInvalidator07CDD78B",
                  "Arn",
                ],
              },
            },
          ],
          "TopicConfigurations": Array [
            Object {
              "Events": Array [
                "s3:ObjectCreated:*",
              ],
              "Filter": Object {
                "Key": Object {
                  "FilterRules": Array [
                    Object {
                      "Name": "suffix",
                      "Value": "/assembly.json",
                    },
                    Object {
                      "Name": "prefix",
                      "Value": "data/",
                    },
                  ],
                },
              },
              "TopicArn": Object {
                "Ref": "ConstructHubTransliteratorTopicE0461AB3",
              },
            },
          ],
        },
        "ServiceToken": Object {
          "Fn::GetAtt": Array [
            "BucketNotificationsHandler050a0587b7544547bf325f094a3db8347ECC3691",
            "Arn",
          ],
        },
      },
      "Type": "Custom::S3BucketNotifications",
    },
    "ConstructHubPackageDataPolicy4615475A": Object {
      "Properties": Object {
        "Bucket": Object {
          "Ref": "ConstructHubPackageDataDC5EF35E",
        },
        "PolicyDocument": Object {
          "Statement": Array [
            Object {
              "Action": "s3:GetObject",
              "Effect": "Allow",
              "Principal": Object {
                "CanonicalUser": Object {
                  "Fn::GetAtt": Array [
                    "ConstructHubWebAppDistributionOrigin2S3OriginDA7E7FF4",
                    "S3CanonicalUserId",
                  ],
                },
              },
              "Resource": Object {
                "Fn::Join": Array [
                  "",
                  Array [
                    Object {
                      "Fn::GetAtt": Array [
                        "ConstructHubPackageDataDC5EF35E",
                        "Arn",
                      ],
                    },
                    "/*",
                  ],
                ],
              },
            },
          ],
          "Version": "2012-10-17",
        },
      },
      "Type": "AWS::S3::BucketPolicy",
    },
    "ConstructHubTransliteratorTopicE0461AB3": Object {
      "Type": "AWS::SNS::Topic",
    },
    "ConstructHubTransliteratorTopicPolicyF0F89ABE": Object {
      "Properties": Object {
        "PolicyDocument": Object {
          "Statement": Array [
            Object {
              "Action": "sns:Publish",
              "Condition": Object {
                "ArnLike": Object {
                  "aws:SourceArn": Object {
                    "Fn::GetAtt": Array [
                      "ConstructHubPackageDataDC5EF35E",
                      "Arn",
                    ],
                  },
                },
              },
              "Effect": "Allow",
              "Principal": Object {
                "Service": "s3.amazonaws.com",
              },
              "Resource": Object {
                "Ref": "ConstructHubTransliteratorTopicE0461AB3",
              },
              "Sid": "0",
            },
          ],
          "Version": "2012-10-17",
        },
        "Topics": Array [
          Object {
            "Ref": "ConstructHubTransliteratorTopicE0461AB3",
          },
        ],
      },
      "Type": "AWS::SNS::TopicPolicy",
    },
    "ConstructHubTransliteratorpythonDLQAlarm2044CFB8": Object {
      "Properties": Object {
        "AlarmDescription": "The python transliteration function failed for one or more packages",
        "ComparisonOperator": "GreaterThanOrEqualToThreshold",
        "Dimensions": Array [
          Object {
            "Name": "QueueName",
            "Value": Object {
              "Fn::GetAtt": Array [
                "ConstructHubTransliteratorpythonHandlerDeadLetterQueue02C470D7",
                "QueueName",
              ],
            },
          },
        ],
        "EvaluationPeriods": 1,
        "MetricName": "ApproximateNumberOfMessagesVisible",
        "Namespace": "AWS/SQS",
        "Period": 300,
        "Statistic": "Maximum",
        "Threshold": 1,
      },
      "Type": "AWS::CloudWatch::Alarm",
    },
    "ConstructHubTransliteratorpythonHandler8F330E7D": Object {
      "DependsOn": Array [
        "ConstructHubTransliteratorpythonHandlerServiceRoleDefaultPolicy21A0DC55",
        "ConstructHubTransliteratorpythonHandlerServiceRoleD38B9C4B",
      ],
      "Properties": Object {
        "Code": Object {
          "S3Bucket": Object {
<<<<<<< HEAD
            "Ref": "AssetParameters784f5d903612b69932f0558404a0c517a6ac5f8760eee6826585042e05cacf84S3Bucket752AE002",
=======
            "Ref": "AssetParametersbe3cb61d95eb6c7eaaca1d75a836ab694c86668c604a52976db0e7cf6ab6f996S3BucketFBFFA78F",
>>>>>>> 2bdd4770
          },
          "S3Key": Object {
            "Fn::Join": Array [
              "",
              Array [
                Object {
                  "Fn::Select": Array [
                    0,
                    Object {
                      "Fn::Split": Array [
                        "||",
                        Object {
<<<<<<< HEAD
                          "Ref": "AssetParameters784f5d903612b69932f0558404a0c517a6ac5f8760eee6826585042e05cacf84S3VersionKey99B10EDA",
=======
                          "Ref": "AssetParametersbe3cb61d95eb6c7eaaca1d75a836ab694c86668c604a52976db0e7cf6ab6f996S3VersionKey98FAD0C0",
>>>>>>> 2bdd4770
                        },
                      ],
                    },
                  ],
                },
                Object {
                  "Fn::Select": Array [
                    1,
                    Object {
                      "Fn::Split": Array [
                        "||",
                        Object {
<<<<<<< HEAD
                          "Ref": "AssetParameters784f5d903612b69932f0558404a0c517a6ac5f8760eee6826585042e05cacf84S3VersionKey99B10EDA",
=======
                          "Ref": "AssetParametersbe3cb61d95eb6c7eaaca1d75a836ab694c86668c604a52976db0e7cf6ab6f996S3VersionKey98FAD0C0",
>>>>>>> 2bdd4770
                        },
                      ],
                    },
                  ],
                },
              ],
            ],
          },
        },
        "DeadLetterConfig": Object {
          "TargetArn": Object {
            "Fn::GetAtt": Array [
              "ConstructHubTransliteratorpythonHandlerDeadLetterQueue02C470D7",
              "Arn",
            ],
          },
        },
        "Description": "Creates python documentation from jsii-enabled npm packages",
        "Environment": Object {
          "Variables": Object {
            "CODE_ARTIFACT_API_ENDPOINT": Object {
              "Fn::Select": Array [
                1,
                Object {
                  "Fn::Split": Array [
                    ":",
                    Object {
                      "Fn::Select": Array [
                        0,
                        Object {
                          "Fn::GetAtt": Array [
                            "ConstructHubVPCCodeArtifactAPI954CFDE1",
                            "DnsEntries",
                          ],
                        },
                      ],
                    },
                  ],
                },
              ],
            },
            "CODE_ARTIFACT_DOMAIN_NAME": Object {
              "Fn::GetAtt": Array [
                "ConstructHubCodeArtifact1188409E",
                "DomainName",
              ],
            },
            "CODE_ARTIFACT_DOMAIN_OWNER": Object {
              "Fn::GetAtt": Array [
                "ConstructHubCodeArtifact1188409E",
                "DomainOwner",
              ],
            },
            "CODE_ARTIFACT_REPOSITORY_ENDPOINT": Object {
              "Fn::GetAtt": Array [
                "ConstructHubCodeArtifactGetEndpoint9A458FEF",
                "repositoryEndpoint",
              ],
            },
            "HEADER_SPAN": "true",
            "TARGET_LANGUAGE": "python",
          },
        },
        "Handler": "index.handler",
        "MemorySize": 10240,
        "Role": Object {
          "Fn::GetAtt": Array [
            "ConstructHubTransliteratorpythonHandlerServiceRoleD38B9C4B",
            "Arn",
          ],
        },
        "Runtime": "nodejs14.x",
        "Timeout": 900,
        "VpcConfig": Object {
          "SecurityGroupIds": Array [
            Object {
              "Fn::GetAtt": Array [
                "ConstructHubTransliteratorpythonHandlerSecurityGroupC41EEBBB",
                "GroupId",
              ],
            },
          ],
          "SubnetIds": Array [
            Object {
              "Ref": "ConstructHubVPCIsolatedSubnet1SubnetEA28FD1A",
            },
            Object {
              "Ref": "ConstructHubVPCIsolatedSubnet2Subnet483D4302",
            },
          ],
        },
      },
      "Type": "AWS::Lambda::Function",
    },
    "ConstructHubTransliteratorpythonHandlerAllowInvokeTestConstructHubTransliteratorTopic665DA0DD5F47A611": Object {
      "Properties": Object {
        "Action": "lambda:InvokeFunction",
        "FunctionName": Object {
          "Fn::GetAtt": Array [
            "ConstructHubTransliteratorpythonHandler8F330E7D",
            "Arn",
          ],
        },
        "Principal": "sns.amazonaws.com",
        "SourceArn": Object {
          "Ref": "ConstructHubTransliteratorTopicE0461AB3",
        },
      },
      "Type": "AWS::Lambda::Permission",
    },
    "ConstructHubTransliteratorpythonHandlerDeadLetterQueue02C470D7": Object {
      "DeletionPolicy": "Delete",
      "Properties": Object {
        "MessageRetentionPeriod": 1209600,
      },
      "Type": "AWS::SQS::Queue",
      "UpdateReplacePolicy": "Delete",
    },
    "ConstructHubTransliteratorpythonHandlerDeadLetterQueuePolicy5682B825": Object {
      "Properties": Object {
        "PolicyDocument": Object {
          "Statement": Array [
            Object {
              "Action": "sqs:SendMessage",
              "Condition": Object {
                "ArnEquals": Object {
                  "aws:SourceArn": Object {
                    "Ref": "ConstructHubTransliteratorTopicE0461AB3",
                  },
                },
              },
              "Effect": "Allow",
              "Principal": Object {
                "Service": "sns.amazonaws.com",
              },
              "Resource": Object {
                "Fn::GetAtt": Array [
                  "ConstructHubTransliteratorpythonHandlerDeadLetterQueue02C470D7",
                  "Arn",
                ],
              },
            },
          ],
          "Version": "2012-10-17",
        },
        "Queues": Array [
          Object {
            "Ref": "ConstructHubTransliteratorpythonHandlerDeadLetterQueue02C470D7",
          },
        ],
      },
      "Type": "AWS::SQS::QueuePolicy",
    },
    "ConstructHubTransliteratorpythonHandlerEventInvokeConfig3E26DCAC": Object {
      "Properties": Object {
        "FunctionName": Object {
          "Ref": "ConstructHubTransliteratorpythonHandler8F330E7D",
        },
        "MaximumRetryAttempts": 2,
        "Qualifier": "$LATEST",
      },
      "Type": "AWS::Lambda::EventInvokeConfig",
    },
    "ConstructHubTransliteratorpythonHandlerLogRetention19D948C1": Object {
      "Properties": Object {
        "LogGroupName": Object {
          "Fn::Join": Array [
            "",
            Array [
              "/aws/lambda/",
              Object {
                "Ref": "ConstructHubTransliteratorpythonHandler8F330E7D",
              },
            ],
          ],
        },
        "RetentionInDays": 3653,
        "ServiceToken": Object {
          "Fn::GetAtt": Array [
            "LogRetentionaae0aa3c5b4d4f87b02d85b201efdd8aFD4BFC8A",
            "Arn",
          ],
        },
      },
      "Type": "Custom::LogRetention",
    },
    "ConstructHubTransliteratorpythonHandlerSecurityGroupC41EEBBB": Object {
      "Properties": Object {
        "GroupDescription": "Automatic security group for Lambda Function TestConstructHubTransliteratorpythonHandler80DA2016",
        "SecurityGroupEgress": Array [
          Object {
            "CidrIp": "0.0.0.0/0",
            "Description": "Allow all outbound traffic by default",
            "IpProtocol": "-1",
          },
        ],
        "VpcId": Object {
          "Ref": "ConstructHubVPC16ECCEA2",
        },
      },
      "Type": "AWS::EC2::SecurityGroup",
    },
    "ConstructHubTransliteratorpythonHandlerServiceRoleD38B9C4B": Object {
      "Properties": Object {
        "AssumeRolePolicyDocument": Object {
          "Statement": Array [
            Object {
              "Action": "sts:AssumeRole",
              "Effect": "Allow",
              "Principal": Object {
                "Service": "lambda.amazonaws.com",
              },
            },
          ],
          "Version": "2012-10-17",
        },
        "ManagedPolicyArns": Array [
          Object {
            "Fn::Join": Array [
              "",
              Array [
                "arn:",
                Object {
                  "Ref": "AWS::Partition",
                },
                ":iam::aws:policy/service-role/AWSLambdaBasicExecutionRole",
              ],
            ],
          },
          Object {
            "Fn::Join": Array [
              "",
              Array [
                "arn:",
                Object {
                  "Ref": "AWS::Partition",
                },
                ":iam::aws:policy/service-role/AWSLambdaVPCAccessExecutionRole",
              ],
            ],
          },
        ],
      },
      "Type": "AWS::IAM::Role",
    },
    "ConstructHubTransliteratorpythonHandlerServiceRoleDefaultPolicy21A0DC55": Object {
      "Properties": Object {
        "PolicyDocument": Object {
          "Statement": Array [
            Object {
              "Action": "sqs:SendMessage",
              "Effect": "Allow",
              "Resource": Object {
                "Fn::GetAtt": Array [
                  "ConstructHubTransliteratorpythonHandlerDeadLetterQueue02C470D7",
                  "Arn",
                ],
              },
            },
            Object {
              "Action": "sts:GetServiceBearerToken",
              "Condition": Object {
                "StringEquals": Object {
                  "sts:AWSServiceName": "codeartifact.amazonaws.com",
                },
              },
              "Effect": "Allow",
              "Resource": "*",
            },
            Object {
              "Action": Array [
                "codeartifact:GetAuthorizationToken",
                "codeartifact:GetRepositoryEndpoint",
                "codeartifact:ReadFromRepository",
              ],
              "Effect": "Allow",
              "Resource": Array [
                Object {
                  "Fn::GetAtt": Array [
                    "ConstructHubCodeArtifactDomainFC30B796",
                    "Arn",
                  ],
                },
                Object {
                  "Fn::GetAtt": Array [
                    "ConstructHubCodeArtifact1188409E",
                    "Arn",
                  ],
                },
              ],
            },
            Object {
              "Action": Array [
                "s3:GetObject*",
                "s3:GetBucket*",
                "s3:List*",
              ],
              "Effect": "Allow",
              "Resource": Array [
                Object {
                  "Fn::GetAtt": Array [
                    "ConstructHubPackageDataDC5EF35E",
                    "Arn",
                  ],
                },
                Object {
                  "Fn::Join": Array [
                    "",
                    Array [
                      Object {
                        "Fn::GetAtt": Array [
                          "ConstructHubPackageDataDC5EF35E",
                          "Arn",
                        ],
                      },
                      "/data/*/assembly.json",
                    ],
                  ],
                },
              ],
            },
            Object {
              "Action": Array [
                "s3:DeleteObject*",
                "s3:PutObject*",
                "s3:Abort*",
              ],
              "Effect": "Allow",
              "Resource": Array [
                Object {
                  "Fn::GetAtt": Array [
                    "ConstructHubPackageDataDC5EF35E",
                    "Arn",
                  ],
                },
                Object {
                  "Fn::Join": Array [
                    "",
                    Array [
                      Object {
                        "Fn::GetAtt": Array [
                          "ConstructHubPackageDataDC5EF35E",
                          "Arn",
                        ],
                      },
                      "/data/*/docs-*.md",
                    ],
                  ],
                },
              ],
            },
          ],
          "Version": "2012-10-17",
        },
        "PolicyName": "ConstructHubTransliteratorpythonHandlerServiceRoleDefaultPolicy21A0DC55",
        "Roles": Array [
          Object {
            "Ref": "ConstructHubTransliteratorpythonHandlerServiceRoleD38B9C4B",
          },
        ],
      },
      "Type": "AWS::IAM::Policy",
    },
    "ConstructHubTransliteratorpythonHandlerTopic176209C6": Object {
      "Properties": Object {
        "Endpoint": Object {
          "Fn::GetAtt": Array [
            "ConstructHubTransliteratorpythonHandler8F330E7D",
            "Arn",
          ],
        },
        "Protocol": "lambda",
        "RedrivePolicy": Object {
          "deadLetterTargetArn": Object {
            "Fn::GetAtt": Array [
              "ConstructHubTransliteratorpythonHandlerDeadLetterQueue02C470D7",
              "Arn",
            ],
          },
        },
        "TopicArn": Object {
          "Ref": "ConstructHubTransliteratorTopicE0461AB3",
        },
      },
      "Type": "AWS::SNS::Subscription",
    },
    "ConstructHubTransliteratortypescriptDLQAlarmFA76F00F": Object {
      "Properties": Object {
        "AlarmDescription": "The typescript transliteration function failed for one or more packages",
        "ComparisonOperator": "GreaterThanOrEqualToThreshold",
        "Dimensions": Array [
          Object {
            "Name": "QueueName",
            "Value": Object {
              "Fn::GetAtt": Array [
                "ConstructHubTransliteratortypescriptHandlerDeadLetterQueueEA7ED277",
                "QueueName",
              ],
            },
          },
        ],
        "EvaluationPeriods": 1,
        "MetricName": "ApproximateNumberOfMessagesVisible",
        "Namespace": "AWS/SQS",
        "Period": 300,
        "Statistic": "Maximum",
        "Threshold": 1,
      },
      "Type": "AWS::CloudWatch::Alarm",
    },
    "ConstructHubTransliteratortypescriptHandlerAllowInvokeTestConstructHubTransliteratorTopic665DA0DDFF683848": Object {
      "Properties": Object {
        "Action": "lambda:InvokeFunction",
        "FunctionName": Object {
          "Fn::GetAtt": Array [
            "ConstructHubTransliteratortypescriptHandlerFAD532B5",
            "Arn",
          ],
        },
        "Principal": "sns.amazonaws.com",
        "SourceArn": Object {
          "Ref": "ConstructHubTransliteratorTopicE0461AB3",
        },
      },
      "Type": "AWS::Lambda::Permission",
    },
    "ConstructHubTransliteratortypescriptHandlerDeadLetterQueueEA7ED277": Object {
      "DeletionPolicy": "Delete",
      "Properties": Object {
        "MessageRetentionPeriod": 1209600,
      },
      "Type": "AWS::SQS::Queue",
      "UpdateReplacePolicy": "Delete",
    },
    "ConstructHubTransliteratortypescriptHandlerDeadLetterQueuePolicyCD7BDDB3": Object {
      "Properties": Object {
        "PolicyDocument": Object {
          "Statement": Array [
            Object {
              "Action": "sqs:SendMessage",
              "Condition": Object {
                "ArnEquals": Object {
                  "aws:SourceArn": Object {
                    "Ref": "ConstructHubTransliteratorTopicE0461AB3",
                  },
                },
              },
              "Effect": "Allow",
              "Principal": Object {
                "Service": "sns.amazonaws.com",
              },
              "Resource": Object {
                "Fn::GetAtt": Array [
                  "ConstructHubTransliteratortypescriptHandlerDeadLetterQueueEA7ED277",
                  "Arn",
                ],
              },
            },
          ],
          "Version": "2012-10-17",
        },
        "Queues": Array [
          Object {
            "Ref": "ConstructHubTransliteratortypescriptHandlerDeadLetterQueueEA7ED277",
          },
        ],
      },
      "Type": "AWS::SQS::QueuePolicy",
    },
    "ConstructHubTransliteratortypescriptHandlerEventInvokeConfig936FBF9B": Object {
      "Properties": Object {
        "FunctionName": Object {
          "Ref": "ConstructHubTransliteratortypescriptHandlerFAD532B5",
        },
        "MaximumRetryAttempts": 2,
        "Qualifier": "$LATEST",
      },
      "Type": "AWS::Lambda::EventInvokeConfig",
    },
    "ConstructHubTransliteratortypescriptHandlerFAD532B5": Object {
      "DependsOn": Array [
        "ConstructHubTransliteratortypescriptHandlerServiceRoleDefaultPolicyF138CF38",
        "ConstructHubTransliteratortypescriptHandlerServiceRole58652AC1",
      ],
      "Properties": Object {
        "Code": Object {
          "S3Bucket": Object {
<<<<<<< HEAD
            "Ref": "AssetParameters784f5d903612b69932f0558404a0c517a6ac5f8760eee6826585042e05cacf84S3Bucket752AE002",
=======
            "Ref": "AssetParametersbe3cb61d95eb6c7eaaca1d75a836ab694c86668c604a52976db0e7cf6ab6f996S3BucketFBFFA78F",
>>>>>>> 2bdd4770
          },
          "S3Key": Object {
            "Fn::Join": Array [
              "",
              Array [
                Object {
                  "Fn::Select": Array [
                    0,
                    Object {
                      "Fn::Split": Array [
                        "||",
                        Object {
<<<<<<< HEAD
                          "Ref": "AssetParameters784f5d903612b69932f0558404a0c517a6ac5f8760eee6826585042e05cacf84S3VersionKey99B10EDA",
=======
                          "Ref": "AssetParametersbe3cb61d95eb6c7eaaca1d75a836ab694c86668c604a52976db0e7cf6ab6f996S3VersionKey98FAD0C0",
>>>>>>> 2bdd4770
                        },
                      ],
                    },
                  ],
                },
                Object {
                  "Fn::Select": Array [
                    1,
                    Object {
                      "Fn::Split": Array [
                        "||",
                        Object {
<<<<<<< HEAD
                          "Ref": "AssetParameters784f5d903612b69932f0558404a0c517a6ac5f8760eee6826585042e05cacf84S3VersionKey99B10EDA",
=======
                          "Ref": "AssetParametersbe3cb61d95eb6c7eaaca1d75a836ab694c86668c604a52976db0e7cf6ab6f996S3VersionKey98FAD0C0",
>>>>>>> 2bdd4770
                        },
                      ],
                    },
                  ],
                },
              ],
            ],
          },
        },
        "DeadLetterConfig": Object {
          "TargetArn": Object {
            "Fn::GetAtt": Array [
              "ConstructHubTransliteratortypescriptHandlerDeadLetterQueueEA7ED277",
              "Arn",
            ],
          },
        },
        "Description": "Creates typescript documentation from jsii-enabled npm packages",
        "Environment": Object {
          "Variables": Object {
            "CODE_ARTIFACT_API_ENDPOINT": Object {
              "Fn::Select": Array [
                1,
                Object {
                  "Fn::Split": Array [
                    ":",
                    Object {
                      "Fn::Select": Array [
                        0,
                        Object {
                          "Fn::GetAtt": Array [
                            "ConstructHubVPCCodeArtifactAPI954CFDE1",
                            "DnsEntries",
                          ],
                        },
                      ],
                    },
                  ],
                },
              ],
            },
            "CODE_ARTIFACT_DOMAIN_NAME": Object {
              "Fn::GetAtt": Array [
                "ConstructHubCodeArtifact1188409E",
                "DomainName",
              ],
            },
            "CODE_ARTIFACT_DOMAIN_OWNER": Object {
              "Fn::GetAtt": Array [
                "ConstructHubCodeArtifact1188409E",
                "DomainOwner",
              ],
            },
            "CODE_ARTIFACT_REPOSITORY_ENDPOINT": Object {
              "Fn::GetAtt": Array [
                "ConstructHubCodeArtifactGetEndpoint9A458FEF",
                "repositoryEndpoint",
              ],
            },
            "HEADER_SPAN": "true",
            "TARGET_LANGUAGE": "typescript",
          },
        },
        "Handler": "index.handler",
        "MemorySize": 10240,
        "Role": Object {
          "Fn::GetAtt": Array [
            "ConstructHubTransliteratortypescriptHandlerServiceRole58652AC1",
            "Arn",
          ],
        },
        "Runtime": "nodejs14.x",
        "Timeout": 900,
        "VpcConfig": Object {
          "SecurityGroupIds": Array [
            Object {
              "Fn::GetAtt": Array [
                "ConstructHubTransliteratortypescriptHandlerSecurityGroupDBC8F00F",
                "GroupId",
              ],
            },
          ],
          "SubnetIds": Array [
            Object {
              "Ref": "ConstructHubVPCIsolatedSubnet1SubnetEA28FD1A",
            },
            Object {
              "Ref": "ConstructHubVPCIsolatedSubnet2Subnet483D4302",
            },
          ],
        },
      },
      "Type": "AWS::Lambda::Function",
    },
    "ConstructHubTransliteratortypescriptHandlerLogRetention11546F09": Object {
      "Properties": Object {
        "LogGroupName": Object {
          "Fn::Join": Array [
            "",
            Array [
              "/aws/lambda/",
              Object {
                "Ref": "ConstructHubTransliteratortypescriptHandlerFAD532B5",
              },
            ],
          ],
        },
        "RetentionInDays": 3653,
        "ServiceToken": Object {
          "Fn::GetAtt": Array [
            "LogRetentionaae0aa3c5b4d4f87b02d85b201efdd8aFD4BFC8A",
            "Arn",
          ],
        },
      },
      "Type": "Custom::LogRetention",
    },
    "ConstructHubTransliteratortypescriptHandlerSecurityGroupDBC8F00F": Object {
      "Properties": Object {
        "GroupDescription": "Automatic security group for Lambda Function TestConstructHubTransliteratortypescriptHandlerC2B3D168",
        "SecurityGroupEgress": Array [
          Object {
            "CidrIp": "0.0.0.0/0",
            "Description": "Allow all outbound traffic by default",
            "IpProtocol": "-1",
          },
        ],
        "VpcId": Object {
          "Ref": "ConstructHubVPC16ECCEA2",
        },
      },
      "Type": "AWS::EC2::SecurityGroup",
    },
    "ConstructHubTransliteratortypescriptHandlerServiceRole58652AC1": Object {
      "Properties": Object {
        "AssumeRolePolicyDocument": Object {
          "Statement": Array [
            Object {
              "Action": "sts:AssumeRole",
              "Effect": "Allow",
              "Principal": Object {
                "Service": "lambda.amazonaws.com",
              },
            },
          ],
          "Version": "2012-10-17",
        },
        "ManagedPolicyArns": Array [
          Object {
            "Fn::Join": Array [
              "",
              Array [
                "arn:",
                Object {
                  "Ref": "AWS::Partition",
                },
                ":iam::aws:policy/service-role/AWSLambdaBasicExecutionRole",
              ],
            ],
          },
          Object {
            "Fn::Join": Array [
              "",
              Array [
                "arn:",
                Object {
                  "Ref": "AWS::Partition",
                },
                ":iam::aws:policy/service-role/AWSLambdaVPCAccessExecutionRole",
              ],
            ],
          },
        ],
      },
      "Type": "AWS::IAM::Role",
    },
    "ConstructHubTransliteratortypescriptHandlerServiceRoleDefaultPolicyF138CF38": Object {
      "Properties": Object {
        "PolicyDocument": Object {
          "Statement": Array [
            Object {
              "Action": "sqs:SendMessage",
              "Effect": "Allow",
              "Resource": Object {
                "Fn::GetAtt": Array [
                  "ConstructHubTransliteratortypescriptHandlerDeadLetterQueueEA7ED277",
                  "Arn",
                ],
              },
            },
            Object {
              "Action": "sts:GetServiceBearerToken",
              "Condition": Object {
                "StringEquals": Object {
                  "sts:AWSServiceName": "codeartifact.amazonaws.com",
                },
              },
              "Effect": "Allow",
              "Resource": "*",
            },
            Object {
              "Action": Array [
                "codeartifact:GetAuthorizationToken",
                "codeartifact:GetRepositoryEndpoint",
                "codeartifact:ReadFromRepository",
              ],
              "Effect": "Allow",
              "Resource": Array [
                Object {
                  "Fn::GetAtt": Array [
                    "ConstructHubCodeArtifactDomainFC30B796",
                    "Arn",
                  ],
                },
                Object {
                  "Fn::GetAtt": Array [
                    "ConstructHubCodeArtifact1188409E",
                    "Arn",
                  ],
                },
              ],
            },
            Object {
              "Action": Array [
                "s3:GetObject*",
                "s3:GetBucket*",
                "s3:List*",
              ],
              "Effect": "Allow",
              "Resource": Array [
                Object {
                  "Fn::GetAtt": Array [
                    "ConstructHubPackageDataDC5EF35E",
                    "Arn",
                  ],
                },
                Object {
                  "Fn::Join": Array [
                    "",
                    Array [
                      Object {
                        "Fn::GetAtt": Array [
                          "ConstructHubPackageDataDC5EF35E",
                          "Arn",
                        ],
                      },
                      "/data/*/assembly.json",
                    ],
                  ],
                },
              ],
            },
            Object {
              "Action": Array [
                "s3:DeleteObject*",
                "s3:PutObject*",
                "s3:Abort*",
              ],
              "Effect": "Allow",
              "Resource": Array [
                Object {
                  "Fn::GetAtt": Array [
                    "ConstructHubPackageDataDC5EF35E",
                    "Arn",
                  ],
                },
                Object {
                  "Fn::Join": Array [
                    "",
                    Array [
                      Object {
                        "Fn::GetAtt": Array [
                          "ConstructHubPackageDataDC5EF35E",
                          "Arn",
                        ],
                      },
                      "/data/*/docs-*.md",
                    ],
                  ],
                },
              ],
            },
          ],
          "Version": "2012-10-17",
        },
        "PolicyName": "ConstructHubTransliteratortypescriptHandlerServiceRoleDefaultPolicyF138CF38",
        "Roles": Array [
          Object {
            "Ref": "ConstructHubTransliteratortypescriptHandlerServiceRole58652AC1",
          },
        ],
      },
      "Type": "AWS::IAM::Policy",
    },
    "ConstructHubTransliteratortypescriptHandlerTopicA11D6BD5": Object {
      "Properties": Object {
        "Endpoint": Object {
          "Fn::GetAtt": Array [
            "ConstructHubTransliteratortypescriptHandlerFAD532B5",
            "Arn",
          ],
        },
        "Protocol": "lambda",
        "RedrivePolicy": Object {
          "deadLetterTargetArn": Object {
            "Fn::GetAtt": Array [
              "ConstructHubTransliteratortypescriptHandlerDeadLetterQueueEA7ED277",
              "Arn",
            ],
          },
        },
        "TopicArn": Object {
          "Ref": "ConstructHubTransliteratorTopicE0461AB3",
        },
      },
      "Type": "AWS::SNS::Subscription",
    },
    "ConstructHubVPC16ECCEA2": Object {
      "Properties": Object {
        "CidrBlock": "10.0.0.0/16",
        "EnableDnsHostnames": true,
        "EnableDnsSupport": true,
        "InstanceTenancy": "default",
        "Tags": Array [
          Object {
            "Key": "Name",
            "Value": "Test/ConstructHub/VPC",
          },
        ],
      },
      "Type": "AWS::EC2::VPC",
    },
    "ConstructHubVPCCodeArtifactAPI954CFDE1": Object {
      "Properties": Object {
        "PolicyDocument": Object {
          "Statement": Array [
            Object {
              "Action": "sts:GetServiceBearerToken",
              "Condition": Object {
                "StringEquals": Object {
                  "sts:AWSServiceName": "codeartifact.amazonaws.com",
                },
              },
              "Effect": "Allow",
              "Principal": Object {
                "AWS": Object {
                  "Fn::GetAtt": Array [
                    "ConstructHubTransliteratorpythonHandlerServiceRoleD38B9C4B",
                    "Arn",
                  ],
                },
              },
              "Resource": "*",
            },
            Object {
              "Action": Array [
                "codeartifact:GetAuthorizationToken",
                "codeartifact:GetRepositoryEndpoint",
              ],
              "Effect": "Allow",
              "Principal": Object {
                "AWS": Object {
                  "Fn::GetAtt": Array [
                    "ConstructHubTransliteratorpythonHandlerServiceRoleD38B9C4B",
                    "Arn",
                  ],
                },
              },
              "Resource": Array [
                Object {
                  "Fn::GetAtt": Array [
                    "ConstructHubCodeArtifactDomainFC30B796",
                    "Arn",
                  ],
                },
                Object {
                  "Fn::GetAtt": Array [
                    "ConstructHubCodeArtifact1188409E",
                    "Arn",
                  ],
                },
              ],
            },
            Object {
              "Action": "sts:GetServiceBearerToken",
              "Condition": Object {
                "StringEquals": Object {
                  "sts:AWSServiceName": "codeartifact.amazonaws.com",
                },
              },
              "Effect": "Allow",
              "Principal": Object {
                "AWS": Object {
                  "Fn::GetAtt": Array [
                    "ConstructHubTransliteratortypescriptHandlerServiceRole58652AC1",
                    "Arn",
                  ],
                },
              },
              "Resource": "*",
            },
            Object {
              "Action": Array [
                "codeartifact:GetAuthorizationToken",
                "codeartifact:GetRepositoryEndpoint",
              ],
              "Effect": "Allow",
              "Principal": Object {
                "AWS": Object {
                  "Fn::GetAtt": Array [
                    "ConstructHubTransliteratortypescriptHandlerServiceRole58652AC1",
                    "Arn",
                  ],
                },
              },
              "Resource": Array [
                Object {
                  "Fn::GetAtt": Array [
                    "ConstructHubCodeArtifactDomainFC30B796",
                    "Arn",
                  ],
                },
                Object {
                  "Fn::GetAtt": Array [
                    "ConstructHubCodeArtifact1188409E",
                    "Arn",
                  ],
                },
              ],
            },
          ],
          "Version": "2012-10-17",
        },
        "PrivateDnsEnabled": false,
        "SecurityGroupIds": Array [
          Object {
            "Fn::GetAtt": Array [
              "ConstructHubVPCCodeArtifactAPISecurityGroupBE06BEF9",
              "GroupId",
            ],
          },
        ],
        "ServiceName": Object {
          "Fn::Join": Array [
            "",
            Array [
              "com.amazonaws.",
              Object {
                "Ref": "AWS::Region",
              },
              ".codeartifact.api",
            ],
          ],
        },
        "SubnetIds": Array [
          Object {
            "Ref": "ConstructHubVPCIsolatedSubnet1SubnetEA28FD1A",
          },
          Object {
            "Ref": "ConstructHubVPCIsolatedSubnet2Subnet483D4302",
          },
        ],
        "VpcEndpointType": "Interface",
        "VpcId": Object {
          "Ref": "ConstructHubVPC16ECCEA2",
        },
      },
      "Type": "AWS::EC2::VPCEndpoint",
    },
    "ConstructHubVPCCodeArtifactAPISecurityGroupBE06BEF9": Object {
      "Properties": Object {
        "GroupDescription": "Test/ConstructHub/VPC/CodeArtifact.API/SecurityGroup",
        "SecurityGroupEgress": Array [
          Object {
            "CidrIp": "0.0.0.0/0",
            "Description": "Allow all outbound traffic by default",
            "IpProtocol": "-1",
          },
        ],
        "SecurityGroupIngress": Array [
          Object {
            "CidrIp": Object {
              "Fn::GetAtt": Array [
                "ConstructHubVPC16ECCEA2",
                "CidrBlock",
              ],
            },
            "Description": Object {
              "Fn::Join": Array [
                "",
                Array [
                  "from ",
                  Object {
                    "Fn::GetAtt": Array [
                      "ConstructHubVPC16ECCEA2",
                      "CidrBlock",
                    ],
                  },
                  ":443",
                ],
              ],
            },
            "FromPort": 443,
            "IpProtocol": "tcp",
            "ToPort": 443,
          },
        ],
        "Tags": Array [
          Object {
            "Key": "Name",
            "Value": "Test/ConstructHub/VPC",
          },
        ],
        "VpcId": Object {
          "Ref": "ConstructHubVPC16ECCEA2",
        },
      },
      "Type": "AWS::EC2::SecurityGroup",
    },
    "ConstructHubVPCCodeArtifactBD6E076F": Object {
      "Properties": Object {
        "PolicyDocument": Object {
          "Statement": Array [
            Object {
              "Action": "codeartifact:ReadFromRepository",
              "Effect": "Allow",
              "Principal": Object {
                "AWS": Object {
                  "Fn::GetAtt": Array [
                    "ConstructHubTransliteratorpythonHandlerServiceRoleD38B9C4B",
                    "Arn",
                  ],
                },
              },
              "Resource": Object {
                "Fn::GetAtt": Array [
                  "ConstructHubCodeArtifact1188409E",
                  "Arn",
                ],
              },
            },
            Object {
              "Action": "codeartifact:ReadFromRepository",
              "Effect": "Allow",
              "Principal": Object {
                "AWS": Object {
                  "Fn::GetAtt": Array [
                    "ConstructHubTransliteratortypescriptHandlerServiceRole58652AC1",
                    "Arn",
                  ],
                },
              },
              "Resource": Object {
                "Fn::GetAtt": Array [
                  "ConstructHubCodeArtifact1188409E",
                  "Arn",
                ],
              },
            },
          ],
          "Version": "2012-10-17",
        },
        "PrivateDnsEnabled": true,
        "SecurityGroupIds": Array [
          Object {
            "Fn::GetAtt": Array [
              "ConstructHubVPCCodeArtifactSecurityGroupBCADE40D",
              "GroupId",
            ],
          },
        ],
        "ServiceName": Object {
          "Fn::Join": Array [
            "",
            Array [
              "com.amazonaws.",
              Object {
                "Ref": "AWS::Region",
              },
              ".codeartifact.repositories",
            ],
          ],
        },
        "SubnetIds": Array [
          Object {
            "Ref": "ConstructHubVPCIsolatedSubnet1SubnetEA28FD1A",
          },
          Object {
            "Ref": "ConstructHubVPCIsolatedSubnet2Subnet483D4302",
          },
        ],
        "VpcEndpointType": "Interface",
        "VpcId": Object {
          "Ref": "ConstructHubVPC16ECCEA2",
        },
      },
      "Type": "AWS::EC2::VPCEndpoint",
    },
    "ConstructHubVPCCodeArtifactSecurityGroupBCADE40D": Object {
      "Properties": Object {
        "GroupDescription": "Test/ConstructHub/VPC/CodeArtifact/SecurityGroup",
        "SecurityGroupEgress": Array [
          Object {
            "CidrIp": "0.0.0.0/0",
            "Description": "Allow all outbound traffic by default",
            "IpProtocol": "-1",
          },
        ],
        "SecurityGroupIngress": Array [
          Object {
            "CidrIp": Object {
              "Fn::GetAtt": Array [
                "ConstructHubVPC16ECCEA2",
                "CidrBlock",
              ],
            },
            "Description": Object {
              "Fn::Join": Array [
                "",
                Array [
                  "from ",
                  Object {
                    "Fn::GetAtt": Array [
                      "ConstructHubVPC16ECCEA2",
                      "CidrBlock",
                    ],
                  },
                  ":443",
                ],
              ],
            },
            "FromPort": 443,
            "IpProtocol": "tcp",
            "ToPort": 443,
          },
        ],
        "Tags": Array [
          Object {
            "Key": "Name",
            "Value": "Test/ConstructHub/VPC",
          },
        ],
        "VpcId": Object {
          "Ref": "ConstructHubVPC16ECCEA2",
        },
      },
      "Type": "AWS::EC2::SecurityGroup",
    },
    "ConstructHubVPCIsolatedSubnet1RouteTable750E6F36": Object {
      "Properties": Object {
        "Tags": Array [
          Object {
            "Key": "Name",
            "Value": "Test/ConstructHub/VPC/IsolatedSubnet1",
          },
        ],
        "VpcId": Object {
          "Ref": "ConstructHubVPC16ECCEA2",
        },
      },
      "Type": "AWS::EC2::RouteTable",
    },
    "ConstructHubVPCIsolatedSubnet1RouteTableAssociation3F8E4C37": Object {
      "Properties": Object {
        "RouteTableId": Object {
          "Ref": "ConstructHubVPCIsolatedSubnet1RouteTable750E6F36",
        },
        "SubnetId": Object {
          "Ref": "ConstructHubVPCIsolatedSubnet1SubnetEA28FD1A",
        },
      },
      "Type": "AWS::EC2::SubnetRouteTableAssociation",
    },
    "ConstructHubVPCIsolatedSubnet1SubnetEA28FD1A": Object {
      "Properties": Object {
        "AvailabilityZone": Object {
          "Fn::Select": Array [
            0,
            Object {
              "Fn::GetAZs": "",
            },
          ],
        },
        "CidrBlock": "10.0.0.0/17",
        "MapPublicIpOnLaunch": false,
        "Tags": Array [
          Object {
            "Key": "aws-cdk:subnet-name",
            "Value": "Isolated",
          },
          Object {
            "Key": "aws-cdk:subnet-type",
            "Value": "Isolated",
          },
          Object {
            "Key": "Name",
            "Value": "Test/ConstructHub/VPC/IsolatedSubnet1",
          },
        ],
        "VpcId": Object {
          "Ref": "ConstructHubVPC16ECCEA2",
        },
      },
      "Type": "AWS::EC2::Subnet",
    },
    "ConstructHubVPCIsolatedSubnet2RouteTable18129C5D": Object {
      "Properties": Object {
        "Tags": Array [
          Object {
            "Key": "Name",
            "Value": "Test/ConstructHub/VPC/IsolatedSubnet2",
          },
        ],
        "VpcId": Object {
          "Ref": "ConstructHubVPC16ECCEA2",
        },
      },
      "Type": "AWS::EC2::RouteTable",
    },
    "ConstructHubVPCIsolatedSubnet2RouteTableAssociationF8AD0E0F": Object {
      "Properties": Object {
        "RouteTableId": Object {
          "Ref": "ConstructHubVPCIsolatedSubnet2RouteTable18129C5D",
        },
        "SubnetId": Object {
          "Ref": "ConstructHubVPCIsolatedSubnet2Subnet483D4302",
        },
      },
      "Type": "AWS::EC2::SubnetRouteTableAssociation",
    },
    "ConstructHubVPCIsolatedSubnet2Subnet483D4302": Object {
      "Properties": Object {
        "AvailabilityZone": Object {
          "Fn::Select": Array [
            1,
            Object {
              "Fn::GetAZs": "",
            },
          ],
        },
        "CidrBlock": "10.0.128.0/17",
        "MapPublicIpOnLaunch": false,
        "Tags": Array [
          Object {
            "Key": "aws-cdk:subnet-name",
            "Value": "Isolated",
          },
          Object {
            "Key": "aws-cdk:subnet-type",
            "Value": "Isolated",
          },
          Object {
            "Key": "Name",
            "Value": "Test/ConstructHub/VPC/IsolatedSubnet2",
          },
        ],
        "VpcId": Object {
          "Ref": "ConstructHubVPC16ECCEA2",
        },
      },
      "Type": "AWS::EC2::Subnet",
    },
    "ConstructHubVPCS319E90CB6": Object {
      "Properties": Object {
        "PolicyDocument": Object {
          "Statement": Array [
            Object {
              "Action": "s3:GetObject",
              "Effect": "Allow",
              "Principal": "*",
              "Resource": Object {
                "Fn::Join": Array [
                  "",
                  Array [
                    Object {
                      "Fn::GetAtt": Array [
                        "ConstructHubCodeArtifactDescribeDomain6ABCBF4B",
                        "domain.s3BucketArn",
                      ],
                    },
                    "/*",
                  ],
                ],
              },
              "Sid": "Allow-CodeArtifact-Bucket",
            },
            Object {
              "Action": Array [
                "s3:GetObject*",
                "s3:GetBucket*",
                "s3:List*",
              ],
              "Effect": "Allow",
              "Principal": "*",
              "Resource": Array [
                Object {
                  "Fn::GetAtt": Array [
                    "ConstructHubPackageDataDC5EF35E",
                    "Arn",
                  ],
                },
                Object {
                  "Fn::Join": Array [
                    "",
                    Array [
                      Object {
                        "Fn::GetAtt": Array [
                          "ConstructHubPackageDataDC5EF35E",
                          "Arn",
                        ],
                      },
                      "/data/*/assembly.json",
                    ],
                  ],
                },
              ],
            },
            Object {
              "Action": Array [
                "s3:Abort*",
                "s3:DeleteObject*",
                "s3:PutObject*",
              ],
              "Effect": "Allow",
              "Principal": "*",
              "Resource": Array [
                Object {
                  "Fn::GetAtt": Array [
                    "ConstructHubPackageDataDC5EF35E",
                    "Arn",
                  ],
                },
                Object {
                  "Fn::Join": Array [
                    "",
                    Array [
                      Object {
                        "Fn::GetAtt": Array [
                          "ConstructHubPackageDataDC5EF35E",
                          "Arn",
                        ],
                      },
                      "/data/*/docs-*.md",
                    ],
                  ],
                },
              ],
            },
          ],
          "Version": "2012-10-17",
        },
        "RouteTableIds": Array [
          Object {
            "Ref": "ConstructHubVPCIsolatedSubnet1RouteTable750E6F36",
          },
          Object {
            "Ref": "ConstructHubVPCIsolatedSubnet2RouteTable18129C5D",
          },
        ],
        "ServiceName": Object {
          "Fn::Join": Array [
            "",
            Array [
              "com.amazonaws.",
              Object {
                "Ref": "AWS::Region",
              },
              ".s3",
            ],
          ],
        },
        "VpcEndpointType": "Gateway",
        "VpcId": Object {
          "Ref": "ConstructHubVPC16ECCEA2",
        },
      },
      "Type": "AWS::EC2::VPCEndpoint",
    },
    "ConstructHubWebAppAddHeadersFunctionc857063c4ca4479335a883023351cba0df589f79c9AB4E325B": Object {
      "Properties": Object {
        "AutoPublish": true,
        "FunctionCode": "\\"use strict\\";
function handler(event) {
    var response = event.response;
    var headers = response.headers;
    headers['x-frame-options'] = { value: 'deny' };
    headers['x-xss-protection'] = { value: '1; mode=block' };
    headers['x-content-type-options'] = { value: 'nosniff' };
    headers['strict-transport-security'] = { value: 'max-age=47304000; includeSubDomains' };
    headers['content-security-policy'] = {
        value: 'default-src \\\\'none\\\\'; img-src \\\\'self\\\\' https://img.shields.io; script-src \\\\'self\\\\'; style-src \\\\'unsafe-inline\\\\' \\\\'self\\\\'; object-src \\\\'none\\\\'; connect-src \\\\'self\\\\'; manifest-src \\\\'self\\\\'; font-src \\\\'self\\\\'; frame-src \\\\'none\\\\'',
    };
    return response;
}
//# sourceMappingURL=data:application/json;base64,eyJ2ZXJzaW9uIjozLCJmaWxlIjoicmVzcG9uc2UtZnVuY3Rpb24uanMiLCJzb3VyY2VSb290IjoiIiwic291cmNlcyI6WyIuLi8uLi8uLi9zcmMvd2ViYXBwL3Jlc3BvbnNlLWZ1bmN0aW9uL3Jlc3BvbnNlLWZ1bmN0aW9uLnRzIl0sIm5hbWVzIjpbXSwibWFwcGluZ3MiOiI7QUFTQSxTQUFTLE9BQU8sQ0FBQyxLQUF5QjtJQUN4QyxJQUFJLFFBQVEsR0FBRyxLQUFLLENBQUMsUUFBUSxDQUFDO0lBQzlCLElBQUksT0FBTyxHQUFHLFFBQVEsQ0FBQyxPQUFPLENBQUM7SUFFL0IsT0FBTyxDQUFDLGlCQUFpQixDQUFDLEdBQUcsRUFBRSxLQUFLLEVBQUUsTUFBTSxFQUFFLENBQUM7SUFDL0MsT0FBTyxDQUFDLGtCQUFrQixDQUFDLEdBQUcsRUFBRSxLQUFLLEVBQUUsZUFBZSxFQUFFLENBQUM7SUFDekQsT0FBTyxDQUFDLHdCQUF3QixDQUFDLEdBQUcsRUFBRSxLQUFLLEVBQUUsU0FBUyxFQUFFLENBQUM7SUFDekQsT0FBTyxDQUFDLDJCQUEyQixDQUFDLEdBQUcsRUFBRSxLQUFLLEVBQUUscUNBQXFDLEVBQUUsQ0FBQztJQUN4RixPQUFPLENBQUMseUJBQXlCLENBQUMsR0FBRztRQUNuQyxLQUFLLEVBQ0gsbU9BQW1PO0tBQ3RPLENBQUM7SUFFRixPQUFPLFFBQVEsQ0FBQztBQUNsQixDQUFDIiwic291cmNlc0NvbnRlbnQiOlsiaW50ZXJmYWNlIENsb3VkRnJvbnRSZXNwb25zZSB7XG4gIHJlc3BvbnNlOiBhbnk7XG4gIGhlYWRlcnM6IHtcbiAgICBba2V5OiBzdHJpbmddOiB7XG4gICAgICB2YWx1ZTogc3RyaW5nO1xuICAgIH07XG4gIH07XG59XG5cbmZ1bmN0aW9uIGhhbmRsZXIoZXZlbnQ6IENsb3VkRnJvbnRSZXNwb25zZSkge1xuICB2YXIgcmVzcG9uc2UgPSBldmVudC5yZXNwb25zZTtcbiAgdmFyIGhlYWRlcnMgPSByZXNwb25zZS5oZWFkZXJzO1xuXG4gIGhlYWRlcnNbJ3gtZnJhbWUtb3B0aW9ucyddID0geyB2YWx1ZTogJ2RlbnknIH07XG4gIGhlYWRlcnNbJ3gteHNzLXByb3RlY3Rpb24nXSA9IHsgdmFsdWU6ICcxOyBtb2RlPWJsb2NrJyB9O1xuICBoZWFkZXJzWyd4LWNvbnRlbnQtdHlwZS1vcHRpb25zJ10gPSB7IHZhbHVlOiAnbm9zbmlmZicgfTtcbiAgaGVhZGVyc1snc3RyaWN0LXRyYW5zcG9ydC1zZWN1cml0eSddID0geyB2YWx1ZTogJ21heC1hZ2U9NDczMDQwMDA7IGluY2x1ZGVTdWJEb21haW5zJyB9O1xuICBoZWFkZXJzWydjb250ZW50LXNlY3VyaXR5LXBvbGljeSddID0ge1xuICAgIHZhbHVlOlxuICAgICAgJ2RlZmF1bHQtc3JjIFxcJ25vbmVcXCc7IGltZy1zcmMgXFwnc2VsZlxcJyBodHRwczovL2ltZy5zaGllbGRzLmlvOyBzY3JpcHQtc3JjIFxcJ3NlbGZcXCc7IHN0eWxlLXNyYyBcXCd1bnNhZmUtaW5saW5lXFwnIFxcJ3NlbGZcXCc7IG9iamVjdC1zcmMgXFwnbm9uZVxcJzsgY29ubmVjdC1zcmMgXFwnc2VsZlxcJzsgbWFuaWZlc3Qtc3JjIFxcJ3NlbGZcXCc7IGZvbnQtc3JjIFxcJ3NlbGZcXCc7IGZyYW1lLXNyYyBcXCdub25lXFwnJyxcbiAgfTtcblxuICByZXR1cm4gcmVzcG9uc2U7XG59XG4iXX0=",
        "FunctionConfig": Object {
          "Comment": "AddHeadersFunctionc857063c4ca4479335a883023351cba0df589f79c9",
          "Runtime": "cloudfront-js-1.0",
        },
        "Name": "AddHeadersFunctionc857063c4ca4479335a883023351cba0df589f79c9",
      },
      "Type": "AWS::CloudFront::Function",
    },
    "ConstructHubWebAppCacheInvalidator07CDD78B": Object {
      "DependsOn": Array [
        "ConstructHubWebAppCacheInvalidatorServiceRoleDefaultPolicy6CB0D51E",
        "ConstructHubWebAppCacheInvalidatorServiceRoleAABE9AE2",
      ],
      "Properties": Object {
        "Code": Object {
          "S3Bucket": Object {
            "Ref": "AssetParametersab7165ea861865a93ca2649ba71de4c5b4fc6a6633b7e02789f72549b8465746S3Bucket81575F72",
          },
          "S3Key": Object {
            "Fn::Join": Array [
              "",
              Array [
                Object {
                  "Fn::Select": Array [
                    0,
                    Object {
                      "Fn::Split": Array [
                        "||",
                        Object {
                          "Ref": "AssetParametersab7165ea861865a93ca2649ba71de4c5b4fc6a6633b7e02789f72549b8465746S3VersionKey49943C8A",
                        },
                      ],
                    },
                  ],
                },
                Object {
                  "Fn::Select": Array [
                    1,
                    Object {
                      "Fn::Split": Array [
                        "||",
                        Object {
                          "Ref": "AssetParametersab7165ea861865a93ca2649ba71de4c5b4fc6a6633b7e02789f72549b8465746S3VersionKey49943C8A",
                        },
                      ],
                    },
                  ],
                },
              ],
            ],
          },
        },
        "Description": Object {
          "Fn::Join": Array [
            "",
            Array [
              "Automated cache invalidation on CloudFront distribution ",
              Object {
                "Ref": "ConstructHubWebAppDistribution1F181DC9",
              },
            ],
          ],
        },
        "Environment": Object {
          "Variables": Object {
            "DISTRIBUTION_ID": Object {
              "Ref": "ConstructHubWebAppDistribution1F181DC9",
            },
            "PATH_PREFIX": "/",
          },
        },
        "Handler": "index.handler",
        "MemorySize": 1024,
        "Role": Object {
          "Fn::GetAtt": Array [
            "ConstructHubWebAppCacheInvalidatorServiceRoleAABE9AE2",
            "Arn",
          ],
        },
        "Runtime": "nodejs14.x",
        "Timeout": 60,
      },
      "Type": "AWS::Lambda::Function",
    },
    "ConstructHubWebAppCacheInvalidatorServiceRoleAABE9AE2": Object {
      "Properties": Object {
        "AssumeRolePolicyDocument": Object {
          "Statement": Array [
            Object {
              "Action": "sts:AssumeRole",
              "Effect": "Allow",
              "Principal": Object {
                "Service": "lambda.amazonaws.com",
              },
            },
          ],
          "Version": "2012-10-17",
        },
        "ManagedPolicyArns": Array [
          Object {
            "Fn::Join": Array [
              "",
              Array [
                "arn:",
                Object {
                  "Ref": "AWS::Partition",
                },
                ":iam::aws:policy/service-role/AWSLambdaBasicExecutionRole",
              ],
            ],
          },
        ],
      },
      "Type": "AWS::IAM::Role",
    },
    "ConstructHubWebAppCacheInvalidatorServiceRoleDefaultPolicy6CB0D51E": Object {
      "Properties": Object {
        "PolicyDocument": Object {
          "Statement": Array [
            Object {
              "Action": "cloudfront:CreateInvalidation",
              "Effect": "Allow",
              "Resource": "*",
            },
          ],
          "Version": "2012-10-17",
        },
        "PolicyName": "ConstructHubWebAppCacheInvalidatorServiceRoleDefaultPolicy6CB0D51E",
        "Roles": Array [
          Object {
            "Ref": "ConstructHubWebAppCacheInvalidatorServiceRoleAABE9AE2",
          },
        ],
      },
      "Type": "AWS::IAM::Policy",
    },
    "ConstructHubWebAppDeployWebsiteAwsCliLayer23CFFBC1": Object {
      "Properties": Object {
        "Content": Object {
          "S3Bucket": Object {
            "Ref": "AssetParameterse9882ab123687399f934da0d45effe675ecc8ce13b40cb946f3e1d6141fe8d68S3BucketAEADE8C7",
          },
          "S3Key": Object {
            "Fn::Join": Array [
              "",
              Array [
                Object {
                  "Fn::Select": Array [
                    0,
                    Object {
                      "Fn::Split": Array [
                        "||",
                        Object {
                          "Ref": "AssetParameterse9882ab123687399f934da0d45effe675ecc8ce13b40cb946f3e1d6141fe8d68S3VersionKeyE415415F",
                        },
                      ],
                    },
                  ],
                },
                Object {
                  "Fn::Select": Array [
                    1,
                    Object {
                      "Fn::Split": Array [
                        "||",
                        Object {
                          "Ref": "AssetParameterse9882ab123687399f934da0d45effe675ecc8ce13b40cb946f3e1d6141fe8d68S3VersionKeyE415415F",
                        },
                      ],
                    },
                  ],
                },
              ],
            ],
          },
        },
        "Description": "/opt/awscli/aws",
      },
      "Type": "AWS::Lambda::LayerVersion",
    },
    "ConstructHubWebAppDeployWebsiteCustomResourceE6DF98C9": Object {
      "DeletionPolicy": "Delete",
      "Properties": Object {
        "DestinationBucketName": Object {
          "Ref": "ConstructHubWebAppWebsiteBucket4B2B9DB2",
        },
        "DistributionId": Object {
          "Ref": "ConstructHubWebAppDistribution1F181DC9",
        },
        "Prune": true,
        "ServiceToken": Object {
          "Fn::GetAtt": Array [
            "CustomCDKBucketDeployment8693BB64968944B69AAFB0CC9EB8756C81C01536",
            "Arn",
          ],
        },
        "SourceBucketNames": Array [
          Object {
            "Ref": "AssetParametersfa111e059c4810dcdb0d5958013806e85008337fb741078a722a8a8da0006f99S3Bucket29F7179A",
          },
        ],
        "SourceObjectKeys": Array [
          Object {
            "Fn::Join": Array [
              "",
              Array [
                Object {
                  "Fn::Select": Array [
                    0,
                    Object {
                      "Fn::Split": Array [
                        "||",
                        Object {
                          "Ref": "AssetParametersfa111e059c4810dcdb0d5958013806e85008337fb741078a722a8a8da0006f99S3VersionKey9243D115",
                        },
                      ],
                    },
                  ],
                },
                Object {
                  "Fn::Select": Array [
                    1,
                    Object {
                      "Fn::Split": Array [
                        "||",
                        Object {
                          "Ref": "AssetParametersfa111e059c4810dcdb0d5958013806e85008337fb741078a722a8a8da0006f99S3VersionKey9243D115",
                        },
                      ],
                    },
                  ],
                },
              ],
            ],
          },
        ],
      },
      "Type": "Custom::CDKBucketDeployment",
      "UpdateReplacePolicy": "Delete",
    },
    "ConstructHubWebAppDistribution1F181DC9": Object {
      "Properties": Object {
        "DistributionConfig": Object {
          "CacheBehaviors": Array [
            Object {
              "CachePolicyId": "658327ea-f89d-4fab-a63d-7e88639e58f6",
              "Compress": true,
              "FunctionAssociations": Array [
                Object {
                  "EventType": "viewer-response",
                  "FunctionARN": Object {
                    "Fn::GetAtt": Array [
                      "ConstructHubWebAppAddHeadersFunctionc857063c4ca4479335a883023351cba0df589f79c9AB4E325B",
                      "FunctionARN",
                    ],
                  },
                },
              ],
              "PathPattern": "/data/*",
              "TargetOriginId": "TestConstructHubWebAppDistributionOrigin276090F90",
              "ViewerProtocolPolicy": "allow-all",
            },
            Object {
              "CachePolicyId": "658327ea-f89d-4fab-a63d-7e88639e58f6",
              "Compress": true,
              "FunctionAssociations": Array [
                Object {
                  "EventType": "viewer-response",
                  "FunctionARN": Object {
                    "Fn::GetAtt": Array [
                      "ConstructHubWebAppAddHeadersFunctionc857063c4ca4479335a883023351cba0df589f79c9AB4E325B",
                      "FunctionARN",
                    ],
                  },
                },
              ],
              "PathPattern": "/catalog.json",
              "TargetOriginId": "TestConstructHubWebAppDistributionOrigin276090F90",
              "ViewerProtocolPolicy": "allow-all",
            },
          ],
          "CustomErrorResponses": Array [
            Object {
              "ErrorCode": 404,
              "ResponseCode": 200,
              "ResponsePagePath": "/index.html",
            },
            Object {
              "ErrorCode": 403,
              "ResponseCode": 200,
              "ResponsePagePath": "/index.html",
            },
          ],
          "DefaultCacheBehavior": Object {
            "CachePolicyId": "658327ea-f89d-4fab-a63d-7e88639e58f6",
            "Compress": true,
            "FunctionAssociations": Array [
              Object {
                "EventType": "viewer-response",
                "FunctionARN": Object {
                  "Fn::GetAtt": Array [
                    "ConstructHubWebAppAddHeadersFunctionc857063c4ca4479335a883023351cba0df589f79c9AB4E325B",
                    "FunctionARN",
                  ],
                },
              },
            ],
            "TargetOriginId": "TestConstructHubWebAppDistributionOrigin171FF58D3",
            "ViewerProtocolPolicy": "allow-all",
          },
          "DefaultRootObject": "index.html",
          "Enabled": true,
          "HttpVersion": "http2",
          "IPV6Enabled": true,
          "Origins": Array [
            Object {
              "DomainName": Object {
                "Fn::GetAtt": Array [
                  "ConstructHubWebAppWebsiteBucket4B2B9DB2",
                  "RegionalDomainName",
                ],
              },
              "Id": "TestConstructHubWebAppDistributionOrigin171FF58D3",
              "S3OriginConfig": Object {
                "OriginAccessIdentity": Object {
                  "Fn::Join": Array [
                    "",
                    Array [
                      "origin-access-identity/cloudfront/",
                      Object {
                        "Ref": "ConstructHubWebAppDistributionOrigin1S3Origin694AF937",
                      },
                    ],
                  ],
                },
              },
            },
            Object {
              "DomainName": Object {
                "Fn::GetAtt": Array [
                  "ConstructHubPackageDataDC5EF35E",
                  "RegionalDomainName",
                ],
              },
              "Id": "TestConstructHubWebAppDistributionOrigin276090F90",
              "S3OriginConfig": Object {
                "OriginAccessIdentity": Object {
                  "Fn::Join": Array [
                    "",
                    Array [
                      "origin-access-identity/cloudfront/",
                      Object {
                        "Ref": "ConstructHubWebAppDistributionOrigin2S3OriginDA7E7FF4",
                      },
                    ],
                  ],
                },
              },
            },
          ],
        },
      },
      "Type": "AWS::CloudFront::Distribution",
    },
    "ConstructHubWebAppDistributionOrigin1S3Origin694AF937": Object {
      "Properties": Object {
        "CloudFrontOriginAccessIdentityConfig": Object {
          "Comment": "Identity for TestConstructHubWebAppDistributionOrigin171FF58D3",
        },
      },
      "Type": "AWS::CloudFront::CloudFrontOriginAccessIdentity",
    },
    "ConstructHubWebAppDistributionOrigin2S3OriginDA7E7FF4": Object {
      "Properties": Object {
        "CloudFrontOriginAccessIdentityConfig": Object {
          "Comment": "Identity for TestConstructHubWebAppDistributionOrigin276090F90",
        },
      },
      "Type": "AWS::CloudFront::CloudFrontOriginAccessIdentity",
    },
    "ConstructHubWebAppWebsiteBucket4B2B9DB2": Object {
      "DeletionPolicy": "Retain",
      "Properties": Object {
        "PublicAccessBlockConfiguration": Object {
          "BlockPublicAcls": true,
          "BlockPublicPolicy": true,
          "IgnorePublicAcls": true,
          "RestrictPublicBuckets": true,
        },
      },
      "Type": "AWS::S3::Bucket",
      "UpdateReplacePolicy": "Retain",
    },
    "ConstructHubWebAppWebsiteBucketPolicy17174C06": Object {
      "Properties": Object {
        "Bucket": Object {
          "Ref": "ConstructHubWebAppWebsiteBucket4B2B9DB2",
        },
        "PolicyDocument": Object {
          "Statement": Array [
            Object {
              "Action": "s3:GetObject",
              "Effect": "Allow",
              "Principal": Object {
                "CanonicalUser": Object {
                  "Fn::GetAtt": Array [
                    "ConstructHubWebAppDistributionOrigin1S3Origin694AF937",
                    "S3CanonicalUserId",
                  ],
                },
              },
              "Resource": Object {
                "Fn::Join": Array [
                  "",
                  Array [
                    Object {
                      "Fn::GetAtt": Array [
                        "ConstructHubWebAppWebsiteBucket4B2B9DB2",
                        "Arn",
                      ],
                    },
                    "/*",
                  ],
                ],
              },
            },
          ],
          "Version": "2012-10-17",
        },
      },
      "Type": "AWS::S3::BucketPolicy",
    },
    "CustomCDKBucketDeployment8693BB64968944B69AAFB0CC9EB8756C81C01536": Object {
      "DependsOn": Array [
        "CustomCDKBucketDeployment8693BB64968944B69AAFB0CC9EB8756CServiceRoleDefaultPolicy88902FDF",
        "CustomCDKBucketDeployment8693BB64968944B69AAFB0CC9EB8756CServiceRole89A01265",
      ],
      "Properties": Object {
        "Code": Object {
          "S3Bucket": Object {
            "Ref": "AssetParametersc24b999656e4fe6c609c31bae56a1cf4717a405619c3aa6ba1bc686b8c2c86cfS3Bucket55EFA30C",
          },
          "S3Key": Object {
            "Fn::Join": Array [
              "",
              Array [
                Object {
                  "Fn::Select": Array [
                    0,
                    Object {
                      "Fn::Split": Array [
                        "||",
                        Object {
                          "Ref": "AssetParametersc24b999656e4fe6c609c31bae56a1cf4717a405619c3aa6ba1bc686b8c2c86cfS3VersionKey60329B70",
                        },
                      ],
                    },
                  ],
                },
                Object {
                  "Fn::Select": Array [
                    1,
                    Object {
                      "Fn::Split": Array [
                        "||",
                        Object {
                          "Ref": "AssetParametersc24b999656e4fe6c609c31bae56a1cf4717a405619c3aa6ba1bc686b8c2c86cfS3VersionKey60329B70",
                        },
                      ],
                    },
                  ],
                },
              ],
            ],
          },
        },
        "Handler": "index.handler",
        "Layers": Array [
          Object {
            "Ref": "ConstructHubWebAppDeployWebsiteAwsCliLayer23CFFBC1",
          },
        ],
        "Role": Object {
          "Fn::GetAtt": Array [
            "CustomCDKBucketDeployment8693BB64968944B69AAFB0CC9EB8756CServiceRole89A01265",
            "Arn",
          ],
        },
        "Runtime": "python3.6",
        "Timeout": 900,
      },
      "Type": "AWS::Lambda::Function",
    },
    "CustomCDKBucketDeployment8693BB64968944B69AAFB0CC9EB8756CServiceRole89A01265": Object {
      "Properties": Object {
        "AssumeRolePolicyDocument": Object {
          "Statement": Array [
            Object {
              "Action": "sts:AssumeRole",
              "Effect": "Allow",
              "Principal": Object {
                "Service": "lambda.amazonaws.com",
              },
            },
          ],
          "Version": "2012-10-17",
        },
        "ManagedPolicyArns": Array [
          Object {
            "Fn::Join": Array [
              "",
              Array [
                "arn:",
                Object {
                  "Ref": "AWS::Partition",
                },
                ":iam::aws:policy/service-role/AWSLambdaBasicExecutionRole",
              ],
            ],
          },
        ],
      },
      "Type": "AWS::IAM::Role",
    },
    "CustomCDKBucketDeployment8693BB64968944B69AAFB0CC9EB8756CServiceRoleDefaultPolicy88902FDF": Object {
      "Properties": Object {
        "PolicyDocument": Object {
          "Statement": Array [
            Object {
              "Action": Array [
                "s3:GetObject*",
                "s3:GetBucket*",
                "s3:List*",
              ],
              "Effect": "Allow",
              "Resource": Array [
                Object {
                  "Fn::Join": Array [
                    "",
                    Array [
                      "arn:",
                      Object {
                        "Ref": "AWS::Partition",
                      },
                      ":s3:::",
                      Object {
                        "Ref": "AssetParametersfa111e059c4810dcdb0d5958013806e85008337fb741078a722a8a8da0006f99S3Bucket29F7179A",
                      },
                    ],
                  ],
                },
                Object {
                  "Fn::Join": Array [
                    "",
                    Array [
                      "arn:",
                      Object {
                        "Ref": "AWS::Partition",
                      },
                      ":s3:::",
                      Object {
                        "Ref": "AssetParametersfa111e059c4810dcdb0d5958013806e85008337fb741078a722a8a8da0006f99S3Bucket29F7179A",
                      },
                      "/*",
                    ],
                  ],
                },
              ],
            },
            Object {
              "Action": Array [
                "s3:GetObject*",
                "s3:GetBucket*",
                "s3:List*",
                "s3:DeleteObject*",
                "s3:PutObject*",
                "s3:Abort*",
              ],
              "Effect": "Allow",
              "Resource": Array [
                Object {
                  "Fn::GetAtt": Array [
                    "ConstructHubWebAppWebsiteBucket4B2B9DB2",
                    "Arn",
                  ],
                },
                Object {
                  "Fn::Join": Array [
                    "",
                    Array [
                      Object {
                        "Fn::GetAtt": Array [
                          "ConstructHubWebAppWebsiteBucket4B2B9DB2",
                          "Arn",
                        ],
                      },
                      "/*",
                    ],
                  ],
                },
              ],
            },
            Object {
              "Action": Array [
                "cloudfront:GetInvalidation",
                "cloudfront:CreateInvalidation",
              ],
              "Effect": "Allow",
              "Resource": "*",
            },
          ],
          "Version": "2012-10-17",
        },
        "PolicyName": "CustomCDKBucketDeployment8693BB64968944B69AAFB0CC9EB8756CServiceRoleDefaultPolicy88902FDF",
        "Roles": Array [
          Object {
            "Ref": "CustomCDKBucketDeployment8693BB64968944B69AAFB0CC9EB8756CServiceRole89A01265",
          },
        ],
      },
      "Type": "AWS::IAM::Policy",
    },
    "LogRetentionaae0aa3c5b4d4f87b02d85b201efdd8aFD4BFC8A": Object {
      "DependsOn": Array [
        "LogRetentionaae0aa3c5b4d4f87b02d85b201efdd8aServiceRoleDefaultPolicyADDA7DEB",
        "LogRetentionaae0aa3c5b4d4f87b02d85b201efdd8aServiceRole9741ECFB",
      ],
      "Properties": Object {
        "Code": Object {
          "S3Bucket": Object {
            "Ref": "AssetParameters67b7823b74bc135986aa72f889d6a8da058d0c4a20cbc2dfc6f78995fdd2fc24S3Bucket4D46ABB5",
          },
          "S3Key": Object {
            "Fn::Join": Array [
              "",
              Array [
                Object {
                  "Fn::Select": Array [
                    0,
                    Object {
                      "Fn::Split": Array [
                        "||",
                        Object {
                          "Ref": "AssetParameters67b7823b74bc135986aa72f889d6a8da058d0c4a20cbc2dfc6f78995fdd2fc24S3VersionKeyB0F28861",
                        },
                      ],
                    },
                  ],
                },
                Object {
                  "Fn::Select": Array [
                    1,
                    Object {
                      "Fn::Split": Array [
                        "||",
                        Object {
                          "Ref": "AssetParameters67b7823b74bc135986aa72f889d6a8da058d0c4a20cbc2dfc6f78995fdd2fc24S3VersionKeyB0F28861",
                        },
                      ],
                    },
                  ],
                },
              ],
            ],
          },
        },
        "Handler": "index.handler",
        "Role": Object {
          "Fn::GetAtt": Array [
            "LogRetentionaae0aa3c5b4d4f87b02d85b201efdd8aServiceRole9741ECFB",
            "Arn",
          ],
        },
        "Runtime": "nodejs14.x",
      },
      "Type": "AWS::Lambda::Function",
    },
    "LogRetentionaae0aa3c5b4d4f87b02d85b201efdd8aServiceRole9741ECFB": Object {
      "Properties": Object {
        "AssumeRolePolicyDocument": Object {
          "Statement": Array [
            Object {
              "Action": "sts:AssumeRole",
              "Effect": "Allow",
              "Principal": Object {
                "Service": "lambda.amazonaws.com",
              },
            },
          ],
          "Version": "2012-10-17",
        },
        "ManagedPolicyArns": Array [
          Object {
            "Fn::Join": Array [
              "",
              Array [
                "arn:",
                Object {
                  "Ref": "AWS::Partition",
                },
                ":iam::aws:policy/service-role/AWSLambdaBasicExecutionRole",
              ],
            ],
          },
        ],
      },
      "Type": "AWS::IAM::Role",
    },
    "LogRetentionaae0aa3c5b4d4f87b02d85b201efdd8aServiceRoleDefaultPolicyADDA7DEB": Object {
      "Properties": Object {
        "PolicyDocument": Object {
          "Statement": Array [
            Object {
              "Action": Array [
                "logs:PutRetentionPolicy",
                "logs:DeleteRetentionPolicy",
              ],
              "Effect": "Allow",
              "Resource": "*",
            },
          ],
          "Version": "2012-10-17",
        },
        "PolicyName": "LogRetentionaae0aa3c5b4d4f87b02d85b201efdd8aServiceRoleDefaultPolicyADDA7DEB",
        "Roles": Array [
          Object {
            "Ref": "LogRetentionaae0aa3c5b4d4f87b02d85b201efdd8aServiceRole9741ECFB",
          },
        ],
      },
      "Type": "AWS::IAM::Policy",
    },
  },
}
`;

exports[`with domain 1`] = `
Object {
  "Mappings": Object {
    "AWSCloudFrontPartitionHostedZoneIdMap": Object {
      "aws": Object {
        "zoneId": "Z2FDTNDATAQYW2",
      },
      "aws-cn": Object {
        "zoneId": "Z3RFFRIM2A3IF5",
      },
    },
  },
  "Outputs": Object {
    "ConstructHubMonitoringWatchfulWatchfulDashboard75D318D0": Object {
      "Value": Object {
        "Fn::Join": Array [
          "",
          Array [
            "https://console.aws.amazon.com/cloudwatch/home?region=",
            Object {
              "Ref": "AWS::Region",
            },
            "#dashboards:name=",
            Object {
              "Ref": "ConstructHubMonitoringWatchfulDashboardB8493D55",
            },
          ],
        ],
      },
    },
    "ConstructHubWebAppDomainNameDC10F8DD": Object {
      "Export": Object {
        "Name": "ConstructHubDomainName",
      },
      "Value": Object {
        "Fn::GetAtt": Array [
          "ConstructHubWebAppDistribution1F181DC9",
          "DomainName",
        ],
      },
    },
  },
  "Parameters": Object {
    "AssetParameters03a5dbe3930bec037faaadac76e4467d22aefacf76cba45a7ef345d6cd3ca240ArtifactHash4B5DFE81": Object {
      "Description": "Artifact hash for asset \\"03a5dbe3930bec037faaadac76e4467d22aefacf76cba45a7ef345d6cd3ca240\\"",
      "Type": "String",
    },
    "AssetParameters03a5dbe3930bec037faaadac76e4467d22aefacf76cba45a7ef345d6cd3ca240S3Bucket9E621D4D": Object {
      "Description": "S3 bucket for asset \\"03a5dbe3930bec037faaadac76e4467d22aefacf76cba45a7ef345d6cd3ca240\\"",
      "Type": "String",
    },
    "AssetParameters03a5dbe3930bec037faaadac76e4467d22aefacf76cba45a7ef345d6cd3ca240S3VersionKey6D89480E": Object {
      "Description": "S3 key for asset version \\"03a5dbe3930bec037faaadac76e4467d22aefacf76cba45a7ef345d6cd3ca240\\"",
      "Type": "String",
    },
    "AssetParameters1ba28ce93db643201d8613eed4b49e8bfdbb812137021b400028887aa6cbfc21ArtifactHashCD81A433": Object {
      "Description": "Artifact hash for asset \\"1ba28ce93db643201d8613eed4b49e8bfdbb812137021b400028887aa6cbfc21\\"",
      "Type": "String",
    },
    "AssetParameters1ba28ce93db643201d8613eed4b49e8bfdbb812137021b400028887aa6cbfc21S3Bucket06D21812": Object {
      "Description": "S3 bucket for asset \\"1ba28ce93db643201d8613eed4b49e8bfdbb812137021b400028887aa6cbfc21\\"",
      "Type": "String",
    },
    "AssetParameters1ba28ce93db643201d8613eed4b49e8bfdbb812137021b400028887aa6cbfc21S3VersionKey1BCE3833": Object {
      "Description": "S3 key for asset version \\"1ba28ce93db643201d8613eed4b49e8bfdbb812137021b400028887aa6cbfc21\\"",
      "Type": "String",
    },
<<<<<<< HEAD
=======
    "AssetParameters3fdd1cdab21e8e4e5f5b01f82a967b0f08cfc161a0903214eccbba4d29e2d6f0ArtifactHash4C6AD819": Object {
      "Description": "Artifact hash for asset \\"3fdd1cdab21e8e4e5f5b01f82a967b0f08cfc161a0903214eccbba4d29e2d6f0\\"",
      "Type": "String",
    },
    "AssetParameters3fdd1cdab21e8e4e5f5b01f82a967b0f08cfc161a0903214eccbba4d29e2d6f0S3Bucket98F19007": Object {
      "Description": "S3 bucket for asset \\"3fdd1cdab21e8e4e5f5b01f82a967b0f08cfc161a0903214eccbba4d29e2d6f0\\"",
      "Type": "String",
    },
    "AssetParameters3fdd1cdab21e8e4e5f5b01f82a967b0f08cfc161a0903214eccbba4d29e2d6f0S3VersionKey0943947C": Object {
      "Description": "S3 key for asset version \\"3fdd1cdab21e8e4e5f5b01f82a967b0f08cfc161a0903214eccbba4d29e2d6f0\\"",
      "Type": "String",
    },
>>>>>>> 2bdd4770
    "AssetParameters67b7823b74bc135986aa72f889d6a8da058d0c4a20cbc2dfc6f78995fdd2fc24ArtifactHashBA91B77F": Object {
      "Description": "Artifact hash for asset \\"67b7823b74bc135986aa72f889d6a8da058d0c4a20cbc2dfc6f78995fdd2fc24\\"",
      "Type": "String",
    },
    "AssetParameters67b7823b74bc135986aa72f889d6a8da058d0c4a20cbc2dfc6f78995fdd2fc24S3Bucket4D46ABB5": Object {
      "Description": "S3 bucket for asset \\"67b7823b74bc135986aa72f889d6a8da058d0c4a20cbc2dfc6f78995fdd2fc24\\"",
      "Type": "String",
    },
    "AssetParameters67b7823b74bc135986aa72f889d6a8da058d0c4a20cbc2dfc6f78995fdd2fc24S3VersionKeyB0F28861": Object {
      "Description": "S3 key for asset version \\"67b7823b74bc135986aa72f889d6a8da058d0c4a20cbc2dfc6f78995fdd2fc24\\"",
      "Type": "String",
    },
    "AssetParameters6b4a338b691490f1fd6351e29140684b4cc8c932fa8610251617ca4279b42c9fArtifactHash0F9EA6AA": Object {
      "Description": "Artifact hash for asset \\"6b4a338b691490f1fd6351e29140684b4cc8c932fa8610251617ca4279b42c9f\\"",
      "Type": "String",
    },
    "AssetParameters6b4a338b691490f1fd6351e29140684b4cc8c932fa8610251617ca4279b42c9fS3Bucket165D0B30": Object {
      "Description": "S3 bucket for asset \\"6b4a338b691490f1fd6351e29140684b4cc8c932fa8610251617ca4279b42c9f\\"",
      "Type": "String",
    },
    "AssetParameters6b4a338b691490f1fd6351e29140684b4cc8c932fa8610251617ca4279b42c9fS3VersionKeyD832198D": Object {
      "Description": "S3 key for asset version \\"6b4a338b691490f1fd6351e29140684b4cc8c932fa8610251617ca4279b42c9f\\"",
      "Type": "String",
    },
    "AssetParameters71852e32597b40c530d5509e28996179cceddfeb18cd8197ec36af57da30cbb8ArtifactHash97B96143": Object {
      "Description": "Artifact hash for asset \\"71852e32597b40c530d5509e28996179cceddfeb18cd8197ec36af57da30cbb8\\"",
      "Type": "String",
    },
    "AssetParameters71852e32597b40c530d5509e28996179cceddfeb18cd8197ec36af57da30cbb8S3Bucket26C3A524": Object {
      "Description": "S3 bucket for asset \\"71852e32597b40c530d5509e28996179cceddfeb18cd8197ec36af57da30cbb8\\"",
      "Type": "String",
    },
    "AssetParameters71852e32597b40c530d5509e28996179cceddfeb18cd8197ec36af57da30cbb8S3VersionKeyCE355886": Object {
      "Description": "S3 key for asset version \\"71852e32597b40c530d5509e28996179cceddfeb18cd8197ec36af57da30cbb8\\"",
      "Type": "String",
    },
<<<<<<< HEAD
    "AssetParameters784f5d903612b69932f0558404a0c517a6ac5f8760eee6826585042e05cacf84ArtifactHash3066246C": Object {
      "Description": "Artifact hash for asset \\"784f5d903612b69932f0558404a0c517a6ac5f8760eee6826585042e05cacf84\\"",
      "Type": "String",
    },
    "AssetParameters784f5d903612b69932f0558404a0c517a6ac5f8760eee6826585042e05cacf84S3Bucket752AE002": Object {
      "Description": "S3 bucket for asset \\"784f5d903612b69932f0558404a0c517a6ac5f8760eee6826585042e05cacf84\\"",
      "Type": "String",
    },
    "AssetParameters784f5d903612b69932f0558404a0c517a6ac5f8760eee6826585042e05cacf84S3VersionKey99B10EDA": Object {
      "Description": "S3 key for asset version \\"784f5d903612b69932f0558404a0c517a6ac5f8760eee6826585042e05cacf84\\"",
      "Type": "String",
    },
    "AssetParameters7af6295e521fd55af94332393ceffb3e866aac4dc4956321f7918f21e72199e4ArtifactHash5E28809B": Object {
      "Description": "Artifact hash for asset \\"7af6295e521fd55af94332393ceffb3e866aac4dc4956321f7918f21e72199e4\\"",
      "Type": "String",
    },
    "AssetParameters7af6295e521fd55af94332393ceffb3e866aac4dc4956321f7918f21e72199e4S3Bucket5BEBDCBE": Object {
      "Description": "S3 bucket for asset \\"7af6295e521fd55af94332393ceffb3e866aac4dc4956321f7918f21e72199e4\\"",
      "Type": "String",
    },
    "AssetParameters7af6295e521fd55af94332393ceffb3e866aac4dc4956321f7918f21e72199e4S3VersionKey326451BC": Object {
      "Description": "S3 key for asset version \\"7af6295e521fd55af94332393ceffb3e866aac4dc4956321f7918f21e72199e4\\"",
      "Type": "String",
    },
    "AssetParameters8625a217e0e7f0586edd183190019d9970344fa75c829365a84a47531a60a32eArtifactHashEC22613F": Object {
      "Description": "Artifact hash for asset \\"8625a217e0e7f0586edd183190019d9970344fa75c829365a84a47531a60a32e\\"",
      "Type": "String",
    },
    "AssetParameters8625a217e0e7f0586edd183190019d9970344fa75c829365a84a47531a60a32eS3BucketF1993F46": Object {
      "Description": "S3 bucket for asset \\"8625a217e0e7f0586edd183190019d9970344fa75c829365a84a47531a60a32e\\"",
      "Type": "String",
    },
    "AssetParameters8625a217e0e7f0586edd183190019d9970344fa75c829365a84a47531a60a32eS3VersionKey6A8C6CB5": Object {
      "Description": "S3 key for asset version \\"8625a217e0e7f0586edd183190019d9970344fa75c829365a84a47531a60a32e\\"",
=======
    "AssetParametersa863ee20ebf50fd5ae8f4dc5f0fa8862e31db74a3fb4193ea6a6bbae0b644126ArtifactHash94DA28E4": Object {
      "Description": "Artifact hash for asset \\"a863ee20ebf50fd5ae8f4dc5f0fa8862e31db74a3fb4193ea6a6bbae0b644126\\"",
      "Type": "String",
    },
    "AssetParametersa863ee20ebf50fd5ae8f4dc5f0fa8862e31db74a3fb4193ea6a6bbae0b644126S3BucketF9896E69": Object {
      "Description": "S3 bucket for asset \\"a863ee20ebf50fd5ae8f4dc5f0fa8862e31db74a3fb4193ea6a6bbae0b644126\\"",
      "Type": "String",
    },
    "AssetParametersa863ee20ebf50fd5ae8f4dc5f0fa8862e31db74a3fb4193ea6a6bbae0b644126S3VersionKey8BE184E7": Object {
      "Description": "S3 key for asset version \\"a863ee20ebf50fd5ae8f4dc5f0fa8862e31db74a3fb4193ea6a6bbae0b644126\\"",
>>>>>>> 2bdd4770
      "Type": "String",
    },
    "AssetParametersa70c1e55e3247c44dd1a70914ffc70608bc26c76cddff6deb12af685f9248e12ArtifactHash6366BD3F": Object {
      "Description": "Artifact hash for asset \\"a70c1e55e3247c44dd1a70914ffc70608bc26c76cddff6deb12af685f9248e12\\"",
      "Type": "String",
    },
    "AssetParametersa70c1e55e3247c44dd1a70914ffc70608bc26c76cddff6deb12af685f9248e12S3Bucket2845797D": Object {
      "Description": "S3 bucket for asset \\"a70c1e55e3247c44dd1a70914ffc70608bc26c76cddff6deb12af685f9248e12\\"",
      "Type": "String",
    },
    "AssetParametersa70c1e55e3247c44dd1a70914ffc70608bc26c76cddff6deb12af685f9248e12S3VersionKeyABA3DF9A": Object {
      "Description": "S3 key for asset version \\"a70c1e55e3247c44dd1a70914ffc70608bc26c76cddff6deb12af685f9248e12\\"",
      "Type": "String",
    },
    "AssetParametersab7165ea861865a93ca2649ba71de4c5b4fc6a6633b7e02789f72549b8465746ArtifactHashEEC36421": Object {
      "Description": "Artifact hash for asset \\"ab7165ea861865a93ca2649ba71de4c5b4fc6a6633b7e02789f72549b8465746\\"",
      "Type": "String",
    },
    "AssetParametersab7165ea861865a93ca2649ba71de4c5b4fc6a6633b7e02789f72549b8465746S3Bucket81575F72": Object {
      "Description": "S3 bucket for asset \\"ab7165ea861865a93ca2649ba71de4c5b4fc6a6633b7e02789f72549b8465746\\"",
      "Type": "String",
    },
    "AssetParametersab7165ea861865a93ca2649ba71de4c5b4fc6a6633b7e02789f72549b8465746S3VersionKey49943C8A": Object {
      "Description": "S3 key for asset version \\"ab7165ea861865a93ca2649ba71de4c5b4fc6a6633b7e02789f72549b8465746\\"",
      "Type": "String",
    },
    "AssetParametersbe3cb61d95eb6c7eaaca1d75a836ab694c86668c604a52976db0e7cf6ab6f996ArtifactHashE105372A": Object {
      "Description": "Artifact hash for asset \\"be3cb61d95eb6c7eaaca1d75a836ab694c86668c604a52976db0e7cf6ab6f996\\"",
      "Type": "String",
    },
    "AssetParametersbe3cb61d95eb6c7eaaca1d75a836ab694c86668c604a52976db0e7cf6ab6f996S3BucketFBFFA78F": Object {
      "Description": "S3 bucket for asset \\"be3cb61d95eb6c7eaaca1d75a836ab694c86668c604a52976db0e7cf6ab6f996\\"",
      "Type": "String",
    },
    "AssetParametersbe3cb61d95eb6c7eaaca1d75a836ab694c86668c604a52976db0e7cf6ab6f996S3VersionKey98FAD0C0": Object {
      "Description": "S3 key for asset version \\"be3cb61d95eb6c7eaaca1d75a836ab694c86668c604a52976db0e7cf6ab6f996\\"",
      "Type": "String",
    },
    "AssetParametersc24b999656e4fe6c609c31bae56a1cf4717a405619c3aa6ba1bc686b8c2c86cfArtifactHash85F58E48": Object {
      "Description": "Artifact hash for asset \\"c24b999656e4fe6c609c31bae56a1cf4717a405619c3aa6ba1bc686b8c2c86cf\\"",
      "Type": "String",
    },
    "AssetParametersc24b999656e4fe6c609c31bae56a1cf4717a405619c3aa6ba1bc686b8c2c86cfS3Bucket55EFA30C": Object {
      "Description": "S3 bucket for asset \\"c24b999656e4fe6c609c31bae56a1cf4717a405619c3aa6ba1bc686b8c2c86cf\\"",
      "Type": "String",
    },
    "AssetParametersc24b999656e4fe6c609c31bae56a1cf4717a405619c3aa6ba1bc686b8c2c86cfS3VersionKey60329B70": Object {
      "Description": "S3 key for asset version \\"c24b999656e4fe6c609c31bae56a1cf4717a405619c3aa6ba1bc686b8c2c86cf\\"",
      "Type": "String",
    },
    "AssetParametersd683ee299aa41191eb9bd58048df81d4d55f6b254de0de31980da38c5576e76cArtifactHashF35B40FA": Object {
      "Description": "Artifact hash for asset \\"d683ee299aa41191eb9bd58048df81d4d55f6b254de0de31980da38c5576e76c\\"",
      "Type": "String",
    },
    "AssetParametersd683ee299aa41191eb9bd58048df81d4d55f6b254de0de31980da38c5576e76cS3BucketC8AC2644": Object {
      "Description": "S3 bucket for asset \\"d683ee299aa41191eb9bd58048df81d4d55f6b254de0de31980da38c5576e76c\\"",
      "Type": "String",
    },
    "AssetParametersd683ee299aa41191eb9bd58048df81d4d55f6b254de0de31980da38c5576e76cS3VersionKeyF71D8BA3": Object {
      "Description": "S3 key for asset version \\"d683ee299aa41191eb9bd58048df81d4d55f6b254de0de31980da38c5576e76c\\"",
      "Type": "String",
    },
    "AssetParameterse9882ab123687399f934da0d45effe675ecc8ce13b40cb946f3e1d6141fe8d68ArtifactHashD9A515C3": Object {
      "Description": "Artifact hash for asset \\"e9882ab123687399f934da0d45effe675ecc8ce13b40cb946f3e1d6141fe8d68\\"",
      "Type": "String",
    },
    "AssetParameterse9882ab123687399f934da0d45effe675ecc8ce13b40cb946f3e1d6141fe8d68S3BucketAEADE8C7": Object {
      "Description": "S3 bucket for asset \\"e9882ab123687399f934da0d45effe675ecc8ce13b40cb946f3e1d6141fe8d68\\"",
      "Type": "String",
    },
    "AssetParameterse9882ab123687399f934da0d45effe675ecc8ce13b40cb946f3e1d6141fe8d68S3VersionKeyE415415F": Object {
      "Description": "S3 key for asset version \\"e9882ab123687399f934da0d45effe675ecc8ce13b40cb946f3e1d6141fe8d68\\"",
      "Type": "String",
    },
    "AssetParametersf3d3a3cc7f26921b237eff24fc5dd7aef8f0465a1f376b8f7918eb3d4b3e8797ArtifactHashAAFCA968": Object {
      "Description": "Artifact hash for asset \\"f3d3a3cc7f26921b237eff24fc5dd7aef8f0465a1f376b8f7918eb3d4b3e8797\\"",
      "Type": "String",
    },
    "AssetParametersf3d3a3cc7f26921b237eff24fc5dd7aef8f0465a1f376b8f7918eb3d4b3e8797S3BucketBEE108A9": Object {
      "Description": "S3 bucket for asset \\"f3d3a3cc7f26921b237eff24fc5dd7aef8f0465a1f376b8f7918eb3d4b3e8797\\"",
      "Type": "String",
    },
    "AssetParametersf3d3a3cc7f26921b237eff24fc5dd7aef8f0465a1f376b8f7918eb3d4b3e8797S3VersionKeyA877E3C9": Object {
      "Description": "S3 key for asset version \\"f3d3a3cc7f26921b237eff24fc5dd7aef8f0465a1f376b8f7918eb3d4b3e8797\\"",
      "Type": "String",
    },
    "AssetParametersfa111e059c4810dcdb0d5958013806e85008337fb741078a722a8a8da0006f99ArtifactHashA173D096": Object {
      "Description": "Artifact hash for asset \\"fa111e059c4810dcdb0d5958013806e85008337fb741078a722a8a8da0006f99\\"",
      "Type": "String",
    },
    "AssetParametersfa111e059c4810dcdb0d5958013806e85008337fb741078a722a8a8da0006f99S3Bucket29F7179A": Object {
      "Description": "S3 bucket for asset \\"fa111e059c4810dcdb0d5958013806e85008337fb741078a722a8a8da0006f99\\"",
      "Type": "String",
    },
    "AssetParametersfa111e059c4810dcdb0d5958013806e85008337fb741078a722a8a8da0006f99S3VersionKey9243D115": Object {
      "Description": "S3 key for asset version \\"fa111e059c4810dcdb0d5958013806e85008337fb741078a722a8a8da0006f99\\"",
      "Type": "String",
    },
  },
  "Resources": Object {
    "AWS679f53fac002430cb0da5b7982bd22872D164C4C": Object {
      "DependsOn": Array [
        "AWS679f53fac002430cb0da5b7982bd2287ServiceRoleC1EA0FF2",
      ],
      "Properties": Object {
        "Code": Object {
          "S3Bucket": Object {
            "Ref": "AssetParametersf3d3a3cc7f26921b237eff24fc5dd7aef8f0465a1f376b8f7918eb3d4b3e8797S3BucketBEE108A9",
          },
          "S3Key": Object {
            "Fn::Join": Array [
              "",
              Array [
                Object {
                  "Fn::Select": Array [
                    0,
                    Object {
                      "Fn::Split": Array [
                        "||",
                        Object {
                          "Ref": "AssetParametersf3d3a3cc7f26921b237eff24fc5dd7aef8f0465a1f376b8f7918eb3d4b3e8797S3VersionKeyA877E3C9",
                        },
                      ],
                    },
                  ],
                },
                Object {
                  "Fn::Select": Array [
                    1,
                    Object {
                      "Fn::Split": Array [
                        "||",
                        Object {
                          "Ref": "AssetParametersf3d3a3cc7f26921b237eff24fc5dd7aef8f0465a1f376b8f7918eb3d4b3e8797S3VersionKeyA877E3C9",
                        },
                      ],
                    },
                  ],
                },
              ],
            ],
          },
        },
        "Handler": "index.handler",
        "Role": Object {
          "Fn::GetAtt": Array [
            "AWS679f53fac002430cb0da5b7982bd2287ServiceRoleC1EA0FF2",
            "Arn",
          ],
        },
        "Runtime": "nodejs12.x",
        "Timeout": 120,
      },
      "Type": "AWS::Lambda::Function",
    },
    "AWS679f53fac002430cb0da5b7982bd2287ServiceRoleC1EA0FF2": Object {
      "Properties": Object {
        "AssumeRolePolicyDocument": Object {
          "Statement": Array [
            Object {
              "Action": "sts:AssumeRole",
              "Effect": "Allow",
              "Principal": Object {
                "Service": "lambda.amazonaws.com",
              },
            },
          ],
          "Version": "2012-10-17",
        },
        "ManagedPolicyArns": Array [
          Object {
            "Fn::Join": Array [
              "",
              Array [
                "arn:",
                Object {
                  "Ref": "AWS::Partition",
                },
                ":iam::aws:policy/service-role/AWSLambdaBasicExecutionRole",
              ],
            ],
          },
        ],
      },
      "Type": "AWS::IAM::Role",
    },
    "BucketNotificationsHandler050a0587b7544547bf325f094a3db8347ECC3691": Object {
      "DependsOn": Array [
        "BucketNotificationsHandler050a0587b7544547bf325f094a3db834RoleDefaultPolicy2CF63D36",
        "BucketNotificationsHandler050a0587b7544547bf325f094a3db834RoleB6FB88EC",
      ],
      "Properties": Object {
        "Code": Object {
          "ZipFile": "import boto3  # type: ignore
import json
import logging
import urllib.request

s3 = boto3.client(\\"s3\\")

CONFIGURATION_TYPES = [\\"TopicConfigurations\\", \\"QueueConfigurations\\", \\"LambdaFunctionConfigurations\\"]

def handler(event: dict, context):
    response_status = \\"SUCCESS\\"
    error_message = \\"\\"
    try:
        props = event[\\"ResourceProperties\\"]
        bucket = props[\\"BucketName\\"]
        notification_configuration = props[\\"NotificationConfiguration\\"]
        request_type = event[\\"RequestType\\"]
        managed = props.get('Managed', 'true').lower() == 'true'
        stack_id = event['StackId']

        if managed:
          config = handle_managed(request_type, notification_configuration)
        else:
          config = handle_unmanaged(bucket, stack_id, request_type, notification_configuration)

        put_bucket_notification_configuration(bucket, config)
    except Exception as e:
        logging.exception(\\"Failed to put bucket notification configuration\\")
        response_status = \\"FAILED\\"
        error_message = f\\"Error: {str(e)}. \\"
    finally:
        submit_response(event, context, response_status, error_message)


def handle_managed(request_type, notification_configuration):
  if request_type == 'Delete':
    return {}
  return notification_configuration


def handle_unmanaged(bucket, stack_id, request_type, notification_configuration):

  # find external notifications
  external_notifications = find_external_notifications(bucket, stack_id)

  # if delete, that's all we need
  if request_type == 'Delete':
    return external_notifications

  def with_id(notification):
    notification['Id'] = f\\"{stack_id}-{hash(json.dumps(notification, sort_keys=True))}\\"
    return notification

  # otherwise, merge external with incoming config and augment with id
  notifications = {}
  for t in CONFIGURATION_TYPES:
    external = external_notifications.get(t, [])
    incoming = [with_id(n) for n in notification_configuration.get(t, [])]
    notifications[t] = external + incoming
  return notifications


def find_external_notifications(bucket, stack_id):
  existing_notifications = get_bucket_notification_configuration(bucket)
  external_notifications = {}
  for t in CONFIGURATION_TYPES:
    # if the notification was created by us, we know what id to expect
    # so we can filter by it.
    external_notifications[t] = [n for n in existing_notifications.get(t, []) if not n['Id'].startswith(f\\"{stack_id}-\\")]

  return external_notifications


def get_bucket_notification_configuration(bucket):
  return s3.get_bucket_notification_configuration(Bucket=bucket)


def put_bucket_notification_configuration(bucket, notification_configuration):
  s3.put_bucket_notification_configuration(Bucket=bucket, NotificationConfiguration=notification_configuration)


def submit_response(event: dict, context, response_status: str, error_message: str):
    response_body = json.dumps(
        {
            \\"Status\\": response_status,
            \\"Reason\\": f\\"{error_message}See the details in CloudWatch Log Stream: {context.log_stream_name}\\",
            \\"PhysicalResourceId\\": event.get(\\"PhysicalResourceId\\") or event[\\"LogicalResourceId\\"],
            \\"StackId\\": event[\\"StackId\\"],
            \\"RequestId\\": event[\\"RequestId\\"],
            \\"LogicalResourceId\\": event[\\"LogicalResourceId\\"],
            \\"NoEcho\\": False,
        }
    ).encode(\\"utf-8\\")
    headers = {\\"content-type\\": \\"\\", \\"content-length\\": str(len(response_body))}
    try:
        req = urllib.request.Request(url=event[\\"ResponseURL\\"], headers=headers, data=response_body, method=\\"PUT\\")
        with urllib.request.urlopen(req) as response:
            print(response.read().decode(\\"utf-8\\"))
        print(\\"Status code: \\" + response.reason)
    except Exception as e:
        print(\\"send(..) failed executing request.urlopen(..): \\" + str(e))
",
        },
        "Description": "AWS CloudFormation handler for \\"Custom::S3BucketNotifications\\" resources (@aws-cdk/aws-s3)",
        "Handler": "index.handler",
        "Role": Object {
          "Fn::GetAtt": Array [
            "BucketNotificationsHandler050a0587b7544547bf325f094a3db834RoleB6FB88EC",
            "Arn",
          ],
        },
        "Runtime": "python3.8",
        "Timeout": 300,
      },
      "Type": "AWS::Lambda::Function",
    },
    "BucketNotificationsHandler050a0587b7544547bf325f094a3db834RoleB6FB88EC": Object {
      "Properties": Object {
        "AssumeRolePolicyDocument": Object {
          "Statement": Array [
            Object {
              "Action": "sts:AssumeRole",
              "Effect": "Allow",
              "Principal": Object {
                "Service": "lambda.amazonaws.com",
              },
            },
          ],
          "Version": "2012-10-17",
        },
        "ManagedPolicyArns": Array [
          Object {
            "Fn::Join": Array [
              "",
              Array [
                "arn:",
                Object {
                  "Ref": "AWS::Partition",
                },
                ":iam::aws:policy/service-role/AWSLambdaBasicExecutionRole",
              ],
            ],
          },
        ],
      },
      "Type": "AWS::IAM::Role",
    },
    "BucketNotificationsHandler050a0587b7544547bf325f094a3db834RoleDefaultPolicy2CF63D36": Object {
      "Properties": Object {
        "PolicyDocument": Object {
          "Statement": Array [
            Object {
              "Action": "s3:PutBucketNotification",
              "Effect": "Allow",
              "Resource": "*",
            },
          ],
          "Version": "2012-10-17",
        },
        "PolicyName": "BucketNotificationsHandler050a0587b7544547bf325f094a3db834RoleDefaultPolicy2CF63D36",
        "Roles": Array [
          Object {
            "Ref": "BucketNotificationsHandler050a0587b7544547bf325f094a3db834RoleB6FB88EC",
          },
        ],
      },
      "Type": "AWS::IAM::Policy",
    },
    "CertCertificateRequestorFunction98FDF273": Object {
      "DependsOn": Array [
        "CertCertificateRequestorFunctionServiceRoleDefaultPolicy4F1E63AC",
        "CertCertificateRequestorFunctionServiceRoleF65859C0",
      ],
      "Properties": Object {
        "Code": Object {
          "S3Bucket": Object {
            "Ref": "AssetParameters7af6295e521fd55af94332393ceffb3e866aac4dc4956321f7918f21e72199e4S3Bucket5BEBDCBE",
          },
          "S3Key": Object {
            "Fn::Join": Array [
              "",
              Array [
                Object {
                  "Fn::Select": Array [
                    0,
                    Object {
                      "Fn::Split": Array [
                        "||",
                        Object {
                          "Ref": "AssetParameters7af6295e521fd55af94332393ceffb3e866aac4dc4956321f7918f21e72199e4S3VersionKey326451BC",
                        },
                      ],
                    },
                  ],
                },
                Object {
                  "Fn::Select": Array [
                    1,
                    Object {
                      "Fn::Split": Array [
                        "||",
                        Object {
                          "Ref": "AssetParameters7af6295e521fd55af94332393ceffb3e866aac4dc4956321f7918f21e72199e4S3VersionKey326451BC",
                        },
                      ],
                    },
                  ],
                },
              ],
            ],
          },
        },
        "Handler": "index.certificateRequestHandler",
        "Role": Object {
          "Fn::GetAtt": Array [
            "CertCertificateRequestorFunctionServiceRoleF65859C0",
            "Arn",
          ],
        },
        "Runtime": "nodejs14.x",
        "Timeout": 900,
      },
      "Type": "AWS::Lambda::Function",
    },
    "CertCertificateRequestorFunctionServiceRoleDefaultPolicy4F1E63AC": Object {
      "Properties": Object {
        "PolicyDocument": Object {
          "Statement": Array [
            Object {
              "Action": Array [
                "acm:RequestCertificate",
                "acm:DescribeCertificate",
                "acm:DeleteCertificate",
                "acm:AddTagsToCertificate",
              ],
              "Effect": "Allow",
              "Resource": "*",
            },
            Object {
              "Action": "route53:GetChange",
              "Effect": "Allow",
              "Resource": "*",
            },
            Object {
              "Action": "route53:changeResourceRecordSets",
              "Effect": "Allow",
              "Resource": Object {
                "Fn::Join": Array [
                  "",
                  Array [
                    "arn:",
                    Object {
                      "Ref": "AWS::Partition",
                    },
                    ":route53:::hostedzone/ZONEID",
                  ],
                ],
              },
            },
          ],
          "Version": "2012-10-17",
        },
        "PolicyName": "CertCertificateRequestorFunctionServiceRoleDefaultPolicy4F1E63AC",
        "Roles": Array [
          Object {
            "Ref": "CertCertificateRequestorFunctionServiceRoleF65859C0",
          },
        ],
      },
      "Type": "AWS::IAM::Policy",
    },
    "CertCertificateRequestorFunctionServiceRoleF65859C0": Object {
      "Properties": Object {
        "AssumeRolePolicyDocument": Object {
          "Statement": Array [
            Object {
              "Action": "sts:AssumeRole",
              "Effect": "Allow",
              "Principal": Object {
                "Service": "lambda.amazonaws.com",
              },
            },
          ],
          "Version": "2012-10-17",
        },
        "ManagedPolicyArns": Array [
          Object {
            "Fn::Join": Array [
              "",
              Array [
                "arn:",
                Object {
                  "Ref": "AWS::Partition",
                },
                ":iam::aws:policy/service-role/AWSLambdaBasicExecutionRole",
              ],
            ],
          },
        ],
      },
      "Type": "AWS::IAM::Role",
    },
    "CertCertificateRequestorResource9D0836FD": Object {
      "DeletionPolicy": "Delete",
      "Properties": Object {
        "DomainName": "my.construct.hub",
        "HostedZoneId": "ZONEID",
        "ServiceToken": Object {
          "Fn::GetAtt": Array [
            "CertCertificateRequestorFunction98FDF273",
            "Arn",
          ],
        },
      },
      "Type": "AWS::CloudFormation::CustomResource",
      "UpdateReplacePolicy": "Delete",
    },
    "ConstructHubCatalogBuilder5A9DE4AF": Object {
      "DependsOn": Array [
        "ConstructHubCatalogBuilderServiceRoleDefaultPolicyF51442BC",
        "ConstructHubCatalogBuilderServiceRole7EB4C395",
      ],
      "Properties": Object {
        "Code": Object {
          "S3Bucket": Object {
<<<<<<< HEAD
            "Ref": "AssetParameters71852e32597b40c530d5509e28996179cceddfeb18cd8197ec36af57da30cbb8S3Bucket26C3A524",
=======
            "Ref": "AssetParameters03a5dbe3930bec037faaadac76e4467d22aefacf76cba45a7ef345d6cd3ca240S3Bucket9E621D4D",
>>>>>>> 2bdd4770
          },
          "S3Key": Object {
            "Fn::Join": Array [
              "",
              Array [
                Object {
                  "Fn::Select": Array [
                    0,
                    Object {
                      "Fn::Split": Array [
                        "||",
                        Object {
<<<<<<< HEAD
                          "Ref": "AssetParameters71852e32597b40c530d5509e28996179cceddfeb18cd8197ec36af57da30cbb8S3VersionKeyCE355886",
=======
                          "Ref": "AssetParameters03a5dbe3930bec037faaadac76e4467d22aefacf76cba45a7ef345d6cd3ca240S3VersionKey6D89480E",
>>>>>>> 2bdd4770
                        },
                      ],
                    },
                  ],
                },
                Object {
                  "Fn::Select": Array [
                    1,
                    Object {
                      "Fn::Split": Array [
                        "||",
                        Object {
<<<<<<< HEAD
                          "Ref": "AssetParameters71852e32597b40c530d5509e28996179cceddfeb18cd8197ec36af57da30cbb8S3VersionKeyCE355886",
=======
                          "Ref": "AssetParameters03a5dbe3930bec037faaadac76e4467d22aefacf76cba45a7ef345d6cd3ca240S3VersionKey6D89480E",
>>>>>>> 2bdd4770
                        },
                      ],
                    },
                  ],
                },
              ],
            ],
          },
        },
        "DeadLetterConfig": Object {
          "TargetArn": Object {
            "Fn::GetAtt": Array [
              "ConstructHubCatalogBuilderDeadLetterQueue1D42C407",
              "Arn",
            ],
          },
        },
        "Description": Object {
          "Fn::Join": Array [
            "",
            Array [
              "Creates the catalog.json object in ",
              Object {
                "Ref": "ConstructHubPackageDataDC5EF35E",
              },
            ],
          ],
        },
        "Environment": Object {
          "Variables": Object {
            "BUCKET_NAME": Object {
              "Ref": "ConstructHubPackageDataDC5EF35E",
            },
          },
        },
        "Handler": "index.handler",
        "MemorySize": 10240,
        "ReservedConcurrentExecutions": 1,
        "Role": Object {
          "Fn::GetAtt": Array [
            "ConstructHubCatalogBuilderServiceRole7EB4C395",
            "Arn",
          ],
        },
        "Runtime": "nodejs14.x",
        "Timeout": 900,
      },
      "Type": "AWS::Lambda::Function",
    },
    "ConstructHubCatalogBuilderDLQAlarm9D928A2B": Object {
      "Properties": Object {
        "AlarmDescription": "The catalog builder function failed to run",
        "ComparisonOperator": "GreaterThanOrEqualToThreshold",
        "Dimensions": Array [
          Object {
            "Name": "QueueName",
            "Value": Object {
              "Fn::GetAtt": Array [
                "ConstructHubCatalogBuilderDeadLetterQueue1D42C407",
                "QueueName",
              ],
            },
          },
        ],
        "EvaluationPeriods": 1,
        "MetricName": "ApproximateNumberOfMessagesVisible",
        "Namespace": "AWS/SQS",
        "Period": 300,
        "Statistic": "Maximum",
        "Threshold": 1,
      },
      "Type": "AWS::CloudWatch::Alarm",
    },
    "ConstructHubCatalogBuilderDeadLetterQueue1D42C407": Object {
      "DeletionPolicy": "Delete",
      "Properties": Object {
        "MessageRetentionPeriod": 1209600,
      },
      "Type": "AWS::SQS::Queue",
      "UpdateReplacePolicy": "Delete",
    },
    "ConstructHubCatalogBuilderLogRetentionD5D7858F": Object {
      "Properties": Object {
        "LogGroupName": Object {
          "Fn::Join": Array [
            "",
            Array [
              "/aws/lambda/",
              Object {
                "Ref": "ConstructHubCatalogBuilder5A9DE4AF",
              },
            ],
          ],
        },
        "RetentionInDays": 3653,
        "ServiceToken": Object {
          "Fn::GetAtt": Array [
            "LogRetentionaae0aa3c5b4d4f87b02d85b201efdd8aFD4BFC8A",
            "Arn",
          ],
        },
      },
      "Type": "Custom::LogRetention",
    },
    "ConstructHubCatalogBuilderServiceRole7EB4C395": Object {
      "Properties": Object {
        "AssumeRolePolicyDocument": Object {
          "Statement": Array [
            Object {
              "Action": "sts:AssumeRole",
              "Effect": "Allow",
              "Principal": Object {
                "Service": "lambda.amazonaws.com",
              },
            },
          ],
          "Version": "2012-10-17",
        },
        "ManagedPolicyArns": Array [
          Object {
            "Fn::Join": Array [
              "",
              Array [
                "arn:",
                Object {
                  "Ref": "AWS::Partition",
                },
                ":iam::aws:policy/service-role/AWSLambdaBasicExecutionRole",
              ],
            ],
          },
        ],
      },
      "Type": "AWS::IAM::Role",
    },
    "ConstructHubCatalogBuilderServiceRoleDefaultPolicyF51442BC": Object {
      "Properties": Object {
        "PolicyDocument": Object {
          "Statement": Array [
            Object {
              "Action": "sqs:SendMessage",
              "Effect": "Allow",
              "Resource": Object {
                "Fn::GetAtt": Array [
                  "ConstructHubCatalogBuilderDeadLetterQueue1D42C407",
                  "Arn",
                ],
              },
            },
            Object {
              "Action": Array [
                "s3:GetObject*",
                "s3:GetBucket*",
                "s3:List*",
                "s3:DeleteObject*",
                "s3:PutObject*",
                "s3:Abort*",
              ],
              "Effect": "Allow",
              "Resource": Array [
                Object {
                  "Fn::GetAtt": Array [
                    "ConstructHubPackageDataDC5EF35E",
                    "Arn",
                  ],
                },
                Object {
                  "Fn::Join": Array [
                    "",
                    Array [
                      Object {
                        "Fn::GetAtt": Array [
                          "ConstructHubPackageDataDC5EF35E",
                          "Arn",
                        ],
                      },
                      "/*",
                    ],
                  ],
                },
              ],
            },
          ],
          "Version": "2012-10-17",
        },
        "PolicyName": "ConstructHubCatalogBuilderServiceRoleDefaultPolicyF51442BC",
        "Roles": Array [
          Object {
            "Ref": "ConstructHubCatalogBuilderServiceRole7EB4C395",
          },
        ],
      },
      "Type": "AWS::IAM::Policy",
    },
    "ConstructHubCodeArtifact1188409E": Object {
      "Properties": Object {
        "Description": "Proxy to npmjs.com for ConstructHub",
        "DomainName": Object {
          "Fn::GetAtt": Array [
            "ConstructHubCodeArtifactDomainFC30B796",
            "Name",
          ],
        },
        "ExternalConnections": Array [
          "public:npmjs",
        ],
        "RepositoryName": "c857fcb69e05ffe74ccbcc624c4f6a4017daeb8cbb",
      },
      "Type": "AWS::CodeArtifact::Repository",
    },
    "ConstructHubCodeArtifactDescribeDomain6ABCBF4B": Object {
      "DeletionPolicy": "Delete",
      "DependsOn": Array [
        "ConstructHubCodeArtifactDescribeDomainCustomResourcePolicy1A93C60C",
      ],
      "Properties": Object {
        "Create": Object {
          "Fn::Join": Array [
            "",
            Array [
              "{\\"service\\":\\"CodeArtifact\\",\\"action\\":\\"describeDomain\\",\\"parameters\\":{\\"domain\\":\\"",
              Object {
                "Fn::GetAtt": Array [
                  "ConstructHubCodeArtifact1188409E",
                  "DomainName",
                ],
              },
              "\\",\\"domainOwner\\":\\"",
              Object {
                "Fn::GetAtt": Array [
                  "ConstructHubCodeArtifact1188409E",
                  "DomainOwner",
                ],
              },
              "\\"},\\"physicalResourceId\\":{\\"responsePath\\":\\"domain.s3BucketArn\\"}}",
            ],
          ],
        },
        "InstallLatestAwsSdk": true,
        "ServiceToken": Object {
          "Fn::GetAtt": Array [
            "AWS679f53fac002430cb0da5b7982bd22872D164C4C",
            "Arn",
          ],
        },
      },
      "Type": "Custom::CoreArtifactDomainDescription",
      "UpdateReplacePolicy": "Delete",
    },
    "ConstructHubCodeArtifactDescribeDomainCustomResourcePolicy1A93C60C": Object {
      "Properties": Object {
        "PolicyDocument": Object {
          "Statement": Array [
            Object {
              "Action": "codeartifact:DescribeDomain",
              "Effect": "Allow",
              "Resource": Object {
                "Fn::GetAtt": Array [
                  "ConstructHubCodeArtifactDomainFC30B796",
                  "Arn",
                ],
              },
            },
          ],
          "Version": "2012-10-17",
        },
        "PolicyName": "ConstructHubCodeArtifactDescribeDomainCustomResourcePolicy1A93C60C",
        "Roles": Array [
          Object {
            "Ref": "AWS679f53fac002430cb0da5b7982bd2287ServiceRoleC1EA0FF2",
          },
        ],
      },
      "Type": "AWS::IAM::Policy",
    },
    "ConstructHubCodeArtifactDomainFC30B796": Object {
      "Properties": Object {
        "DomainName": "c857fcb69e05ffe74ccbcc624c4f6a4017daeb8cbb",
      },
      "Type": "AWS::CodeArtifact::Domain",
    },
    "ConstructHubCodeArtifactGetEndpoint9A458FEF": Object {
      "DeletionPolicy": "Delete",
      "DependsOn": Array [
        "ConstructHubCodeArtifactGetEndpointCustomResourcePolicy4FC951E9",
      ],
      "Properties": Object {
        "Create": Object {
          "Fn::Join": Array [
            "",
            Array [
              "{\\"service\\":\\"CodeArtifact\\",\\"action\\":\\"getRepositoryEndpoint\\",\\"parameters\\":{\\"domain\\":\\"",
              Object {
                "Fn::GetAtt": Array [
                  "ConstructHubCodeArtifact1188409E",
                  "DomainName",
                ],
              },
              "\\",\\"domainOwner\\":\\"",
              Object {
                "Fn::GetAtt": Array [
                  "ConstructHubCodeArtifact1188409E",
                  "DomainOwner",
                ],
              },
              "\\",\\"format\\":\\"npm\\",\\"repository\\":\\"",
              Object {
                "Fn::GetAtt": Array [
                  "ConstructHubCodeArtifact1188409E",
                  "Name",
                ],
              },
              "\\"},\\"physicalResourceId\\":{\\"responsePath\\":\\"repositoryEndpoint\\"}}",
            ],
          ],
        },
        "InstallLatestAwsSdk": true,
        "ServiceToken": Object {
          "Fn::GetAtt": Array [
            "AWS679f53fac002430cb0da5b7982bd22872D164C4C",
            "Arn",
          ],
        },
        "Update": Object {
          "Fn::Join": Array [
            "",
            Array [
              "{\\"service\\":\\"CodeArtifact\\",\\"action\\":\\"getRepositoryEndpoint\\",\\"parameters\\":{\\"domain\\":\\"",
              Object {
                "Fn::GetAtt": Array [
                  "ConstructHubCodeArtifact1188409E",
                  "DomainName",
                ],
              },
              "\\",\\"domainOwner\\":\\"",
              Object {
                "Fn::GetAtt": Array [
                  "ConstructHubCodeArtifact1188409E",
                  "DomainOwner",
                ],
              },
              "\\",\\"format\\":\\"npm\\",\\"repository\\":\\"",
              Object {
                "Fn::GetAtt": Array [
                  "ConstructHubCodeArtifact1188409E",
                  "Name",
                ],
              },
              "\\"},\\"physicalResourceId\\":{\\"responsePath\\":\\"repositoryEndpoint\\"}}",
            ],
          ],
        },
      },
      "Type": "Custom::CodeArtifactNpmRepositoryEndpoint",
      "UpdateReplacePolicy": "Delete",
    },
    "ConstructHubCodeArtifactGetEndpointCustomResourcePolicy4FC951E9": Object {
      "Properties": Object {
        "PolicyDocument": Object {
          "Statement": Array [
            Object {
              "Action": "codeartifact:GetRepositoryEndpoint",
              "Effect": "Allow",
              "Resource": Object {
                "Fn::GetAtt": Array [
                  "ConstructHubCodeArtifact1188409E",
                  "Arn",
                ],
              },
            },
          ],
          "Version": "2012-10-17",
        },
        "PolicyName": "ConstructHubCodeArtifactGetEndpointCustomResourcePolicy4FC951E9",
        "Roles": Array [
          Object {
            "Ref": "AWS679f53fac002430cb0da5b7982bd2287ServiceRoleC1EA0FF2",
          },
        ],
      },
      "Type": "AWS::IAM::Policy",
    },
    "ConstructHubDiscoveryD6EEC2B8": Object {
      "DependsOn": Array [
        "ConstructHubDiscoveryServiceRoleDefaultPolicy9D5F91B3",
        "ConstructHubDiscoveryServiceRole1B3CFF96",
      ],
      "Properties": Object {
        "Code": Object {
          "S3Bucket": Object {
            "Ref": "AssetParametersd683ee299aa41191eb9bd58048df81d4d55f6b254de0de31980da38c5576e76cS3BucketC8AC2644",
          },
          "S3Key": Object {
            "Fn::Join": Array [
              "",
              Array [
                Object {
                  "Fn::Select": Array [
                    0,
                    Object {
                      "Fn::Split": Array [
                        "||",
                        Object {
                          "Ref": "AssetParametersd683ee299aa41191eb9bd58048df81d4d55f6b254de0de31980da38c5576e76cS3VersionKeyF71D8BA3",
                        },
                      ],
                    },
                  ],
                },
                Object {
                  "Fn::Select": Array [
                    1,
                    Object {
                      "Fn::Split": Array [
                        "||",
                        Object {
                          "Ref": "AssetParametersd683ee299aa41191eb9bd58048df81d4d55f6b254de0de31980da38c5576e76cS3VersionKeyF71D8BA3",
                        },
                      ],
                    },
                  ],
                },
              ],
            ],
          },
        },
        "Description": "Periodically query npm.js index for new construct libraries",
        "Environment": Object {
          "Variables": Object {
            "BUCKET_NAME": Object {
              "Ref": "ConstructHubDiscoveryStagingBucket1F2F7AE8",
            },
            "QUEUE_URL": Object {
              "Ref": "ConstructHubIngestionQueue1AD94CA3",
            },
          },
        },
        "Handler": "index.handler",
        "MemorySize": 10240,
        "ReservedConcurrentExecutions": 1,
        "Role": Object {
          "Fn::GetAtt": Array [
            "ConstructHubDiscoveryServiceRole1B3CFF96",
            "Arn",
          ],
        },
        "Runtime": "nodejs14.x",
        "Timeout": 900,
      },
      "Type": "AWS::Lambda::Function",
    },
    "ConstructHubDiscoveryErrorsAlarmDEA85148": Object {
      "Properties": Object {
        "AlarmDescription": "The discovery function (on npmjs.com) failed to run",
        "ComparisonOperator": "GreaterThanOrEqualToThreshold",
        "Dimensions": Array [
          Object {
            "Name": "FunctionName",
            "Value": Object {
              "Ref": "ConstructHubDiscoveryD6EEC2B8",
            },
          },
        ],
        "EvaluationPeriods": 1,
        "MetricName": "Errors",
        "Namespace": "AWS/Lambda",
        "Period": 900,
        "Statistic": "Sum",
        "Threshold": 1,
      },
      "Type": "AWS::CloudWatch::Alarm",
    },
    "ConstructHubDiscoveryNoInvocationsAlarm6F5E3A99": Object {
      "Properties": Object {
        "AlarmDescription": "The discovery function (on npmjs.com) is not running as scheduled",
        "ComparisonOperator": "LessThanThreshold",
        "Dimensions": Array [
          Object {
            "Name": "FunctionName",
            "Value": Object {
              "Ref": "ConstructHubDiscoveryD6EEC2B8",
            },
          },
        ],
        "EvaluationPeriods": 1,
        "MetricName": "Invocations",
        "Namespace": "AWS/Lambda",
        "Period": 900,
        "Statistic": "Sum",
        "Threshold": 1,
      },
      "Type": "AWS::CloudWatch::Alarm",
    },
    "ConstructHubDiscoveryScheduleRule90EE2E2A": Object {
      "Properties": Object {
        "ScheduleExpression": "rate(15 minutes)",
        "State": "ENABLED",
        "Targets": Array [
          Object {
            "Arn": Object {
              "Fn::GetAtt": Array [
                "ConstructHubDiscoveryD6EEC2B8",
                "Arn",
              ],
            },
            "Id": "Target0",
          },
        ],
      },
      "Type": "AWS::Events::Rule",
    },
    "ConstructHubDiscoveryScheduleRuleAllowEventRuleTestConstructHubDiscovery5714D5BB9D860B10": Object {
      "Properties": Object {
        "Action": "lambda:InvokeFunction",
        "FunctionName": Object {
          "Fn::GetAtt": Array [
            "ConstructHubDiscoveryD6EEC2B8",
            "Arn",
          ],
        },
        "Principal": "events.amazonaws.com",
        "SourceArn": Object {
          "Fn::GetAtt": Array [
            "ConstructHubDiscoveryScheduleRule90EE2E2A",
            "Arn",
          ],
        },
      },
      "Type": "AWS::Lambda::Permission",
    },
    "ConstructHubDiscoveryServiceRole1B3CFF96": Object {
      "Properties": Object {
        "AssumeRolePolicyDocument": Object {
          "Statement": Array [
            Object {
              "Action": "sts:AssumeRole",
              "Effect": "Allow",
              "Principal": Object {
                "Service": "lambda.amazonaws.com",
              },
            },
          ],
          "Version": "2012-10-17",
        },
        "ManagedPolicyArns": Array [
          Object {
            "Fn::Join": Array [
              "",
              Array [
                "arn:",
                Object {
                  "Ref": "AWS::Partition",
                },
                ":iam::aws:policy/service-role/AWSLambdaBasicExecutionRole",
              ],
            ],
          },
        ],
      },
      "Type": "AWS::IAM::Role",
    },
    "ConstructHubDiscoveryServiceRoleDefaultPolicy9D5F91B3": Object {
      "Properties": Object {
        "PolicyDocument": Object {
          "Statement": Array [
            Object {
              "Action": Array [
                "s3:GetObject*",
                "s3:GetBucket*",
                "s3:List*",
                "s3:DeleteObject*",
                "s3:PutObject*",
                "s3:Abort*",
              ],
              "Effect": "Allow",
              "Resource": Array [
                Object {
                  "Fn::GetAtt": Array [
                    "ConstructHubDiscoveryStagingBucket1F2F7AE8",
                    "Arn",
                  ],
                },
                Object {
                  "Fn::Join": Array [
                    "",
                    Array [
                      Object {
                        "Fn::GetAtt": Array [
                          "ConstructHubDiscoveryStagingBucket1F2F7AE8",
                          "Arn",
                        ],
                      },
                      "/*",
                    ],
                  ],
                },
              ],
            },
            Object {
              "Action": Array [
                "sqs:SendMessage",
                "sqs:GetQueueAttributes",
                "sqs:GetQueueUrl",
              ],
              "Effect": "Allow",
              "Resource": Object {
                "Fn::GetAtt": Array [
                  "ConstructHubIngestionQueue1AD94CA3",
                  "Arn",
                ],
              },
            },
          ],
          "Version": "2012-10-17",
        },
        "PolicyName": "ConstructHubDiscoveryServiceRoleDefaultPolicy9D5F91B3",
        "Roles": Array [
          Object {
            "Ref": "ConstructHubDiscoveryServiceRole1B3CFF96",
          },
        ],
      },
      "Type": "AWS::IAM::Policy",
    },
    "ConstructHubDiscoveryStagingBucket1F2F7AE8": Object {
      "DeletionPolicy": "Retain",
      "Properties": Object {
        "LifecycleConfiguration": Object {
          "Rules": Array [
            Object {
              "ExpirationInDays": 30,
              "Prefix": "staged/",
              "Status": "Enabled",
            },
          ],
        },
        "PublicAccessBlockConfiguration": Object {
          "BlockPublicAcls": true,
          "BlockPublicPolicy": true,
          "IgnorePublicAcls": true,
          "RestrictPublicBuckets": true,
        },
      },
      "Type": "AWS::S3::Bucket",
      "UpdateReplacePolicy": "Retain",
    },
    "ConstructHubIngestion407909CE": Object {
      "DependsOn": Array [
        "ConstructHubIngestionServiceRoleDefaultPolicyC0D2B6F2",
        "ConstructHubIngestionServiceRole6380BAB6",
      ],
      "Properties": Object {
        "Code": Object {
          "S3Bucket": Object {
            "Ref": "AssetParameters3fdd1cdab21e8e4e5f5b01f82a967b0f08cfc161a0903214eccbba4d29e2d6f0S3Bucket98F19007",
          },
          "S3Key": Object {
            "Fn::Join": Array [
              "",
              Array [
                Object {
                  "Fn::Select": Array [
                    0,
                    Object {
                      "Fn::Split": Array [
                        "||",
                        Object {
                          "Ref": "AssetParameters3fdd1cdab21e8e4e5f5b01f82a967b0f08cfc161a0903214eccbba4d29e2d6f0S3VersionKey0943947C",
                        },
                      ],
                    },
                  ],
                },
                Object {
                  "Fn::Select": Array [
                    1,
                    Object {
                      "Fn::Split": Array [
                        "||",
                        Object {
                          "Ref": "AssetParameters3fdd1cdab21e8e4e5f5b01f82a967b0f08cfc161a0903214eccbba4d29e2d6f0S3VersionKey0943947C",
                        },
                      ],
                    },
                  ],
                },
              ],
            ],
          },
        },
        "DeadLetterConfig": Object {
          "TargetArn": Object {
            "Fn::GetAtt": Array [
              "ConstructHubIngestionDeadLetterQueueFC1025F8",
              "Arn",
            ],
          },
        },
        "Description": "Ingests new package versions into the Construct Hub",
        "Environment": Object {
          "Variables": Object {
            "BUCKET_NAME": Object {
              "Ref": "ConstructHubPackageDataDC5EF35E",
            },
          },
        },
        "Handler": "index.handler",
        "MemorySize": 10240,
        "Role": Object {
          "Fn::GetAtt": Array [
            "ConstructHubIngestionServiceRole6380BAB6",
            "Arn",
          ],
        },
        "Runtime": "nodejs14.x",
        "Timeout": 900,
      },
      "Type": "AWS::Lambda::Function",
    },
    "ConstructHubIngestionDLQAlarm83BD1903": Object {
      "Properties": Object {
        "AlarmDescription": "The ingestion function failed for one or more packages",
        "ComparisonOperator": "GreaterThanOrEqualToThreshold",
        "Dimensions": Array [
          Object {
            "Name": "QueueName",
            "Value": Object {
              "Fn::GetAtt": Array [
                "ConstructHubIngestionDeadLetterQueueFC1025F8",
                "QueueName",
              ],
            },
          },
        ],
        "EvaluationPeriods": 1,
        "MetricName": "ApproximateNumberOfMessagesVisible",
        "Namespace": "AWS/SQS",
        "Period": 300,
        "Statistic": "Maximum",
        "Threshold": 1,
      },
      "Type": "AWS::CloudWatch::Alarm",
    },
    "ConstructHubIngestionDeadLetterQueueFC1025F8": Object {
      "DeletionPolicy": "Delete",
      "Properties": Object {
        "MessageRetentionPeriod": 1209600,
      },
      "Type": "AWS::SQS::Queue",
      "UpdateReplacePolicy": "Delete",
    },
    "ConstructHubIngestionEventInvokeConfig47AAD616": Object {
      "Properties": Object {
        "FunctionName": Object {
          "Ref": "ConstructHubIngestion407909CE",
        },
        "MaximumRetryAttempts": 2,
        "Qualifier": "$LATEST",
      },
      "Type": "AWS::Lambda::EventInvokeConfig",
    },
    "ConstructHubIngestionQueue1AD94CA3": Object {
      "DeletionPolicy": "Delete",
      "Properties": Object {
        "KmsMasterKeyId": "alias/aws/sqs",
        "VisibilityTimeout": 900,
      },
      "Type": "AWS::SQS::Queue",
      "UpdateReplacePolicy": "Delete",
    },
    "ConstructHubIngestionServiceRole6380BAB6": Object {
      "Properties": Object {
        "AssumeRolePolicyDocument": Object {
          "Statement": Array [
            Object {
              "Action": "sts:AssumeRole",
              "Effect": "Allow",
              "Principal": Object {
                "Service": "lambda.amazonaws.com",
              },
            },
          ],
          "Version": "2012-10-17",
        },
        "ManagedPolicyArns": Array [
          Object {
            "Fn::Join": Array [
              "",
              Array [
                "arn:",
                Object {
                  "Ref": "AWS::Partition",
                },
                ":iam::aws:policy/service-role/AWSLambdaBasicExecutionRole",
              ],
            ],
          },
        ],
      },
      "Type": "AWS::IAM::Role",
    },
    "ConstructHubIngestionServiceRoleDefaultPolicyC0D2B6F2": Object {
      "Properties": Object {
        "PolicyDocument": Object {
          "Statement": Array [
            Object {
              "Action": "sqs:SendMessage",
              "Effect": "Allow",
              "Resource": Object {
                "Fn::GetAtt": Array [
                  "ConstructHubIngestionDeadLetterQueueFC1025F8",
                  "Arn",
                ],
              },
            },
            Object {
              "Action": Array [
                "s3:DeleteObject*",
                "s3:PutObject*",
                "s3:Abort*",
              ],
              "Effect": "Allow",
              "Resource": Array [
                Object {
                  "Fn::GetAtt": Array [
                    "ConstructHubPackageDataDC5EF35E",
                    "Arn",
                  ],
                },
                Object {
                  "Fn::Join": Array [
                    "",
                    Array [
                      Object {
                        "Fn::GetAtt": Array [
                          "ConstructHubPackageDataDC5EF35E",
                          "Arn",
                        ],
                      },
                      "/*",
                    ],
                  ],
                },
              ],
            },
            Object {
              "Action": Array [
                "sqs:ReceiveMessage",
                "sqs:ChangeMessageVisibility",
                "sqs:GetQueueUrl",
                "sqs:DeleteMessage",
                "sqs:GetQueueAttributes",
              ],
              "Effect": "Allow",
              "Resource": Object {
                "Fn::GetAtt": Array [
                  "ConstructHubIngestionQueue1AD94CA3",
                  "Arn",
                ],
              },
            },
            Object {
              "Action": Array [
                "s3:GetObject*",
                "s3:GetBucket*",
                "s3:List*",
              ],
              "Effect": "Allow",
              "Resource": Array [
                Object {
                  "Fn::GetAtt": Array [
                    "ConstructHubDiscoveryStagingBucket1F2F7AE8",
                    "Arn",
                  ],
                },
                Object {
                  "Fn::Join": Array [
                    "",
                    Array [
                      Object {
                        "Fn::GetAtt": Array [
                          "ConstructHubDiscoveryStagingBucket1F2F7AE8",
                          "Arn",
                        ],
                      },
                      "/*",
                    ],
                  ],
                },
              ],
            },
          ],
          "Version": "2012-10-17",
        },
        "PolicyName": "ConstructHubIngestionServiceRoleDefaultPolicyC0D2B6F2",
        "Roles": Array [
          Object {
            "Ref": "ConstructHubIngestionServiceRole6380BAB6",
          },
        ],
      },
      "Type": "AWS::IAM::Policy",
    },
    "ConstructHubIngestionSqsEventSourceTestConstructHubIngestionQueue165B81E2C095FF2A": Object {
      "Properties": Object {
        "BatchSize": 1,
        "EventSourceArn": Object {
          "Fn::GetAtt": Array [
            "ConstructHubIngestionQueue1AD94CA3",
            "Arn",
          ],
        },
        "FunctionName": Object {
          "Ref": "ConstructHubIngestion407909CE",
        },
      },
      "Type": "AWS::Lambda::EventSourceMapping",
    },
    "ConstructHubInventoryCanary63D899BC": Object {
      "DependsOn": Array [
        "ConstructHubInventoryCanaryServiceRoleDefaultPolicy144783F1",
        "ConstructHubInventoryCanaryServiceRole7684EDDE",
      ],
      "Properties": Object {
        "Code": Object {
          "S3Bucket": Object {
<<<<<<< HEAD
            "Ref": "AssetParametersa70c1e55e3247c44dd1a70914ffc70608bc26c76cddff6deb12af685f9248e12S3Bucket2845797D",
=======
            "Ref": "AssetParametersa863ee20ebf50fd5ae8f4dc5f0fa8862e31db74a3fb4193ea6a6bbae0b644126S3BucketF9896E69",
>>>>>>> 2bdd4770
          },
          "S3Key": Object {
            "Fn::Join": Array [
              "",
              Array [
                Object {
                  "Fn::Select": Array [
                    0,
                    Object {
                      "Fn::Split": Array [
                        "||",
                        Object {
<<<<<<< HEAD
                          "Ref": "AssetParametersa70c1e55e3247c44dd1a70914ffc70608bc26c76cddff6deb12af685f9248e12S3VersionKeyABA3DF9A",
=======
                          "Ref": "AssetParametersa863ee20ebf50fd5ae8f4dc5f0fa8862e31db74a3fb4193ea6a6bbae0b644126S3VersionKey8BE184E7",
>>>>>>> 2bdd4770
                        },
                      ],
                    },
                  ],
                },
                Object {
                  "Fn::Select": Array [
                    1,
                    Object {
                      "Fn::Split": Array [
                        "||",
                        Object {
<<<<<<< HEAD
                          "Ref": "AssetParametersa70c1e55e3247c44dd1a70914ffc70608bc26c76cddff6deb12af685f9248e12S3VersionKeyABA3DF9A",
=======
                          "Ref": "AssetParametersa863ee20ebf50fd5ae8f4dc5f0fa8862e31db74a3fb4193ea6a6bbae0b644126S3VersionKey8BE184E7",
>>>>>>> 2bdd4770
                        },
                      ],
                    },
                  ],
                },
              ],
            ],
          },
        },
        "Description": "[ConstructHub/Inventory] A canary that periodically inspects the list of indexed packages",
        "Environment": Object {
          "Variables": Object {
            "BUCKET_NAME": Object {
              "Ref": "ConstructHubPackageDataDC5EF35E",
            },
          },
        },
        "Handler": "index.handler",
        "MemorySize": 10240,
        "Role": Object {
          "Fn::GetAtt": Array [
            "ConstructHubInventoryCanaryServiceRole7684EDDE",
            "Arn",
          ],
        },
        "Runtime": "nodejs14.x",
        "Timeout": 300,
      },
      "Type": "AWS::Lambda::Function",
    },
    "ConstructHubInventoryCanaryScheduleRule79F2F8D8": Object {
      "DependsOn": Array [
        "ConstructHubInventoryCanaryServiceRoleDefaultPolicy144783F1",
      ],
      "Properties": Object {
        "ScheduleExpression": "rate(5 minutes)",
        "State": "ENABLED",
        "Targets": Array [
          Object {
            "Arn": Object {
              "Fn::GetAtt": Array [
                "ConstructHubInventoryCanary63D899BC",
                "Arn",
              ],
            },
            "Id": "Target0",
          },
        ],
      },
      "Type": "AWS::Events::Rule",
    },
    "ConstructHubInventoryCanaryScheduleRuleAllowEventRuleTestConstructHubInventoryCanary54F5B7AC7EBA7AB2": Object {
      "DependsOn": Array [
        "ConstructHubInventoryCanaryServiceRoleDefaultPolicy144783F1",
      ],
      "Properties": Object {
        "Action": "lambda:InvokeFunction",
        "FunctionName": Object {
          "Fn::GetAtt": Array [
            "ConstructHubInventoryCanary63D899BC",
            "Arn",
          ],
        },
        "Principal": "events.amazonaws.com",
        "SourceArn": Object {
          "Fn::GetAtt": Array [
            "ConstructHubInventoryCanaryScheduleRule79F2F8D8",
            "Arn",
          ],
        },
      },
      "Type": "AWS::Lambda::Permission",
    },
    "ConstructHubInventoryCanaryServiceRole7684EDDE": Object {
      "Properties": Object {
        "AssumeRolePolicyDocument": Object {
          "Statement": Array [
            Object {
              "Action": "sts:AssumeRole",
              "Effect": "Allow",
              "Principal": Object {
                "Service": "lambda.amazonaws.com",
              },
            },
          ],
          "Version": "2012-10-17",
        },
        "ManagedPolicyArns": Array [
          Object {
            "Fn::Join": Array [
              "",
              Array [
                "arn:",
                Object {
                  "Ref": "AWS::Partition",
                },
                ":iam::aws:policy/service-role/AWSLambdaBasicExecutionRole",
              ],
            ],
          },
        ],
      },
      "Type": "AWS::IAM::Role",
    },
    "ConstructHubInventoryCanaryServiceRoleDefaultPolicy144783F1": Object {
      "Properties": Object {
        "PolicyDocument": Object {
          "Statement": Array [
            Object {
              "Action": Array [
                "s3:GetObject*",
                "s3:GetBucket*",
                "s3:List*",
              ],
              "Effect": "Allow",
              "Resource": Array [
                Object {
                  "Fn::GetAtt": Array [
                    "ConstructHubPackageDataDC5EF35E",
                    "Arn",
                  ],
                },
                Object {
                  "Fn::Join": Array [
                    "",
                    Array [
                      Object {
                        "Fn::GetAtt": Array [
                          "ConstructHubPackageDataDC5EF35E",
                          "Arn",
                        ],
                      },
                      "/*",
                    ],
                  ],
                },
              ],
            },
          ],
          "Version": "2012-10-17",
        },
        "PolicyName": "ConstructHubInventoryCanaryServiceRoleDefaultPolicy144783F1",
        "Roles": Array [
          Object {
            "Ref": "ConstructHubInventoryCanaryServiceRole7684EDDE",
          },
        ],
      },
      "Type": "AWS::IAM::Policy",
    },
    "ConstructHubMonitoringDashboard78E057C8": Object {
      "Properties": Object {
        "DashboardBody": Object {
          "Fn::Join": Array [
            "",
            Array [
              "{\\"widgets\\":[{\\"type\\":\\"metric\\",\\"width\\":24,\\"height\\":6,\\"x\\":0,\\"y\\":0,\\"properties\\":{\\"view\\":\\"timeSeries\\",\\"title\\":\\"ACM Certificate Expiry\\",\\"region\\":\\"",
              Object {
                "Ref": "AWS::Region",
              },
              "\\",\\"annotations\\":{\\"alarms\\":[\\"",
              Object {
                "Fn::GetAtt": Array [
                  "ConstructHubWebAppExpirationMonitorACMAlarm0B479A12",
                  "Arn",
                ],
              },
              "\\"]},\\"yAxis\\":{}}},{\\"type\\":\\"metric\\",\\"width\\":24,\\"height\\":6,\\"x\\":0,\\"y\\":6,\\"properties\\":{\\"view\\":\\"timeSeries\\",\\"title\\":\\"Endpoint Certificate Expiry\\",\\"region\\":\\"",
              Object {
                "Ref": "AWS::Region",
              },
              "\\",\\"annotations\\":{\\"alarms\\":[\\"",
              Object {
                "Fn::GetAtt": Array [
                  "ConstructHubWebAppExpirationMonitorEndpointAlarmAA7AF160",
                  "Arn",
                ],
              },
              "\\"]},\\"yAxis\\":{}}},{\\"type\\":\\"metric\\",\\"width\\":24,\\"height\\":6,\\"x\\":0,\\"y\\":12,\\"properties\\":{\\"view\\":\\"timeSeries\\",\\"title\\":\\"Home Page Canary\\",\\"region\\":\\"",
              Object {
                "Ref": "AWS::Region",
              },
              "\\",\\"annotations\\":{\\"alarms\\":[\\"",
              Object {
                "Fn::GetAtt": Array [
                  "ConstructHubMonitoringWebCanaryHomePageErrorsE7BB4002",
                  "Arn",
                ],
              },
              "\\"]},\\"yAxis\\":{}}}]}",
            ],
          ],
        },
        "DashboardName": "construct-hub-high-severity",
      },
      "Type": "AWS::CloudWatch::Dashboard",
    },
    "ConstructHubMonitoringWatchfulDashboardB8493D55": Object {
      "Properties": Object {
        "DashboardBody": Object {
          "Fn::Join": Array [
            "",
            Array [
              "{\\"widgets\\":[{\\"type\\":\\"text\\",\\"width\\":24,\\"height\\":2,\\"x\\":0,\\"y\\":0,\\"properties\\":{\\"markdown\\":\\"# Ingestion Function\\\\n\\\\n[button:AWS Lambda Console](https://console.aws.amazon.com/lambda/home?region=",
              Object {
                "Ref": "AWS::Region",
              },
              "#/functions/",
              Object {
                "Ref": "ConstructHubIngestion407909CE",
              },
              "?tab=graph) [button:CloudWatch Logs](https://console.aws.amazon.com/cloudwatch/home?region=",
              Object {
                "Ref": "AWS::Region",
              },
              "#logEventViewer:group=/aws/lambda/",
              Object {
                "Ref": "ConstructHubIngestion407909CE",
              },
              ")\\"}},{\\"type\\":\\"metric\\",\\"width\\":6,\\"height\\":6,\\"x\\":0,\\"y\\":2,\\"properties\\":{\\"view\\":\\"timeSeries\\",\\"title\\":\\"Invocations/5min\\",\\"region\\":\\"",
              Object {
                "Ref": "AWS::Region",
              },
              "\\",\\"metrics\\":[[\\"AWS/Lambda\\",\\"Invocations\\",\\"FunctionName\\",\\"",
              Object {
                "Ref": "ConstructHubIngestion407909CE",
              },
              "\\",{\\"stat\\":\\"Sum\\"}]],\\"yAxis\\":{}}},{\\"type\\":\\"metric\\",\\"width\\":6,\\"height\\":6,\\"x\\":6,\\"y\\":2,\\"properties\\":{\\"view\\":\\"timeSeries\\",\\"title\\":\\"Errors/5min\\",\\"region\\":\\"",
              Object {
                "Ref": "AWS::Region",
              },
              "\\",\\"metrics\\":[[\\"AWS/Lambda\\",\\"Errors\\",\\"FunctionName\\",\\"",
              Object {
                "Ref": "ConstructHubIngestion407909CE",
              },
              "\\",{\\"stat\\":\\"Sum\\"}]],\\"annotations\\":{\\"horizontal\\":[{\\"label\\":\\"Errors > 0 for 3 datapoints within 15 minutes\\",\\"value\\":0,\\"yAxis\\":\\"left\\"}]},\\"yAxis\\":{}}},{\\"type\\":\\"metric\\",\\"width\\":6,\\"height\\":6,\\"x\\":12,\\"y\\":2,\\"properties\\":{\\"view\\":\\"timeSeries\\",\\"title\\":\\"Throttles/5min\\",\\"region\\":\\"",
              Object {
                "Ref": "AWS::Region",
              },
              "\\",\\"metrics\\":[[\\"AWS/Lambda\\",\\"Throttles\\",\\"FunctionName\\",\\"",
              Object {
                "Ref": "ConstructHubIngestion407909CE",
              },
              "\\",{\\"stat\\":\\"Sum\\"}]],\\"annotations\\":{\\"horizontal\\":[{\\"label\\":\\"Throttles > 0 for 3 datapoints within 15 minutes\\",\\"value\\":0,\\"yAxis\\":\\"left\\"}]},\\"yAxis\\":{}}},{\\"type\\":\\"metric\\",\\"width\\":6,\\"height\\":6,\\"x\\":18,\\"y\\":2,\\"properties\\":{\\"view\\":\\"timeSeries\\",\\"title\\":\\"Duration/5min\\",\\"region\\":\\"",
              Object {
                "Ref": "AWS::Region",
              },
              "\\",\\"metrics\\":[[\\"AWS/Lambda\\",\\"Duration\\",\\"FunctionName\\",\\"",
              Object {
                "Ref": "ConstructHubIngestion407909CE",
              },
              "\\",{\\"label\\":\\"p99\\",\\"stat\\":\\"p99\\"}]],\\"annotations\\":{\\"horizontal\\":[{\\"label\\":\\"p99 > 720000 for 3 datapoints within 15 minutes\\",\\"value\\":720000,\\"yAxis\\":\\"left\\"}]},\\"yAxis\\":{}}},{\\"type\\":\\"text\\",\\"width\\":24,\\"height\\":2,\\"x\\":0,\\"y\\":8,\\"properties\\":{\\"markdown\\":\\"# Discovery Function\\\\n\\\\n[button:AWS Lambda Console](https://console.aws.amazon.com/lambda/home?region=",
              Object {
                "Ref": "AWS::Region",
              },
              "#/functions/",
              Object {
                "Ref": "ConstructHubDiscoveryD6EEC2B8",
              },
              "?tab=graph) [button:CloudWatch Logs](https://console.aws.amazon.com/cloudwatch/home?region=",
              Object {
                "Ref": "AWS::Region",
              },
              "#logEventViewer:group=/aws/lambda/",
              Object {
                "Ref": "ConstructHubDiscoveryD6EEC2B8",
              },
              ")\\"}},{\\"type\\":\\"metric\\",\\"width\\":6,\\"height\\":6,\\"x\\":0,\\"y\\":10,\\"properties\\":{\\"view\\":\\"timeSeries\\",\\"title\\":\\"Invocations/5min\\",\\"region\\":\\"",
              Object {
                "Ref": "AWS::Region",
              },
              "\\",\\"metrics\\":[[\\"AWS/Lambda\\",\\"Invocations\\",\\"FunctionName\\",\\"",
              Object {
                "Ref": "ConstructHubDiscoveryD6EEC2B8",
              },
              "\\",{\\"stat\\":\\"Sum\\"}]],\\"yAxis\\":{}}},{\\"type\\":\\"metric\\",\\"width\\":6,\\"height\\":6,\\"x\\":6,\\"y\\":10,\\"properties\\":{\\"view\\":\\"timeSeries\\",\\"title\\":\\"Errors/5min\\",\\"region\\":\\"",
              Object {
                "Ref": "AWS::Region",
              },
              "\\",\\"metrics\\":[[\\"AWS/Lambda\\",\\"Errors\\",\\"FunctionName\\",\\"",
              Object {
                "Ref": "ConstructHubDiscoveryD6EEC2B8",
              },
              "\\",{\\"stat\\":\\"Sum\\"}]],\\"annotations\\":{\\"horizontal\\":[{\\"label\\":\\"Errors > 0 for 3 datapoints within 15 minutes\\",\\"value\\":0,\\"yAxis\\":\\"left\\"}]},\\"yAxis\\":{}}},{\\"type\\":\\"metric\\",\\"width\\":6,\\"height\\":6,\\"x\\":12,\\"y\\":10,\\"properties\\":{\\"view\\":\\"timeSeries\\",\\"title\\":\\"Throttles/5min\\",\\"region\\":\\"",
              Object {
                "Ref": "AWS::Region",
              },
              "\\",\\"metrics\\":[[\\"AWS/Lambda\\",\\"Throttles\\",\\"FunctionName\\",\\"",
              Object {
                "Ref": "ConstructHubDiscoveryD6EEC2B8",
              },
              "\\",{\\"stat\\":\\"Sum\\"}]],\\"annotations\\":{\\"horizontal\\":[{\\"label\\":\\"Throttles > 0 for 3 datapoints within 15 minutes\\",\\"value\\":0,\\"yAxis\\":\\"left\\"}]},\\"yAxis\\":{}}},{\\"type\\":\\"metric\\",\\"width\\":6,\\"height\\":6,\\"x\\":18,\\"y\\":10,\\"properties\\":{\\"view\\":\\"timeSeries\\",\\"title\\":\\"Duration/5min\\",\\"region\\":\\"",
              Object {
                "Ref": "AWS::Region",
              },
              "\\",\\"metrics\\":[[\\"AWS/Lambda\\",\\"Duration\\",\\"FunctionName\\",\\"",
              Object {
                "Ref": "ConstructHubDiscoveryD6EEC2B8",
              },
              "\\",{\\"label\\":\\"p99\\",\\"stat\\":\\"p99\\"}]],\\"annotations\\":{\\"horizontal\\":[{\\"label\\":\\"p99 > 720000 for 3 datapoints within 15 minutes\\",\\"value\\":720000,\\"yAxis\\":\\"left\\"}]},\\"yAxis\\":{}}},{\\"type\\":\\"text\\",\\"width\\":24,\\"height\\":2,\\"x\\":0,\\"y\\":16,\\"properties\\":{\\"markdown\\":\\"# Transliterator Function\\\\n\\\\n[button:AWS Lambda Console](https://console.aws.amazon.com/lambda/home?region=",
              Object {
                "Ref": "AWS::Region",
              },
              "#/functions/",
              Object {
                "Ref": "ConstructHubTransliteratorpythonHandler8F330E7D",
              },
              "?tab=graph) [button:CloudWatch Logs](https://console.aws.amazon.com/cloudwatch/home?region=",
              Object {
                "Ref": "AWS::Region",
              },
              "#logEventViewer:group=/aws/lambda/",
              Object {
                "Ref": "ConstructHubTransliteratorpythonHandler8F330E7D",
              },
              ")\\"}},{\\"type\\":\\"metric\\",\\"width\\":6,\\"height\\":6,\\"x\\":0,\\"y\\":18,\\"properties\\":{\\"view\\":\\"timeSeries\\",\\"title\\":\\"Invocations/5min\\",\\"region\\":\\"",
              Object {
                "Ref": "AWS::Region",
              },
              "\\",\\"metrics\\":[[\\"AWS/Lambda\\",\\"Invocations\\",\\"FunctionName\\",\\"",
              Object {
                "Ref": "ConstructHubTransliteratorpythonHandler8F330E7D",
              },
              "\\",{\\"stat\\":\\"Sum\\"}]],\\"yAxis\\":{}}},{\\"type\\":\\"metric\\",\\"width\\":6,\\"height\\":6,\\"x\\":6,\\"y\\":18,\\"properties\\":{\\"view\\":\\"timeSeries\\",\\"title\\":\\"Errors/5min\\",\\"region\\":\\"",
              Object {
                "Ref": "AWS::Region",
              },
              "\\",\\"metrics\\":[[\\"AWS/Lambda\\",\\"Errors\\",\\"FunctionName\\",\\"",
              Object {
                "Ref": "ConstructHubTransliteratorpythonHandler8F330E7D",
              },
              "\\",{\\"stat\\":\\"Sum\\"}]],\\"annotations\\":{\\"horizontal\\":[{\\"label\\":\\"Errors > 0 for 3 datapoints within 15 minutes\\",\\"value\\":0,\\"yAxis\\":\\"left\\"}]},\\"yAxis\\":{}}},{\\"type\\":\\"metric\\",\\"width\\":6,\\"height\\":6,\\"x\\":12,\\"y\\":18,\\"properties\\":{\\"view\\":\\"timeSeries\\",\\"title\\":\\"Throttles/5min\\",\\"region\\":\\"",
              Object {
                "Ref": "AWS::Region",
              },
              "\\",\\"metrics\\":[[\\"AWS/Lambda\\",\\"Throttles\\",\\"FunctionName\\",\\"",
              Object {
                "Ref": "ConstructHubTransliteratorpythonHandler8F330E7D",
              },
              "\\",{\\"stat\\":\\"Sum\\"}]],\\"annotations\\":{\\"horizontal\\":[{\\"label\\":\\"Throttles > 0 for 3 datapoints within 15 minutes\\",\\"value\\":0,\\"yAxis\\":\\"left\\"}]},\\"yAxis\\":{}}},{\\"type\\":\\"metric\\",\\"width\\":6,\\"height\\":6,\\"x\\":18,\\"y\\":18,\\"properties\\":{\\"view\\":\\"timeSeries\\",\\"title\\":\\"Duration/5min\\",\\"region\\":\\"",
              Object {
                "Ref": "AWS::Region",
              },
              "\\",\\"metrics\\":[[\\"AWS/Lambda\\",\\"Duration\\",\\"FunctionName\\",\\"",
              Object {
                "Ref": "ConstructHubTransliteratorpythonHandler8F330E7D",
              },
              "\\",{\\"label\\":\\"p99\\",\\"stat\\":\\"p99\\"}]],\\"annotations\\":{\\"horizontal\\":[{\\"label\\":\\"p99 > 720000 for 3 datapoints within 15 minutes\\",\\"value\\":720000,\\"yAxis\\":\\"left\\"}]},\\"yAxis\\":{}}},{\\"type\\":\\"text\\",\\"width\\":24,\\"height\\":2,\\"x\\":0,\\"y\\":24,\\"properties\\":{\\"markdown\\":\\"# Transliterator Function\\\\n\\\\n[button:AWS Lambda Console](https://console.aws.amazon.com/lambda/home?region=",
              Object {
                "Ref": "AWS::Region",
              },
              "#/functions/",
              Object {
                "Ref": "ConstructHubTransliteratortypescriptHandlerFAD532B5",
              },
              "?tab=graph) [button:CloudWatch Logs](https://console.aws.amazon.com/cloudwatch/home?region=",
              Object {
                "Ref": "AWS::Region",
              },
              "#logEventViewer:group=/aws/lambda/",
              Object {
                "Ref": "ConstructHubTransliteratortypescriptHandlerFAD532B5",
              },
              ")\\"}},{\\"type\\":\\"metric\\",\\"width\\":6,\\"height\\":6,\\"x\\":0,\\"y\\":26,\\"properties\\":{\\"view\\":\\"timeSeries\\",\\"title\\":\\"Invocations/5min\\",\\"region\\":\\"",
              Object {
                "Ref": "AWS::Region",
              },
              "\\",\\"metrics\\":[[\\"AWS/Lambda\\",\\"Invocations\\",\\"FunctionName\\",\\"",
              Object {
                "Ref": "ConstructHubTransliteratortypescriptHandlerFAD532B5",
              },
              "\\",{\\"stat\\":\\"Sum\\"}]],\\"yAxis\\":{}}},{\\"type\\":\\"metric\\",\\"width\\":6,\\"height\\":6,\\"x\\":6,\\"y\\":26,\\"properties\\":{\\"view\\":\\"timeSeries\\",\\"title\\":\\"Errors/5min\\",\\"region\\":\\"",
              Object {
                "Ref": "AWS::Region",
              },
              "\\",\\"metrics\\":[[\\"AWS/Lambda\\",\\"Errors\\",\\"FunctionName\\",\\"",
              Object {
                "Ref": "ConstructHubTransliteratortypescriptHandlerFAD532B5",
              },
              "\\",{\\"stat\\":\\"Sum\\"}]],\\"annotations\\":{\\"horizontal\\":[{\\"label\\":\\"Errors > 0 for 3 datapoints within 15 minutes\\",\\"value\\":0,\\"yAxis\\":\\"left\\"}]},\\"yAxis\\":{}}},{\\"type\\":\\"metric\\",\\"width\\":6,\\"height\\":6,\\"x\\":12,\\"y\\":26,\\"properties\\":{\\"view\\":\\"timeSeries\\",\\"title\\":\\"Throttles/5min\\",\\"region\\":\\"",
              Object {
                "Ref": "AWS::Region",
              },
              "\\",\\"metrics\\":[[\\"AWS/Lambda\\",\\"Throttles\\",\\"FunctionName\\",\\"",
              Object {
                "Ref": "ConstructHubTransliteratortypescriptHandlerFAD532B5",
              },
              "\\",{\\"stat\\":\\"Sum\\"}]],\\"annotations\\":{\\"horizontal\\":[{\\"label\\":\\"Throttles > 0 for 3 datapoints within 15 minutes\\",\\"value\\":0,\\"yAxis\\":\\"left\\"}]},\\"yAxis\\":{}}},{\\"type\\":\\"metric\\",\\"width\\":6,\\"height\\":6,\\"x\\":18,\\"y\\":26,\\"properties\\":{\\"view\\":\\"timeSeries\\",\\"title\\":\\"Duration/5min\\",\\"region\\":\\"",
              Object {
                "Ref": "AWS::Region",
              },
              "\\",\\"metrics\\":[[\\"AWS/Lambda\\",\\"Duration\\",\\"FunctionName\\",\\"",
              Object {
                "Ref": "ConstructHubTransliteratortypescriptHandlerFAD532B5",
              },
              "\\",{\\"label\\":\\"p99\\",\\"stat\\":\\"p99\\"}]],\\"annotations\\":{\\"horizontal\\":[{\\"label\\":\\"p99 > 720000 for 3 datapoints within 15 minutes\\",\\"value\\":720000,\\"yAxis\\":\\"left\\"}]},\\"yAxis\\":{}}},{\\"type\\":\\"text\\",\\"width\\":24,\\"height\\":2,\\"x\\":0,\\"y\\":32,\\"properties\\":{\\"markdown\\":\\"# Catalog Builder Function\\\\n\\\\n[button:AWS Lambda Console](https://console.aws.amazon.com/lambda/home?region=",
              Object {
                "Ref": "AWS::Region",
              },
              "#/functions/",
              Object {
                "Ref": "ConstructHubCatalogBuilder5A9DE4AF",
              },
              "?tab=graph) [button:CloudWatch Logs](https://console.aws.amazon.com/cloudwatch/home?region=",
              Object {
                "Ref": "AWS::Region",
              },
              "#logEventViewer:group=/aws/lambda/",
              Object {
                "Ref": "ConstructHubCatalogBuilder5A9DE4AF",
              },
              ")\\"}},{\\"type\\":\\"metric\\",\\"width\\":6,\\"height\\":6,\\"x\\":0,\\"y\\":34,\\"properties\\":{\\"view\\":\\"timeSeries\\",\\"title\\":\\"Invocations/5min\\",\\"region\\":\\"",
              Object {
                "Ref": "AWS::Region",
              },
              "\\",\\"metrics\\":[[\\"AWS/Lambda\\",\\"Invocations\\",\\"FunctionName\\",\\"",
              Object {
                "Ref": "ConstructHubCatalogBuilder5A9DE4AF",
              },
              "\\",{\\"stat\\":\\"Sum\\"}]],\\"yAxis\\":{}}},{\\"type\\":\\"metric\\",\\"width\\":6,\\"height\\":6,\\"x\\":6,\\"y\\":34,\\"properties\\":{\\"view\\":\\"timeSeries\\",\\"title\\":\\"Errors/5min\\",\\"region\\":\\"",
              Object {
                "Ref": "AWS::Region",
              },
              "\\",\\"metrics\\":[[\\"AWS/Lambda\\",\\"Errors\\",\\"FunctionName\\",\\"",
              Object {
                "Ref": "ConstructHubCatalogBuilder5A9DE4AF",
              },
              "\\",{\\"stat\\":\\"Sum\\"}]],\\"annotations\\":{\\"horizontal\\":[{\\"label\\":\\"Errors > 0 for 3 datapoints within 15 minutes\\",\\"value\\":0,\\"yAxis\\":\\"left\\"}]},\\"yAxis\\":{}}},{\\"type\\":\\"metric\\",\\"width\\":6,\\"height\\":6,\\"x\\":12,\\"y\\":34,\\"properties\\":{\\"view\\":\\"timeSeries\\",\\"title\\":\\"Throttles/5min\\",\\"region\\":\\"",
              Object {
                "Ref": "AWS::Region",
              },
              "\\",\\"metrics\\":[[\\"AWS/Lambda\\",\\"Throttles\\",\\"FunctionName\\",\\"",
              Object {
                "Ref": "ConstructHubCatalogBuilder5A9DE4AF",
              },
              "\\",{\\"stat\\":\\"Sum\\"}]],\\"annotations\\":{\\"horizontal\\":[{\\"label\\":\\"Throttles > 0 for 3 datapoints within 15 minutes\\",\\"value\\":0,\\"yAxis\\":\\"left\\"}]},\\"yAxis\\":{}}},{\\"type\\":\\"metric\\",\\"width\\":6,\\"height\\":6,\\"x\\":18,\\"y\\":34,\\"properties\\":{\\"view\\":\\"timeSeries\\",\\"title\\":\\"Duration/5min\\",\\"region\\":\\"",
              Object {
                "Ref": "AWS::Region",
              },
              "\\",\\"metrics\\":[[\\"AWS/Lambda\\",\\"Duration\\",\\"FunctionName\\",\\"",
              Object {
                "Ref": "ConstructHubCatalogBuilder5A9DE4AF",
              },
              "\\",{\\"label\\":\\"p99\\",\\"stat\\":\\"p99\\"}]],\\"annotations\\":{\\"horizontal\\":[{\\"label\\":\\"p99 > 720000 for 3 datapoints within 15 minutes\\",\\"value\\":720000,\\"yAxis\\":\\"left\\"}]},\\"yAxis\\":{}}},{\\"type\\":\\"text\\",\\"width\\":24,\\"height\\":2,\\"x\\":0,\\"y\\":40,\\"properties\\":{\\"markdown\\":\\"# Inventory Canary\\\\n\\\\n[button:AWS Lambda Console](https://console.aws.amazon.com/lambda/home?region=",
              Object {
                "Ref": "AWS::Region",
              },
              "#/functions/",
              Object {
                "Ref": "ConstructHubInventoryCanary63D899BC",
              },
              "?tab=graph) [button:CloudWatch Logs](https://console.aws.amazon.com/cloudwatch/home?region=",
              Object {
                "Ref": "AWS::Region",
              },
              "#logEventViewer:group=/aws/lambda/",
              Object {
                "Ref": "ConstructHubInventoryCanary63D899BC",
              },
              ")\\"}},{\\"type\\":\\"metric\\",\\"width\\":6,\\"height\\":6,\\"x\\":0,\\"y\\":42,\\"properties\\":{\\"view\\":\\"timeSeries\\",\\"title\\":\\"Invocations/5min\\",\\"region\\":\\"",
              Object {
                "Ref": "AWS::Region",
              },
              "\\",\\"metrics\\":[[\\"AWS/Lambda\\",\\"Invocations\\",\\"FunctionName\\",\\"",
              Object {
                "Ref": "ConstructHubInventoryCanary63D899BC",
              },
              "\\",{\\"stat\\":\\"Sum\\"}]],\\"yAxis\\":{}}},{\\"type\\":\\"metric\\",\\"width\\":6,\\"height\\":6,\\"x\\":6,\\"y\\":42,\\"properties\\":{\\"view\\":\\"timeSeries\\",\\"title\\":\\"Errors/5min\\",\\"region\\":\\"",
              Object {
                "Ref": "AWS::Region",
              },
              "\\",\\"metrics\\":[[\\"AWS/Lambda\\",\\"Errors\\",\\"FunctionName\\",\\"",
              Object {
                "Ref": "ConstructHubInventoryCanary63D899BC",
              },
              "\\",{\\"stat\\":\\"Sum\\"}]],\\"annotations\\":{\\"horizontal\\":[{\\"label\\":\\"Errors > 0 for 3 datapoints within 15 minutes\\",\\"value\\":0,\\"yAxis\\":\\"left\\"}]},\\"yAxis\\":{}}},{\\"type\\":\\"metric\\",\\"width\\":6,\\"height\\":6,\\"x\\":12,\\"y\\":42,\\"properties\\":{\\"view\\":\\"timeSeries\\",\\"title\\":\\"Throttles/5min\\",\\"region\\":\\"",
              Object {
                "Ref": "AWS::Region",
              },
              "\\",\\"metrics\\":[[\\"AWS/Lambda\\",\\"Throttles\\",\\"FunctionName\\",\\"",
              Object {
                "Ref": "ConstructHubInventoryCanary63D899BC",
              },
              "\\",{\\"stat\\":\\"Sum\\"}]],\\"annotations\\":{\\"horizontal\\":[{\\"label\\":\\"Throttles > 0 for 3 datapoints within 15 minutes\\",\\"value\\":0,\\"yAxis\\":\\"left\\"}]},\\"yAxis\\":{}}},{\\"type\\":\\"metric\\",\\"width\\":6,\\"height\\":6,\\"x\\":18,\\"y\\":42,\\"properties\\":{\\"view\\":\\"timeSeries\\",\\"title\\":\\"Duration/5min\\",\\"region\\":\\"",
              Object {
                "Ref": "AWS::Region",
              },
              "\\",\\"metrics\\":[[\\"AWS/Lambda\\",\\"Duration\\",\\"FunctionName\\",\\"",
              Object {
                "Ref": "ConstructHubInventoryCanary63D899BC",
              },
              "\\",{\\"label\\":\\"p99\\",\\"stat\\":\\"p99\\"}]],\\"annotations\\":{\\"horizontal\\":[{\\"label\\":\\"p99 > 240000 for 3 datapoints within 15 minutes\\",\\"value\\":240000,\\"yAxis\\":\\"left\\"}]},\\"yAxis\\":{}}}]}",
            ],
          ],
        },
        "DashboardName": "construct-hub",
      },
      "Type": "AWS::CloudWatch::Dashboard",
    },
    "ConstructHubMonitoringWatchfulTestConstructHubCatalogBuilderC9A41048DurationAlarm557052D9": Object {
      "Properties": Object {
        "AlarmActions": Array [],
        "AlarmDescription": "p99 latency >= 720s (80%)",
        "ComparisonOperator": "GreaterThanThreshold",
        "EvaluationPeriods": 3,
        "Metrics": Array [
          Object {
            "Id": "m1",
            "Label": "p99",
            "MetricStat": Object {
              "Metric": Object {
                "Dimensions": Array [
                  Object {
                    "Name": "FunctionName",
                    "Value": Object {
                      "Ref": "ConstructHubCatalogBuilder5A9DE4AF",
                    },
                  },
                ],
                "MetricName": "Duration",
                "Namespace": "AWS/Lambda",
              },
              "Period": 300,
              "Stat": "p99",
            },
            "ReturnData": true,
          },
        ],
        "Threshold": 720000,
      },
      "Type": "AWS::CloudWatch::Alarm",
    },
    "ConstructHubMonitoringWatchfulTestConstructHubCatalogBuilderC9A41048ErrorsAlarmF91F07CD": Object {
      "Properties": Object {
        "AlarmActions": Array [],
        "AlarmDescription": "Over 0 errors per minute",
        "ComparisonOperator": "GreaterThanThreshold",
        "Dimensions": Array [
          Object {
            "Name": "FunctionName",
            "Value": Object {
              "Ref": "ConstructHubCatalogBuilder5A9DE4AF",
            },
          },
        ],
        "EvaluationPeriods": 3,
        "MetricName": "Errors",
        "Namespace": "AWS/Lambda",
        "Period": 300,
        "Statistic": "Sum",
        "Threshold": 0,
      },
      "Type": "AWS::CloudWatch::Alarm",
    },
    "ConstructHubMonitoringWatchfulTestConstructHubCatalogBuilderC9A41048ThrottlesAlarm2A5B0492": Object {
      "Properties": Object {
        "AlarmActions": Array [],
        "AlarmDescription": "Over 0 throttles per minute",
        "ComparisonOperator": "GreaterThanThreshold",
        "Dimensions": Array [
          Object {
            "Name": "FunctionName",
            "Value": Object {
              "Ref": "ConstructHubCatalogBuilder5A9DE4AF",
            },
          },
        ],
        "EvaluationPeriods": 3,
        "MetricName": "Throttles",
        "Namespace": "AWS/Lambda",
        "Period": 300,
        "Statistic": "Sum",
        "Threshold": 0,
      },
      "Type": "AWS::CloudWatch::Alarm",
    },
    "ConstructHubMonitoringWatchfulTestConstructHubDiscovery5714D5BBDurationAlarm5CFE5B52": Object {
      "Properties": Object {
        "AlarmActions": Array [],
        "AlarmDescription": "p99 latency >= 720s (80%)",
        "ComparisonOperator": "GreaterThanThreshold",
        "EvaluationPeriods": 3,
        "Metrics": Array [
          Object {
            "Id": "m1",
            "Label": "p99",
            "MetricStat": Object {
              "Metric": Object {
                "Dimensions": Array [
                  Object {
                    "Name": "FunctionName",
                    "Value": Object {
                      "Ref": "ConstructHubDiscoveryD6EEC2B8",
                    },
                  },
                ],
                "MetricName": "Duration",
                "Namespace": "AWS/Lambda",
              },
              "Period": 300,
              "Stat": "p99",
            },
            "ReturnData": true,
          },
        ],
        "Threshold": 720000,
      },
      "Type": "AWS::CloudWatch::Alarm",
    },
    "ConstructHubMonitoringWatchfulTestConstructHubDiscovery5714D5BBErrorsAlarm373566EE": Object {
      "Properties": Object {
        "AlarmActions": Array [],
        "AlarmDescription": "Over 0 errors per minute",
        "ComparisonOperator": "GreaterThanThreshold",
        "Dimensions": Array [
          Object {
            "Name": "FunctionName",
            "Value": Object {
              "Ref": "ConstructHubDiscoveryD6EEC2B8",
            },
          },
        ],
        "EvaluationPeriods": 3,
        "MetricName": "Errors",
        "Namespace": "AWS/Lambda",
        "Period": 300,
        "Statistic": "Sum",
        "Threshold": 0,
      },
      "Type": "AWS::CloudWatch::Alarm",
    },
    "ConstructHubMonitoringWatchfulTestConstructHubDiscovery5714D5BBThrottlesAlarm261A4778": Object {
      "Properties": Object {
        "AlarmActions": Array [],
        "AlarmDescription": "Over 0 throttles per minute",
        "ComparisonOperator": "GreaterThanThreshold",
        "Dimensions": Array [
          Object {
            "Name": "FunctionName",
            "Value": Object {
              "Ref": "ConstructHubDiscoveryD6EEC2B8",
            },
          },
        ],
        "EvaluationPeriods": 3,
        "MetricName": "Throttles",
        "Namespace": "AWS/Lambda",
        "Period": 300,
        "Statistic": "Sum",
        "Threshold": 0,
      },
      "Type": "AWS::CloudWatch::Alarm",
    },
    "ConstructHubMonitoringWatchfulTestConstructHubIngestionAE667A08DurationAlarm8C97ADAD": Object {
      "Properties": Object {
        "AlarmActions": Array [],
        "AlarmDescription": "p99 latency >= 720s (80%)",
        "ComparisonOperator": "GreaterThanThreshold",
        "EvaluationPeriods": 3,
        "Metrics": Array [
          Object {
            "Id": "m1",
            "Label": "p99",
            "MetricStat": Object {
              "Metric": Object {
                "Dimensions": Array [
                  Object {
                    "Name": "FunctionName",
                    "Value": Object {
                      "Ref": "ConstructHubIngestion407909CE",
                    },
                  },
                ],
                "MetricName": "Duration",
                "Namespace": "AWS/Lambda",
              },
              "Period": 300,
              "Stat": "p99",
            },
            "ReturnData": true,
          },
        ],
        "Threshold": 720000,
      },
      "Type": "AWS::CloudWatch::Alarm",
    },
    "ConstructHubMonitoringWatchfulTestConstructHubIngestionAE667A08ErrorsAlarm76E1369B": Object {
      "Properties": Object {
        "AlarmActions": Array [],
        "AlarmDescription": "Over 0 errors per minute",
        "ComparisonOperator": "GreaterThanThreshold",
        "Dimensions": Array [
          Object {
            "Name": "FunctionName",
            "Value": Object {
              "Ref": "ConstructHubIngestion407909CE",
            },
          },
        ],
        "EvaluationPeriods": 3,
        "MetricName": "Errors",
        "Namespace": "AWS/Lambda",
        "Period": 300,
        "Statistic": "Sum",
        "Threshold": 0,
      },
      "Type": "AWS::CloudWatch::Alarm",
    },
    "ConstructHubMonitoringWatchfulTestConstructHubIngestionAE667A08ThrottlesAlarm2CD0B31C": Object {
      "Properties": Object {
        "AlarmActions": Array [],
        "AlarmDescription": "Over 0 throttles per minute",
        "ComparisonOperator": "GreaterThanThreshold",
        "Dimensions": Array [
          Object {
            "Name": "FunctionName",
            "Value": Object {
              "Ref": "ConstructHubIngestion407909CE",
            },
          },
        ],
        "EvaluationPeriods": 3,
        "MetricName": "Throttles",
        "Namespace": "AWS/Lambda",
        "Period": 300,
        "Statistic": "Sum",
        "Threshold": 0,
      },
      "Type": "AWS::CloudWatch::Alarm",
    },
    "ConstructHubMonitoringWatchfulTestConstructHubInventoryCanary54F5B7ACDurationAlarm2B1DCEF6": Object {
      "Properties": Object {
        "AlarmActions": Array [],
        "AlarmDescription": "p99 latency >= 240s (80%)",
        "ComparisonOperator": "GreaterThanThreshold",
        "EvaluationPeriods": 3,
        "Metrics": Array [
          Object {
            "Id": "m1",
            "Label": "p99",
            "MetricStat": Object {
              "Metric": Object {
                "Dimensions": Array [
                  Object {
                    "Name": "FunctionName",
                    "Value": Object {
                      "Ref": "ConstructHubInventoryCanary63D899BC",
                    },
                  },
                ],
                "MetricName": "Duration",
                "Namespace": "AWS/Lambda",
              },
              "Period": 300,
              "Stat": "p99",
            },
            "ReturnData": true,
          },
        ],
        "Threshold": 240000,
      },
      "Type": "AWS::CloudWatch::Alarm",
    },
    "ConstructHubMonitoringWatchfulTestConstructHubInventoryCanary54F5B7ACErrorsAlarm2DCA11C4": Object {
      "Properties": Object {
        "AlarmActions": Array [],
        "AlarmDescription": "Over 0 errors per minute",
        "ComparisonOperator": "GreaterThanThreshold",
        "Dimensions": Array [
          Object {
            "Name": "FunctionName",
            "Value": Object {
              "Ref": "ConstructHubInventoryCanary63D899BC",
            },
          },
        ],
        "EvaluationPeriods": 3,
        "MetricName": "Errors",
        "Namespace": "AWS/Lambda",
        "Period": 300,
        "Statistic": "Sum",
        "Threshold": 0,
      },
      "Type": "AWS::CloudWatch::Alarm",
    },
    "ConstructHubMonitoringWatchfulTestConstructHubInventoryCanary54F5B7ACThrottlesAlarm0D677953": Object {
      "Properties": Object {
        "AlarmActions": Array [],
        "AlarmDescription": "Over 0 throttles per minute",
        "ComparisonOperator": "GreaterThanThreshold",
        "Dimensions": Array [
          Object {
            "Name": "FunctionName",
            "Value": Object {
              "Ref": "ConstructHubInventoryCanary63D899BC",
            },
          },
        ],
        "EvaluationPeriods": 3,
        "MetricName": "Throttles",
        "Namespace": "AWS/Lambda",
        "Period": 300,
        "Statistic": "Sum",
        "Threshold": 0,
      },
      "Type": "AWS::CloudWatch::Alarm",
    },
    "ConstructHubMonitoringWatchfulTestConstructHubTransliteratorpythonHandler80DA2016DurationAlarm010E7F76": Object {
      "Properties": Object {
        "AlarmActions": Array [],
        "AlarmDescription": "p99 latency >= 720s (80%)",
        "ComparisonOperator": "GreaterThanThreshold",
        "EvaluationPeriods": 3,
        "Metrics": Array [
          Object {
            "Id": "m1",
            "Label": "p99",
            "MetricStat": Object {
              "Metric": Object {
                "Dimensions": Array [
                  Object {
                    "Name": "FunctionName",
                    "Value": Object {
                      "Ref": "ConstructHubTransliteratorpythonHandler8F330E7D",
                    },
                  },
                ],
                "MetricName": "Duration",
                "Namespace": "AWS/Lambda",
              },
              "Period": 300,
              "Stat": "p99",
            },
            "ReturnData": true,
          },
        ],
        "Threshold": 720000,
      },
      "Type": "AWS::CloudWatch::Alarm",
    },
    "ConstructHubMonitoringWatchfulTestConstructHubTransliteratorpythonHandler80DA2016ErrorsAlarmAFA651E8": Object {
      "Properties": Object {
        "AlarmActions": Array [],
        "AlarmDescription": "Over 0 errors per minute",
        "ComparisonOperator": "GreaterThanThreshold",
        "Dimensions": Array [
          Object {
            "Name": "FunctionName",
            "Value": Object {
              "Ref": "ConstructHubTransliteratorpythonHandler8F330E7D",
            },
          },
        ],
        "EvaluationPeriods": 3,
        "MetricName": "Errors",
        "Namespace": "AWS/Lambda",
        "Period": 300,
        "Statistic": "Sum",
        "Threshold": 0,
      },
      "Type": "AWS::CloudWatch::Alarm",
    },
    "ConstructHubMonitoringWatchfulTestConstructHubTransliteratorpythonHandler80DA2016ThrottlesAlarm9C1910AC": Object {
      "Properties": Object {
        "AlarmActions": Array [],
        "AlarmDescription": "Over 0 throttles per minute",
        "ComparisonOperator": "GreaterThanThreshold",
        "Dimensions": Array [
          Object {
            "Name": "FunctionName",
            "Value": Object {
              "Ref": "ConstructHubTransliteratorpythonHandler8F330E7D",
            },
          },
        ],
        "EvaluationPeriods": 3,
        "MetricName": "Throttles",
        "Namespace": "AWS/Lambda",
        "Period": 300,
        "Statistic": "Sum",
        "Threshold": 0,
      },
      "Type": "AWS::CloudWatch::Alarm",
    },
    "ConstructHubMonitoringWatchfulTestConstructHubTransliteratortypescriptHandlerC2B3D168DurationAlarm8B49989B": Object {
      "Properties": Object {
        "AlarmActions": Array [],
        "AlarmDescription": "p99 latency >= 720s (80%)",
        "ComparisonOperator": "GreaterThanThreshold",
        "EvaluationPeriods": 3,
        "Metrics": Array [
          Object {
            "Id": "m1",
            "Label": "p99",
            "MetricStat": Object {
              "Metric": Object {
                "Dimensions": Array [
                  Object {
                    "Name": "FunctionName",
                    "Value": Object {
                      "Ref": "ConstructHubTransliteratortypescriptHandlerFAD532B5",
                    },
                  },
                ],
                "MetricName": "Duration",
                "Namespace": "AWS/Lambda",
              },
              "Period": 300,
              "Stat": "p99",
            },
            "ReturnData": true,
          },
        ],
        "Threshold": 720000,
      },
      "Type": "AWS::CloudWatch::Alarm",
    },
    "ConstructHubMonitoringWatchfulTestConstructHubTransliteratortypescriptHandlerC2B3D168ErrorsAlarmC2D137A4": Object {
      "Properties": Object {
        "AlarmActions": Array [],
        "AlarmDescription": "Over 0 errors per minute",
        "ComparisonOperator": "GreaterThanThreshold",
        "Dimensions": Array [
          Object {
            "Name": "FunctionName",
            "Value": Object {
              "Ref": "ConstructHubTransliteratortypescriptHandlerFAD532B5",
            },
          },
        ],
        "EvaluationPeriods": 3,
        "MetricName": "Errors",
        "Namespace": "AWS/Lambda",
        "Period": 300,
        "Statistic": "Sum",
        "Threshold": 0,
      },
      "Type": "AWS::CloudWatch::Alarm",
    },
    "ConstructHubMonitoringWatchfulTestConstructHubTransliteratortypescriptHandlerC2B3D168ThrottlesAlarmA726B1A2": Object {
      "Properties": Object {
        "AlarmActions": Array [],
        "AlarmDescription": "Over 0 throttles per minute",
        "ComparisonOperator": "GreaterThanThreshold",
        "Dimensions": Array [
          Object {
            "Name": "FunctionName",
            "Value": Object {
              "Ref": "ConstructHubTransliteratortypescriptHandlerFAD532B5",
            },
          },
        ],
        "EvaluationPeriods": 3,
        "MetricName": "Throttles",
        "Namespace": "AWS/Lambda",
        "Period": 300,
        "Statistic": "Sum",
        "Threshold": 0,
      },
      "Type": "AWS::CloudWatch::Alarm",
    },
    "ConstructHubMonitoringWebCanaryHomePageErrorsE7BB4002": Object {
      "Properties": Object {
        "AlarmActions": Array [
          "arn:aws:sns:us-east-1:123456789012:mystack-mytopic-NZJ5JSMVGFIE",
        ],
        "AlarmDescription": Object {
          "Fn::Join": Array [
            "",
            Array [
              "80% error rate for https://",
              Object {
                "Fn::GetAtt": Array [
                  "ConstructHubWebAppDistribution1F181DC9",
                  "DomainName",
                ],
              },
              " (Home Page)",
            ],
          ],
        },
        "ComparisonOperator": "GreaterThanOrEqualToThreshold",
        "EvaluationPeriods": 1,
        "Metrics": Array [
          Object {
            "Id": "m1",
            "Label": Object {
              "Fn::Join": Array [
                "",
                Array [
                  "https://",
                  Object {
                    "Fn::GetAtt": Array [
                      "ConstructHubWebAppDistribution1F181DC9",
                      "DomainName",
                    ],
                  },
                  " Errors",
                ],
              ],
            },
            "MetricStat": Object {
              "Metric": Object {
                "Dimensions": Array [
                  Object {
                    "Name": "FunctionName",
                    "Value": Object {
                      "Ref": "ConstructHubMonitoringWebCanaryHomePageHttpGetFunctionF27ADDC8",
                    },
                  },
                ],
                "MetricName": "Errors",
                "Namespace": "AWS/Lambda",
              },
              "Period": 300,
              "Stat": "Sum",
            },
            "ReturnData": true,
          },
        ],
        "Threshold": 4,
        "TreatMissingData": "breaching",
      },
      "Type": "AWS::CloudWatch::Alarm",
    },
    "ConstructHubMonitoringWebCanaryHomePageHttpGetFunctionF27ADDC8": Object {
      "DependsOn": Array [
        "ConstructHubMonitoringWebCanaryHomePageHttpGetFunctionServiceRole9AAAD93C",
      ],
      "Properties": Object {
        "Code": Object {
          "S3Bucket": Object {
            "Ref": "AssetParameters6b4a338b691490f1fd6351e29140684b4cc8c932fa8610251617ca4279b42c9fS3Bucket165D0B30",
          },
          "S3Key": Object {
            "Fn::Join": Array [
              "",
              Array [
                Object {
                  "Fn::Select": Array [
                    0,
                    Object {
                      "Fn::Split": Array [
                        "||",
                        Object {
                          "Ref": "AssetParameters6b4a338b691490f1fd6351e29140684b4cc8c932fa8610251617ca4279b42c9fS3VersionKeyD832198D",
                        },
                      ],
                    },
                  ],
                },
                Object {
                  "Fn::Select": Array [
                    1,
                    Object {
                      "Fn::Split": Array [
                        "||",
                        Object {
                          "Ref": "AssetParameters6b4a338b691490f1fd6351e29140684b4cc8c932fa8610251617ca4279b42c9fS3VersionKeyD832198D",
                        },
                      ],
                    },
                  ],
                },
              ],
            ],
          },
        },
        "Description": Object {
          "Fn::Join": Array [
            "",
            Array [
              "HTTP GET https://",
              Object {
                "Fn::GetAtt": Array [
                  "ConstructHubWebAppDistribution1F181DC9",
                  "DomainName",
                ],
              },
              ": Home Page",
            ],
          ],
        },
        "Environment": Object {
          "Variables": Object {
            "URL": Object {
              "Fn::Join": Array [
                "",
                Array [
                  "https://",
                  Object {
                    "Fn::GetAtt": Array [
                      "ConstructHubWebAppDistribution1F181DC9",
                      "DomainName",
                    ],
                  },
                ],
              ],
            },
          },
        },
        "Handler": "index.handler",
        "Role": Object {
          "Fn::GetAtt": Array [
            "ConstructHubMonitoringWebCanaryHomePageHttpGetFunctionServiceRole9AAAD93C",
            "Arn",
          ],
        },
        "Runtime": "nodejs14.x",
      },
      "Type": "AWS::Lambda::Function",
    },
    "ConstructHubMonitoringWebCanaryHomePageHttpGetFunctionServiceRole9AAAD93C": Object {
      "Properties": Object {
        "AssumeRolePolicyDocument": Object {
          "Statement": Array [
            Object {
              "Action": "sts:AssumeRole",
              "Effect": "Allow",
              "Principal": Object {
                "Service": "lambda.amazonaws.com",
              },
            },
          ],
          "Version": "2012-10-17",
        },
        "ManagedPolicyArns": Array [
          Object {
            "Fn::Join": Array [
              "",
              Array [
                "arn:",
                Object {
                  "Ref": "AWS::Partition",
                },
                ":iam::aws:policy/service-role/AWSLambdaBasicExecutionRole",
              ],
            ],
          },
        ],
      },
      "Type": "AWS::IAM::Role",
    },
    "ConstructHubMonitoringWebCanaryHomePageRuleAllowEventRuleTestConstructHubMonitoringWebCanaryHomePageHttpGetFunction941819C9E47F90EE": Object {
      "Properties": Object {
        "Action": "lambda:InvokeFunction",
        "FunctionName": Object {
          "Fn::GetAtt": Array [
            "ConstructHubMonitoringWebCanaryHomePageHttpGetFunctionF27ADDC8",
            "Arn",
          ],
        },
        "Principal": "events.amazonaws.com",
        "SourceArn": Object {
          "Fn::GetAtt": Array [
            "ConstructHubMonitoringWebCanaryHomePageRuleE14F9F4E",
            "Arn",
          ],
        },
      },
      "Type": "AWS::Lambda::Permission",
    },
    "ConstructHubMonitoringWebCanaryHomePageRuleE14F9F4E": Object {
      "Properties": Object {
        "ScheduleExpression": "rate(1 minute)",
        "State": "ENABLED",
        "Targets": Array [
          Object {
            "Arn": Object {
              "Fn::GetAtt": Array [
                "ConstructHubMonitoringWebCanaryHomePageHttpGetFunctionF27ADDC8",
                "Arn",
              ],
            },
            "Id": "Target0",
          },
        ],
      },
      "Type": "AWS::Events::Rule",
    },
    "ConstructHubPackageDataAllowBucketNotificationsToTestConstructHubCatalogBuilderC9A41048952FCDC8": Object {
      "Properties": Object {
        "Action": "lambda:InvokeFunction",
        "FunctionName": Object {
          "Fn::GetAtt": Array [
            "ConstructHubCatalogBuilder5A9DE4AF",
            "Arn",
          ],
        },
        "Principal": "s3.amazonaws.com",
        "SourceAccount": Object {
          "Ref": "AWS::AccountId",
        },
        "SourceArn": Object {
          "Fn::GetAtt": Array [
            "ConstructHubPackageDataDC5EF35E",
            "Arn",
          ],
        },
      },
      "Type": "AWS::Lambda::Permission",
    },
    "ConstructHubPackageDataAllowBucketNotificationsToTestConstructHubWebAppCacheInvalidator7EE0E8FBBF40B7C8": Object {
      "Properties": Object {
        "Action": "lambda:InvokeFunction",
        "FunctionName": Object {
          "Fn::GetAtt": Array [
            "ConstructHubWebAppCacheInvalidator07CDD78B",
            "Arn",
          ],
        },
        "Principal": "s3.amazonaws.com",
        "SourceAccount": Object {
          "Ref": "AWS::AccountId",
        },
        "SourceArn": Object {
          "Fn::GetAtt": Array [
            "ConstructHubPackageDataDC5EF35E",
            "Arn",
          ],
        },
      },
      "Type": "AWS::Lambda::Permission",
    },
    "ConstructHubPackageDataDC5EF35E": Object {
      "DeletionPolicy": "Retain",
      "Properties": Object {
        "BucketEncryption": Object {
          "ServerSideEncryptionConfiguration": Array [
            Object {
              "ServerSideEncryptionByDefault": Object {
                "SSEAlgorithm": "AES256",
              },
            },
          ],
        },
        "LifecycleConfiguration": Object {
          "Rules": Array [
            Object {
              "AbortIncompleteMultipartUpload": Object {
                "DaysAfterInitiation": 1,
              },
              "Status": "Enabled",
            },
            Object {
              "NoncurrentVersionTransitions": Array [
                Object {
                  "StorageClass": "STANDARD_IA",
                  "TransitionInDays": 31,
                },
              ],
              "Status": "Enabled",
            },
            Object {
              "NoncurrentVersionExpirationInDays": 90,
              "Status": "Enabled",
            },
          ],
        },
        "PublicAccessBlockConfiguration": Object {
          "BlockPublicAcls": true,
          "BlockPublicPolicy": true,
          "IgnorePublicAcls": true,
          "RestrictPublicBuckets": true,
        },
        "VersioningConfiguration": Object {
          "Status": "Enabled",
        },
      },
      "Type": "AWS::S3::Bucket",
      "UpdateReplacePolicy": "Retain",
    },
    "ConstructHubPackageDataNotifications81B45141": Object {
      "DependsOn": Array [
        "ConstructHubPackageDataAllowBucketNotificationsToTestConstructHubCatalogBuilderC9A41048952FCDC8",
        "ConstructHubPackageDataAllowBucketNotificationsToTestConstructHubWebAppCacheInvalidator7EE0E8FBBF40B7C8",
        "ConstructHubTransliteratorTopicPolicyF0F89ABE",
        "ConstructHubTransliteratorTopicE0461AB3",
      ],
      "Properties": Object {
        "BucketName": Object {
          "Ref": "ConstructHubPackageDataDC5EF35E",
        },
        "Managed": true,
        "NotificationConfiguration": Object {
          "LambdaFunctionConfigurations": Array [
            Object {
              "Events": Array [
                "s3:ObjectCreated:*",
              ],
              "Filter": Object {
                "Key": Object {
                  "FilterRules": Array [
                    Object {
                      "Name": "suffix",
                      "Value": "/docs-typescript.md",
                    },
                    Object {
                      "Name": "prefix",
                      "Value": "data/",
                    },
                  ],
                },
              },
              "LambdaFunctionArn": Object {
                "Fn::GetAtt": Array [
                  "ConstructHubCatalogBuilder5A9DE4AF",
                  "Arn",
                ],
              },
            },
            Object {
              "Events": Array [
                "s3:ObjectCreated:*",
              ],
              "LambdaFunctionArn": Object {
                "Fn::GetAtt": Array [
                  "ConstructHubWebAppCacheInvalidator07CDD78B",
                  "Arn",
                ],
              },
            },
          ],
          "TopicConfigurations": Array [
            Object {
              "Events": Array [
                "s3:ObjectCreated:*",
              ],
              "Filter": Object {
                "Key": Object {
                  "FilterRules": Array [
                    Object {
                      "Name": "suffix",
                      "Value": "/assembly.json",
                    },
                    Object {
                      "Name": "prefix",
                      "Value": "data/",
                    },
                  ],
                },
              },
              "TopicArn": Object {
                "Ref": "ConstructHubTransliteratorTopicE0461AB3",
              },
            },
          ],
        },
        "ServiceToken": Object {
          "Fn::GetAtt": Array [
            "BucketNotificationsHandler050a0587b7544547bf325f094a3db8347ECC3691",
            "Arn",
          ],
        },
      },
      "Type": "Custom::S3BucketNotifications",
    },
    "ConstructHubPackageDataPolicy4615475A": Object {
      "Properties": Object {
        "Bucket": Object {
          "Ref": "ConstructHubPackageDataDC5EF35E",
        },
        "PolicyDocument": Object {
          "Statement": Array [
            Object {
              "Action": "s3:GetObject",
              "Effect": "Allow",
              "Principal": Object {
                "CanonicalUser": Object {
                  "Fn::GetAtt": Array [
                    "ConstructHubWebAppDistributionOrigin2S3OriginDA7E7FF4",
                    "S3CanonicalUserId",
                  ],
                },
              },
              "Resource": Object {
                "Fn::Join": Array [
                  "",
                  Array [
                    Object {
                      "Fn::GetAtt": Array [
                        "ConstructHubPackageDataDC5EF35E",
                        "Arn",
                      ],
                    },
                    "/*",
                  ],
                ],
              },
            },
          ],
          "Version": "2012-10-17",
        },
      },
      "Type": "AWS::S3::BucketPolicy",
    },
    "ConstructHubTransliteratorTopicE0461AB3": Object {
      "Type": "AWS::SNS::Topic",
    },
    "ConstructHubTransliteratorTopicPolicyF0F89ABE": Object {
      "Properties": Object {
        "PolicyDocument": Object {
          "Statement": Array [
            Object {
              "Action": "sns:Publish",
              "Condition": Object {
                "ArnLike": Object {
                  "aws:SourceArn": Object {
                    "Fn::GetAtt": Array [
                      "ConstructHubPackageDataDC5EF35E",
                      "Arn",
                    ],
                  },
                },
              },
              "Effect": "Allow",
              "Principal": Object {
                "Service": "s3.amazonaws.com",
              },
              "Resource": Object {
                "Ref": "ConstructHubTransliteratorTopicE0461AB3",
              },
              "Sid": "0",
            },
          ],
          "Version": "2012-10-17",
        },
        "Topics": Array [
          Object {
            "Ref": "ConstructHubTransliteratorTopicE0461AB3",
          },
        ],
      },
      "Type": "AWS::SNS::TopicPolicy",
    },
    "ConstructHubTransliteratorpythonDLQAlarm2044CFB8": Object {
      "Properties": Object {
        "AlarmDescription": "The python transliteration function failed for one or more packages",
        "ComparisonOperator": "GreaterThanOrEqualToThreshold",
        "Dimensions": Array [
          Object {
            "Name": "QueueName",
            "Value": Object {
              "Fn::GetAtt": Array [
                "ConstructHubTransliteratorpythonHandlerDeadLetterQueue02C470D7",
                "QueueName",
              ],
            },
          },
        ],
        "EvaluationPeriods": 1,
        "MetricName": "ApproximateNumberOfMessagesVisible",
        "Namespace": "AWS/SQS",
        "Period": 300,
        "Statistic": "Maximum",
        "Threshold": 1,
      },
      "Type": "AWS::CloudWatch::Alarm",
    },
    "ConstructHubTransliteratorpythonHandler8F330E7D": Object {
      "DependsOn": Array [
        "ConstructHubTransliteratorpythonHandlerServiceRoleDefaultPolicy21A0DC55",
        "ConstructHubTransliteratorpythonHandlerServiceRoleD38B9C4B",
      ],
      "Properties": Object {
        "Code": Object {
          "S3Bucket": Object {
<<<<<<< HEAD
            "Ref": "AssetParameters784f5d903612b69932f0558404a0c517a6ac5f8760eee6826585042e05cacf84S3Bucket752AE002",
=======
            "Ref": "AssetParametersbe3cb61d95eb6c7eaaca1d75a836ab694c86668c604a52976db0e7cf6ab6f996S3BucketFBFFA78F",
>>>>>>> 2bdd4770
          },
          "S3Key": Object {
            "Fn::Join": Array [
              "",
              Array [
                Object {
                  "Fn::Select": Array [
                    0,
                    Object {
                      "Fn::Split": Array [
                        "||",
                        Object {
<<<<<<< HEAD
                          "Ref": "AssetParameters784f5d903612b69932f0558404a0c517a6ac5f8760eee6826585042e05cacf84S3VersionKey99B10EDA",
=======
                          "Ref": "AssetParametersbe3cb61d95eb6c7eaaca1d75a836ab694c86668c604a52976db0e7cf6ab6f996S3VersionKey98FAD0C0",
>>>>>>> 2bdd4770
                        },
                      ],
                    },
                  ],
                },
                Object {
                  "Fn::Select": Array [
                    1,
                    Object {
                      "Fn::Split": Array [
                        "||",
                        Object {
<<<<<<< HEAD
                          "Ref": "AssetParameters784f5d903612b69932f0558404a0c517a6ac5f8760eee6826585042e05cacf84S3VersionKey99B10EDA",
=======
                          "Ref": "AssetParametersbe3cb61d95eb6c7eaaca1d75a836ab694c86668c604a52976db0e7cf6ab6f996S3VersionKey98FAD0C0",
>>>>>>> 2bdd4770
                        },
                      ],
                    },
                  ],
                },
              ],
            ],
          },
        },
        "DeadLetterConfig": Object {
          "TargetArn": Object {
            "Fn::GetAtt": Array [
              "ConstructHubTransliteratorpythonHandlerDeadLetterQueue02C470D7",
              "Arn",
            ],
          },
        },
        "Description": "Creates python documentation from jsii-enabled npm packages",
        "Environment": Object {
          "Variables": Object {
            "CODE_ARTIFACT_API_ENDPOINT": Object {
              "Fn::Select": Array [
                1,
                Object {
                  "Fn::Split": Array [
                    ":",
                    Object {
                      "Fn::Select": Array [
                        0,
                        Object {
                          "Fn::GetAtt": Array [
                            "ConstructHubVPCCodeArtifactAPI954CFDE1",
                            "DnsEntries",
                          ],
                        },
                      ],
                    },
                  ],
                },
              ],
            },
            "CODE_ARTIFACT_DOMAIN_NAME": Object {
              "Fn::GetAtt": Array [
                "ConstructHubCodeArtifact1188409E",
                "DomainName",
              ],
            },
            "CODE_ARTIFACT_DOMAIN_OWNER": Object {
              "Fn::GetAtt": Array [
                "ConstructHubCodeArtifact1188409E",
                "DomainOwner",
              ],
            },
            "CODE_ARTIFACT_REPOSITORY_ENDPOINT": Object {
              "Fn::GetAtt": Array [
                "ConstructHubCodeArtifactGetEndpoint9A458FEF",
                "repositoryEndpoint",
              ],
            },
            "HEADER_SPAN": "true",
            "TARGET_LANGUAGE": "python",
          },
        },
        "Handler": "index.handler",
        "MemorySize": 10240,
        "Role": Object {
          "Fn::GetAtt": Array [
            "ConstructHubTransliteratorpythonHandlerServiceRoleD38B9C4B",
            "Arn",
          ],
        },
        "Runtime": "nodejs14.x",
        "Timeout": 900,
        "VpcConfig": Object {
          "SecurityGroupIds": Array [
            Object {
              "Fn::GetAtt": Array [
                "ConstructHubTransliteratorpythonHandlerSecurityGroupC41EEBBB",
                "GroupId",
              ],
            },
          ],
          "SubnetIds": Array [
            Object {
              "Ref": "ConstructHubVPCIsolatedSubnet1SubnetEA28FD1A",
            },
            Object {
              "Ref": "ConstructHubVPCIsolatedSubnet2Subnet483D4302",
            },
          ],
        },
      },
      "Type": "AWS::Lambda::Function",
    },
    "ConstructHubTransliteratorpythonHandlerAllowInvokeTestConstructHubTransliteratorTopic665DA0DD5F47A611": Object {
      "Properties": Object {
        "Action": "lambda:InvokeFunction",
        "FunctionName": Object {
          "Fn::GetAtt": Array [
            "ConstructHubTransliteratorpythonHandler8F330E7D",
            "Arn",
          ],
        },
        "Principal": "sns.amazonaws.com",
        "SourceArn": Object {
          "Ref": "ConstructHubTransliteratorTopicE0461AB3",
        },
      },
      "Type": "AWS::Lambda::Permission",
    },
    "ConstructHubTransliteratorpythonHandlerDeadLetterQueue02C470D7": Object {
      "DeletionPolicy": "Delete",
      "Properties": Object {
        "MessageRetentionPeriod": 1209600,
      },
      "Type": "AWS::SQS::Queue",
      "UpdateReplacePolicy": "Delete",
    },
    "ConstructHubTransliteratorpythonHandlerDeadLetterQueuePolicy5682B825": Object {
      "Properties": Object {
        "PolicyDocument": Object {
          "Statement": Array [
            Object {
              "Action": "sqs:SendMessage",
              "Condition": Object {
                "ArnEquals": Object {
                  "aws:SourceArn": Object {
                    "Ref": "ConstructHubTransliteratorTopicE0461AB3",
                  },
                },
              },
              "Effect": "Allow",
              "Principal": Object {
                "Service": "sns.amazonaws.com",
              },
              "Resource": Object {
                "Fn::GetAtt": Array [
                  "ConstructHubTransliteratorpythonHandlerDeadLetterQueue02C470D7",
                  "Arn",
                ],
              },
            },
          ],
          "Version": "2012-10-17",
        },
        "Queues": Array [
          Object {
            "Ref": "ConstructHubTransliteratorpythonHandlerDeadLetterQueue02C470D7",
          },
        ],
      },
      "Type": "AWS::SQS::QueuePolicy",
    },
    "ConstructHubTransliteratorpythonHandlerEventInvokeConfig3E26DCAC": Object {
      "Properties": Object {
        "FunctionName": Object {
          "Ref": "ConstructHubTransliteratorpythonHandler8F330E7D",
        },
        "MaximumRetryAttempts": 2,
        "Qualifier": "$LATEST",
      },
      "Type": "AWS::Lambda::EventInvokeConfig",
    },
    "ConstructHubTransliteratorpythonHandlerLogRetention19D948C1": Object {
      "Properties": Object {
        "LogGroupName": Object {
          "Fn::Join": Array [
            "",
            Array [
              "/aws/lambda/",
              Object {
                "Ref": "ConstructHubTransliteratorpythonHandler8F330E7D",
              },
            ],
          ],
        },
        "RetentionInDays": 3653,
        "ServiceToken": Object {
          "Fn::GetAtt": Array [
            "LogRetentionaae0aa3c5b4d4f87b02d85b201efdd8aFD4BFC8A",
            "Arn",
          ],
        },
      },
      "Type": "Custom::LogRetention",
    },
    "ConstructHubTransliteratorpythonHandlerSecurityGroupC41EEBBB": Object {
      "Properties": Object {
        "GroupDescription": "Automatic security group for Lambda Function TestConstructHubTransliteratorpythonHandler80DA2016",
        "SecurityGroupEgress": Array [
          Object {
            "CidrIp": "0.0.0.0/0",
            "Description": "Allow all outbound traffic by default",
            "IpProtocol": "-1",
          },
        ],
        "VpcId": Object {
          "Ref": "ConstructHubVPC16ECCEA2",
        },
      },
      "Type": "AWS::EC2::SecurityGroup",
    },
    "ConstructHubTransliteratorpythonHandlerServiceRoleD38B9C4B": Object {
      "Properties": Object {
        "AssumeRolePolicyDocument": Object {
          "Statement": Array [
            Object {
              "Action": "sts:AssumeRole",
              "Effect": "Allow",
              "Principal": Object {
                "Service": "lambda.amazonaws.com",
              },
            },
          ],
          "Version": "2012-10-17",
        },
        "ManagedPolicyArns": Array [
          Object {
            "Fn::Join": Array [
              "",
              Array [
                "arn:",
                Object {
                  "Ref": "AWS::Partition",
                },
                ":iam::aws:policy/service-role/AWSLambdaBasicExecutionRole",
              ],
            ],
          },
          Object {
            "Fn::Join": Array [
              "",
              Array [
                "arn:",
                Object {
                  "Ref": "AWS::Partition",
                },
                ":iam::aws:policy/service-role/AWSLambdaVPCAccessExecutionRole",
              ],
            ],
          },
        ],
      },
      "Type": "AWS::IAM::Role",
    },
    "ConstructHubTransliteratorpythonHandlerServiceRoleDefaultPolicy21A0DC55": Object {
      "Properties": Object {
        "PolicyDocument": Object {
          "Statement": Array [
            Object {
              "Action": "sqs:SendMessage",
              "Effect": "Allow",
              "Resource": Object {
                "Fn::GetAtt": Array [
                  "ConstructHubTransliteratorpythonHandlerDeadLetterQueue02C470D7",
                  "Arn",
                ],
              },
            },
            Object {
              "Action": "sts:GetServiceBearerToken",
              "Condition": Object {
                "StringEquals": Object {
                  "sts:AWSServiceName": "codeartifact.amazonaws.com",
                },
              },
              "Effect": "Allow",
              "Resource": "*",
            },
            Object {
              "Action": Array [
                "codeartifact:GetAuthorizationToken",
                "codeartifact:GetRepositoryEndpoint",
                "codeartifact:ReadFromRepository",
              ],
              "Effect": "Allow",
              "Resource": Array [
                Object {
                  "Fn::GetAtt": Array [
                    "ConstructHubCodeArtifactDomainFC30B796",
                    "Arn",
                  ],
                },
                Object {
                  "Fn::GetAtt": Array [
                    "ConstructHubCodeArtifact1188409E",
                    "Arn",
                  ],
                },
              ],
            },
            Object {
              "Action": Array [
                "s3:GetObject*",
                "s3:GetBucket*",
                "s3:List*",
              ],
              "Effect": "Allow",
              "Resource": Array [
                Object {
                  "Fn::GetAtt": Array [
                    "ConstructHubPackageDataDC5EF35E",
                    "Arn",
                  ],
                },
                Object {
                  "Fn::Join": Array [
                    "",
                    Array [
                      Object {
                        "Fn::GetAtt": Array [
                          "ConstructHubPackageDataDC5EF35E",
                          "Arn",
                        ],
                      },
                      "/data/*/assembly.json",
                    ],
                  ],
                },
              ],
            },
            Object {
              "Action": Array [
                "s3:DeleteObject*",
                "s3:PutObject*",
                "s3:Abort*",
              ],
              "Effect": "Allow",
              "Resource": Array [
                Object {
                  "Fn::GetAtt": Array [
                    "ConstructHubPackageDataDC5EF35E",
                    "Arn",
                  ],
                },
                Object {
                  "Fn::Join": Array [
                    "",
                    Array [
                      Object {
                        "Fn::GetAtt": Array [
                          "ConstructHubPackageDataDC5EF35E",
                          "Arn",
                        ],
                      },
                      "/data/*/docs-*.md",
                    ],
                  ],
                },
              ],
            },
          ],
          "Version": "2012-10-17",
        },
        "PolicyName": "ConstructHubTransliteratorpythonHandlerServiceRoleDefaultPolicy21A0DC55",
        "Roles": Array [
          Object {
            "Ref": "ConstructHubTransliteratorpythonHandlerServiceRoleD38B9C4B",
          },
        ],
      },
      "Type": "AWS::IAM::Policy",
    },
    "ConstructHubTransliteratorpythonHandlerTopic176209C6": Object {
      "Properties": Object {
        "Endpoint": Object {
          "Fn::GetAtt": Array [
            "ConstructHubTransliteratorpythonHandler8F330E7D",
            "Arn",
          ],
        },
        "Protocol": "lambda",
        "RedrivePolicy": Object {
          "deadLetterTargetArn": Object {
            "Fn::GetAtt": Array [
              "ConstructHubTransliteratorpythonHandlerDeadLetterQueue02C470D7",
              "Arn",
            ],
          },
        },
        "TopicArn": Object {
          "Ref": "ConstructHubTransliteratorTopicE0461AB3",
        },
      },
      "Type": "AWS::SNS::Subscription",
    },
    "ConstructHubTransliteratortypescriptDLQAlarmFA76F00F": Object {
      "Properties": Object {
        "AlarmDescription": "The typescript transliteration function failed for one or more packages",
        "ComparisonOperator": "GreaterThanOrEqualToThreshold",
        "Dimensions": Array [
          Object {
            "Name": "QueueName",
            "Value": Object {
              "Fn::GetAtt": Array [
                "ConstructHubTransliteratortypescriptHandlerDeadLetterQueueEA7ED277",
                "QueueName",
              ],
            },
          },
        ],
        "EvaluationPeriods": 1,
        "MetricName": "ApproximateNumberOfMessagesVisible",
        "Namespace": "AWS/SQS",
        "Period": 300,
        "Statistic": "Maximum",
        "Threshold": 1,
      },
      "Type": "AWS::CloudWatch::Alarm",
    },
    "ConstructHubTransliteratortypescriptHandlerAllowInvokeTestConstructHubTransliteratorTopic665DA0DDFF683848": Object {
      "Properties": Object {
        "Action": "lambda:InvokeFunction",
        "FunctionName": Object {
          "Fn::GetAtt": Array [
            "ConstructHubTransliteratortypescriptHandlerFAD532B5",
            "Arn",
          ],
        },
        "Principal": "sns.amazonaws.com",
        "SourceArn": Object {
          "Ref": "ConstructHubTransliteratorTopicE0461AB3",
        },
      },
      "Type": "AWS::Lambda::Permission",
    },
    "ConstructHubTransliteratortypescriptHandlerDeadLetterQueueEA7ED277": Object {
      "DeletionPolicy": "Delete",
      "Properties": Object {
        "MessageRetentionPeriod": 1209600,
      },
      "Type": "AWS::SQS::Queue",
      "UpdateReplacePolicy": "Delete",
    },
    "ConstructHubTransliteratortypescriptHandlerDeadLetterQueuePolicyCD7BDDB3": Object {
      "Properties": Object {
        "PolicyDocument": Object {
          "Statement": Array [
            Object {
              "Action": "sqs:SendMessage",
              "Condition": Object {
                "ArnEquals": Object {
                  "aws:SourceArn": Object {
                    "Ref": "ConstructHubTransliteratorTopicE0461AB3",
                  },
                },
              },
              "Effect": "Allow",
              "Principal": Object {
                "Service": "sns.amazonaws.com",
              },
              "Resource": Object {
                "Fn::GetAtt": Array [
                  "ConstructHubTransliteratortypescriptHandlerDeadLetterQueueEA7ED277",
                  "Arn",
                ],
              },
            },
          ],
          "Version": "2012-10-17",
        },
        "Queues": Array [
          Object {
            "Ref": "ConstructHubTransliteratortypescriptHandlerDeadLetterQueueEA7ED277",
          },
        ],
      },
      "Type": "AWS::SQS::QueuePolicy",
    },
    "ConstructHubTransliteratortypescriptHandlerEventInvokeConfig936FBF9B": Object {
      "Properties": Object {
        "FunctionName": Object {
          "Ref": "ConstructHubTransliteratortypescriptHandlerFAD532B5",
        },
        "MaximumRetryAttempts": 2,
        "Qualifier": "$LATEST",
      },
      "Type": "AWS::Lambda::EventInvokeConfig",
    },
    "ConstructHubTransliteratortypescriptHandlerFAD532B5": Object {
      "DependsOn": Array [
        "ConstructHubTransliteratortypescriptHandlerServiceRoleDefaultPolicyF138CF38",
        "ConstructHubTransliteratortypescriptHandlerServiceRole58652AC1",
      ],
      "Properties": Object {
        "Code": Object {
          "S3Bucket": Object {
<<<<<<< HEAD
            "Ref": "AssetParameters784f5d903612b69932f0558404a0c517a6ac5f8760eee6826585042e05cacf84S3Bucket752AE002",
=======
            "Ref": "AssetParametersbe3cb61d95eb6c7eaaca1d75a836ab694c86668c604a52976db0e7cf6ab6f996S3BucketFBFFA78F",
>>>>>>> 2bdd4770
          },
          "S3Key": Object {
            "Fn::Join": Array [
              "",
              Array [
                Object {
                  "Fn::Select": Array [
                    0,
                    Object {
                      "Fn::Split": Array [
                        "||",
                        Object {
<<<<<<< HEAD
                          "Ref": "AssetParameters784f5d903612b69932f0558404a0c517a6ac5f8760eee6826585042e05cacf84S3VersionKey99B10EDA",
=======
                          "Ref": "AssetParametersbe3cb61d95eb6c7eaaca1d75a836ab694c86668c604a52976db0e7cf6ab6f996S3VersionKey98FAD0C0",
>>>>>>> 2bdd4770
                        },
                      ],
                    },
                  ],
                },
                Object {
                  "Fn::Select": Array [
                    1,
                    Object {
                      "Fn::Split": Array [
                        "||",
                        Object {
<<<<<<< HEAD
                          "Ref": "AssetParameters784f5d903612b69932f0558404a0c517a6ac5f8760eee6826585042e05cacf84S3VersionKey99B10EDA",
=======
                          "Ref": "AssetParametersbe3cb61d95eb6c7eaaca1d75a836ab694c86668c604a52976db0e7cf6ab6f996S3VersionKey98FAD0C0",
>>>>>>> 2bdd4770
                        },
                      ],
                    },
                  ],
                },
              ],
            ],
          },
        },
        "DeadLetterConfig": Object {
          "TargetArn": Object {
            "Fn::GetAtt": Array [
              "ConstructHubTransliteratortypescriptHandlerDeadLetterQueueEA7ED277",
              "Arn",
            ],
          },
        },
        "Description": "Creates typescript documentation from jsii-enabled npm packages",
        "Environment": Object {
          "Variables": Object {
            "CODE_ARTIFACT_API_ENDPOINT": Object {
              "Fn::Select": Array [
                1,
                Object {
                  "Fn::Split": Array [
                    ":",
                    Object {
                      "Fn::Select": Array [
                        0,
                        Object {
                          "Fn::GetAtt": Array [
                            "ConstructHubVPCCodeArtifactAPI954CFDE1",
                            "DnsEntries",
                          ],
                        },
                      ],
                    },
                  ],
                },
              ],
            },
            "CODE_ARTIFACT_DOMAIN_NAME": Object {
              "Fn::GetAtt": Array [
                "ConstructHubCodeArtifact1188409E",
                "DomainName",
              ],
            },
            "CODE_ARTIFACT_DOMAIN_OWNER": Object {
              "Fn::GetAtt": Array [
                "ConstructHubCodeArtifact1188409E",
                "DomainOwner",
              ],
            },
            "CODE_ARTIFACT_REPOSITORY_ENDPOINT": Object {
              "Fn::GetAtt": Array [
                "ConstructHubCodeArtifactGetEndpoint9A458FEF",
                "repositoryEndpoint",
              ],
            },
            "HEADER_SPAN": "true",
            "TARGET_LANGUAGE": "typescript",
          },
        },
        "Handler": "index.handler",
        "MemorySize": 10240,
        "Role": Object {
          "Fn::GetAtt": Array [
            "ConstructHubTransliteratortypescriptHandlerServiceRole58652AC1",
            "Arn",
          ],
        },
        "Runtime": "nodejs14.x",
        "Timeout": 900,
        "VpcConfig": Object {
          "SecurityGroupIds": Array [
            Object {
              "Fn::GetAtt": Array [
                "ConstructHubTransliteratortypescriptHandlerSecurityGroupDBC8F00F",
                "GroupId",
              ],
            },
          ],
          "SubnetIds": Array [
            Object {
              "Ref": "ConstructHubVPCIsolatedSubnet1SubnetEA28FD1A",
            },
            Object {
              "Ref": "ConstructHubVPCIsolatedSubnet2Subnet483D4302",
            },
          ],
        },
      },
      "Type": "AWS::Lambda::Function",
    },
    "ConstructHubTransliteratortypescriptHandlerLogRetention11546F09": Object {
      "Properties": Object {
        "LogGroupName": Object {
          "Fn::Join": Array [
            "",
            Array [
              "/aws/lambda/",
              Object {
                "Ref": "ConstructHubTransliteratortypescriptHandlerFAD532B5",
              },
            ],
          ],
        },
        "RetentionInDays": 3653,
        "ServiceToken": Object {
          "Fn::GetAtt": Array [
            "LogRetentionaae0aa3c5b4d4f87b02d85b201efdd8aFD4BFC8A",
            "Arn",
          ],
        },
      },
      "Type": "Custom::LogRetention",
    },
    "ConstructHubTransliteratortypescriptHandlerSecurityGroupDBC8F00F": Object {
      "Properties": Object {
        "GroupDescription": "Automatic security group for Lambda Function TestConstructHubTransliteratortypescriptHandlerC2B3D168",
        "SecurityGroupEgress": Array [
          Object {
            "CidrIp": "0.0.0.0/0",
            "Description": "Allow all outbound traffic by default",
            "IpProtocol": "-1",
          },
        ],
        "VpcId": Object {
          "Ref": "ConstructHubVPC16ECCEA2",
        },
      },
      "Type": "AWS::EC2::SecurityGroup",
    },
    "ConstructHubTransliteratortypescriptHandlerServiceRole58652AC1": Object {
      "Properties": Object {
        "AssumeRolePolicyDocument": Object {
          "Statement": Array [
            Object {
              "Action": "sts:AssumeRole",
              "Effect": "Allow",
              "Principal": Object {
                "Service": "lambda.amazonaws.com",
              },
            },
          ],
          "Version": "2012-10-17",
        },
        "ManagedPolicyArns": Array [
          Object {
            "Fn::Join": Array [
              "",
              Array [
                "arn:",
                Object {
                  "Ref": "AWS::Partition",
                },
                ":iam::aws:policy/service-role/AWSLambdaBasicExecutionRole",
              ],
            ],
          },
          Object {
            "Fn::Join": Array [
              "",
              Array [
                "arn:",
                Object {
                  "Ref": "AWS::Partition",
                },
                ":iam::aws:policy/service-role/AWSLambdaVPCAccessExecutionRole",
              ],
            ],
          },
        ],
      },
      "Type": "AWS::IAM::Role",
    },
    "ConstructHubTransliteratortypescriptHandlerServiceRoleDefaultPolicyF138CF38": Object {
      "Properties": Object {
        "PolicyDocument": Object {
          "Statement": Array [
            Object {
              "Action": "sqs:SendMessage",
              "Effect": "Allow",
              "Resource": Object {
                "Fn::GetAtt": Array [
                  "ConstructHubTransliteratortypescriptHandlerDeadLetterQueueEA7ED277",
                  "Arn",
                ],
              },
            },
            Object {
              "Action": "sts:GetServiceBearerToken",
              "Condition": Object {
                "StringEquals": Object {
                  "sts:AWSServiceName": "codeartifact.amazonaws.com",
                },
              },
              "Effect": "Allow",
              "Resource": "*",
            },
            Object {
              "Action": Array [
                "codeartifact:GetAuthorizationToken",
                "codeartifact:GetRepositoryEndpoint",
                "codeartifact:ReadFromRepository",
              ],
              "Effect": "Allow",
              "Resource": Array [
                Object {
                  "Fn::GetAtt": Array [
                    "ConstructHubCodeArtifactDomainFC30B796",
                    "Arn",
                  ],
                },
                Object {
                  "Fn::GetAtt": Array [
                    "ConstructHubCodeArtifact1188409E",
                    "Arn",
                  ],
                },
              ],
            },
            Object {
              "Action": Array [
                "s3:GetObject*",
                "s3:GetBucket*",
                "s3:List*",
              ],
              "Effect": "Allow",
              "Resource": Array [
                Object {
                  "Fn::GetAtt": Array [
                    "ConstructHubPackageDataDC5EF35E",
                    "Arn",
                  ],
                },
                Object {
                  "Fn::Join": Array [
                    "",
                    Array [
                      Object {
                        "Fn::GetAtt": Array [
                          "ConstructHubPackageDataDC5EF35E",
                          "Arn",
                        ],
                      },
                      "/data/*/assembly.json",
                    ],
                  ],
                },
              ],
            },
            Object {
              "Action": Array [
                "s3:DeleteObject*",
                "s3:PutObject*",
                "s3:Abort*",
              ],
              "Effect": "Allow",
              "Resource": Array [
                Object {
                  "Fn::GetAtt": Array [
                    "ConstructHubPackageDataDC5EF35E",
                    "Arn",
                  ],
                },
                Object {
                  "Fn::Join": Array [
                    "",
                    Array [
                      Object {
                        "Fn::GetAtt": Array [
                          "ConstructHubPackageDataDC5EF35E",
                          "Arn",
                        ],
                      },
                      "/data/*/docs-*.md",
                    ],
                  ],
                },
              ],
            },
          ],
          "Version": "2012-10-17",
        },
        "PolicyName": "ConstructHubTransliteratortypescriptHandlerServiceRoleDefaultPolicyF138CF38",
        "Roles": Array [
          Object {
            "Ref": "ConstructHubTransliteratortypescriptHandlerServiceRole58652AC1",
          },
        ],
      },
      "Type": "AWS::IAM::Policy",
    },
    "ConstructHubTransliteratortypescriptHandlerTopicA11D6BD5": Object {
      "Properties": Object {
        "Endpoint": Object {
          "Fn::GetAtt": Array [
            "ConstructHubTransliteratortypescriptHandlerFAD532B5",
            "Arn",
          ],
        },
        "Protocol": "lambda",
        "RedrivePolicy": Object {
          "deadLetterTargetArn": Object {
            "Fn::GetAtt": Array [
              "ConstructHubTransliteratortypescriptHandlerDeadLetterQueueEA7ED277",
              "Arn",
            ],
          },
        },
        "TopicArn": Object {
          "Ref": "ConstructHubTransliteratorTopicE0461AB3",
        },
      },
      "Type": "AWS::SNS::Subscription",
    },
    "ConstructHubVPC16ECCEA2": Object {
      "Properties": Object {
        "CidrBlock": "10.0.0.0/16",
        "EnableDnsHostnames": true,
        "EnableDnsSupport": true,
        "InstanceTenancy": "default",
        "Tags": Array [
          Object {
            "Key": "Name",
            "Value": "Test/ConstructHub/VPC",
          },
        ],
      },
      "Type": "AWS::EC2::VPC",
    },
    "ConstructHubVPCCodeArtifactAPI954CFDE1": Object {
      "Properties": Object {
        "PolicyDocument": Object {
          "Statement": Array [
            Object {
              "Action": "sts:GetServiceBearerToken",
              "Condition": Object {
                "StringEquals": Object {
                  "sts:AWSServiceName": "codeartifact.amazonaws.com",
                },
              },
              "Effect": "Allow",
              "Principal": Object {
                "AWS": Object {
                  "Fn::GetAtt": Array [
                    "ConstructHubTransliteratorpythonHandlerServiceRoleD38B9C4B",
                    "Arn",
                  ],
                },
              },
              "Resource": "*",
            },
            Object {
              "Action": Array [
                "codeartifact:GetAuthorizationToken",
                "codeartifact:GetRepositoryEndpoint",
              ],
              "Effect": "Allow",
              "Principal": Object {
                "AWS": Object {
                  "Fn::GetAtt": Array [
                    "ConstructHubTransliteratorpythonHandlerServiceRoleD38B9C4B",
                    "Arn",
                  ],
                },
              },
              "Resource": Array [
                Object {
                  "Fn::GetAtt": Array [
                    "ConstructHubCodeArtifactDomainFC30B796",
                    "Arn",
                  ],
                },
                Object {
                  "Fn::GetAtt": Array [
                    "ConstructHubCodeArtifact1188409E",
                    "Arn",
                  ],
                },
              ],
            },
            Object {
              "Action": "sts:GetServiceBearerToken",
              "Condition": Object {
                "StringEquals": Object {
                  "sts:AWSServiceName": "codeartifact.amazonaws.com",
                },
              },
              "Effect": "Allow",
              "Principal": Object {
                "AWS": Object {
                  "Fn::GetAtt": Array [
                    "ConstructHubTransliteratortypescriptHandlerServiceRole58652AC1",
                    "Arn",
                  ],
                },
              },
              "Resource": "*",
            },
            Object {
              "Action": Array [
                "codeartifact:GetAuthorizationToken",
                "codeartifact:GetRepositoryEndpoint",
              ],
              "Effect": "Allow",
              "Principal": Object {
                "AWS": Object {
                  "Fn::GetAtt": Array [
                    "ConstructHubTransliteratortypescriptHandlerServiceRole58652AC1",
                    "Arn",
                  ],
                },
              },
              "Resource": Array [
                Object {
                  "Fn::GetAtt": Array [
                    "ConstructHubCodeArtifactDomainFC30B796",
                    "Arn",
                  ],
                },
                Object {
                  "Fn::GetAtt": Array [
                    "ConstructHubCodeArtifact1188409E",
                    "Arn",
                  ],
                },
              ],
            },
          ],
          "Version": "2012-10-17",
        },
        "PrivateDnsEnabled": false,
        "SecurityGroupIds": Array [
          Object {
            "Fn::GetAtt": Array [
              "ConstructHubVPCCodeArtifactAPISecurityGroupBE06BEF9",
              "GroupId",
            ],
          },
        ],
        "ServiceName": Object {
          "Fn::Join": Array [
            "",
            Array [
              "com.amazonaws.",
              Object {
                "Ref": "AWS::Region",
              },
              ".codeartifact.api",
            ],
          ],
        },
        "SubnetIds": Array [
          Object {
            "Ref": "ConstructHubVPCIsolatedSubnet1SubnetEA28FD1A",
          },
          Object {
            "Ref": "ConstructHubVPCIsolatedSubnet2Subnet483D4302",
          },
        ],
        "VpcEndpointType": "Interface",
        "VpcId": Object {
          "Ref": "ConstructHubVPC16ECCEA2",
        },
      },
      "Type": "AWS::EC2::VPCEndpoint",
    },
    "ConstructHubVPCCodeArtifactAPISecurityGroupBE06BEF9": Object {
      "Properties": Object {
        "GroupDescription": "Test/ConstructHub/VPC/CodeArtifact.API/SecurityGroup",
        "SecurityGroupEgress": Array [
          Object {
            "CidrIp": "0.0.0.0/0",
            "Description": "Allow all outbound traffic by default",
            "IpProtocol": "-1",
          },
        ],
        "SecurityGroupIngress": Array [
          Object {
            "CidrIp": Object {
              "Fn::GetAtt": Array [
                "ConstructHubVPC16ECCEA2",
                "CidrBlock",
              ],
            },
            "Description": Object {
              "Fn::Join": Array [
                "",
                Array [
                  "from ",
                  Object {
                    "Fn::GetAtt": Array [
                      "ConstructHubVPC16ECCEA2",
                      "CidrBlock",
                    ],
                  },
                  ":443",
                ],
              ],
            },
            "FromPort": 443,
            "IpProtocol": "tcp",
            "ToPort": 443,
          },
        ],
        "Tags": Array [
          Object {
            "Key": "Name",
            "Value": "Test/ConstructHub/VPC",
          },
        ],
        "VpcId": Object {
          "Ref": "ConstructHubVPC16ECCEA2",
        },
      },
      "Type": "AWS::EC2::SecurityGroup",
    },
    "ConstructHubVPCCodeArtifactBD6E076F": Object {
      "Properties": Object {
        "PolicyDocument": Object {
          "Statement": Array [
            Object {
              "Action": "codeartifact:ReadFromRepository",
              "Effect": "Allow",
              "Principal": Object {
                "AWS": Object {
                  "Fn::GetAtt": Array [
                    "ConstructHubTransliteratorpythonHandlerServiceRoleD38B9C4B",
                    "Arn",
                  ],
                },
              },
              "Resource": Object {
                "Fn::GetAtt": Array [
                  "ConstructHubCodeArtifact1188409E",
                  "Arn",
                ],
              },
            },
            Object {
              "Action": "codeartifact:ReadFromRepository",
              "Effect": "Allow",
              "Principal": Object {
                "AWS": Object {
                  "Fn::GetAtt": Array [
                    "ConstructHubTransliteratortypescriptHandlerServiceRole58652AC1",
                    "Arn",
                  ],
                },
              },
              "Resource": Object {
                "Fn::GetAtt": Array [
                  "ConstructHubCodeArtifact1188409E",
                  "Arn",
                ],
              },
            },
          ],
          "Version": "2012-10-17",
        },
        "PrivateDnsEnabled": true,
        "SecurityGroupIds": Array [
          Object {
            "Fn::GetAtt": Array [
              "ConstructHubVPCCodeArtifactSecurityGroupBCADE40D",
              "GroupId",
            ],
          },
        ],
        "ServiceName": Object {
          "Fn::Join": Array [
            "",
            Array [
              "com.amazonaws.",
              Object {
                "Ref": "AWS::Region",
              },
              ".codeartifact.repositories",
            ],
          ],
        },
        "SubnetIds": Array [
          Object {
            "Ref": "ConstructHubVPCIsolatedSubnet1SubnetEA28FD1A",
          },
          Object {
            "Ref": "ConstructHubVPCIsolatedSubnet2Subnet483D4302",
          },
        ],
        "VpcEndpointType": "Interface",
        "VpcId": Object {
          "Ref": "ConstructHubVPC16ECCEA2",
        },
      },
      "Type": "AWS::EC2::VPCEndpoint",
    },
    "ConstructHubVPCCodeArtifactSecurityGroupBCADE40D": Object {
      "Properties": Object {
        "GroupDescription": "Test/ConstructHub/VPC/CodeArtifact/SecurityGroup",
        "SecurityGroupEgress": Array [
          Object {
            "CidrIp": "0.0.0.0/0",
            "Description": "Allow all outbound traffic by default",
            "IpProtocol": "-1",
          },
        ],
        "SecurityGroupIngress": Array [
          Object {
            "CidrIp": Object {
              "Fn::GetAtt": Array [
                "ConstructHubVPC16ECCEA2",
                "CidrBlock",
              ],
            },
            "Description": Object {
              "Fn::Join": Array [
                "",
                Array [
                  "from ",
                  Object {
                    "Fn::GetAtt": Array [
                      "ConstructHubVPC16ECCEA2",
                      "CidrBlock",
                    ],
                  },
                  ":443",
                ],
              ],
            },
            "FromPort": 443,
            "IpProtocol": "tcp",
            "ToPort": 443,
          },
        ],
        "Tags": Array [
          Object {
            "Key": "Name",
            "Value": "Test/ConstructHub/VPC",
          },
        ],
        "VpcId": Object {
          "Ref": "ConstructHubVPC16ECCEA2",
        },
      },
      "Type": "AWS::EC2::SecurityGroup",
    },
    "ConstructHubVPCIsolatedSubnet1RouteTable750E6F36": Object {
      "Properties": Object {
        "Tags": Array [
          Object {
            "Key": "Name",
            "Value": "Test/ConstructHub/VPC/IsolatedSubnet1",
          },
        ],
        "VpcId": Object {
          "Ref": "ConstructHubVPC16ECCEA2",
        },
      },
      "Type": "AWS::EC2::RouteTable",
    },
    "ConstructHubVPCIsolatedSubnet1RouteTableAssociation3F8E4C37": Object {
      "Properties": Object {
        "RouteTableId": Object {
          "Ref": "ConstructHubVPCIsolatedSubnet1RouteTable750E6F36",
        },
        "SubnetId": Object {
          "Ref": "ConstructHubVPCIsolatedSubnet1SubnetEA28FD1A",
        },
      },
      "Type": "AWS::EC2::SubnetRouteTableAssociation",
    },
    "ConstructHubVPCIsolatedSubnet1SubnetEA28FD1A": Object {
      "Properties": Object {
        "AvailabilityZone": Object {
          "Fn::Select": Array [
            0,
            Object {
              "Fn::GetAZs": "",
            },
          ],
        },
        "CidrBlock": "10.0.0.0/17",
        "MapPublicIpOnLaunch": false,
        "Tags": Array [
          Object {
            "Key": "aws-cdk:subnet-name",
            "Value": "Isolated",
          },
          Object {
            "Key": "aws-cdk:subnet-type",
            "Value": "Isolated",
          },
          Object {
            "Key": "Name",
            "Value": "Test/ConstructHub/VPC/IsolatedSubnet1",
          },
        ],
        "VpcId": Object {
          "Ref": "ConstructHubVPC16ECCEA2",
        },
      },
      "Type": "AWS::EC2::Subnet",
    },
    "ConstructHubVPCIsolatedSubnet2RouteTable18129C5D": Object {
      "Properties": Object {
        "Tags": Array [
          Object {
            "Key": "Name",
            "Value": "Test/ConstructHub/VPC/IsolatedSubnet2",
          },
        ],
        "VpcId": Object {
          "Ref": "ConstructHubVPC16ECCEA2",
        },
      },
      "Type": "AWS::EC2::RouteTable",
    },
    "ConstructHubVPCIsolatedSubnet2RouteTableAssociationF8AD0E0F": Object {
      "Properties": Object {
        "RouteTableId": Object {
          "Ref": "ConstructHubVPCIsolatedSubnet2RouteTable18129C5D",
        },
        "SubnetId": Object {
          "Ref": "ConstructHubVPCIsolatedSubnet2Subnet483D4302",
        },
      },
      "Type": "AWS::EC2::SubnetRouteTableAssociation",
    },
    "ConstructHubVPCIsolatedSubnet2Subnet483D4302": Object {
      "Properties": Object {
        "AvailabilityZone": Object {
          "Fn::Select": Array [
            1,
            Object {
              "Fn::GetAZs": "",
            },
          ],
        },
        "CidrBlock": "10.0.128.0/17",
        "MapPublicIpOnLaunch": false,
        "Tags": Array [
          Object {
            "Key": "aws-cdk:subnet-name",
            "Value": "Isolated",
          },
          Object {
            "Key": "aws-cdk:subnet-type",
            "Value": "Isolated",
          },
          Object {
            "Key": "Name",
            "Value": "Test/ConstructHub/VPC/IsolatedSubnet2",
          },
        ],
        "VpcId": Object {
          "Ref": "ConstructHubVPC16ECCEA2",
        },
      },
      "Type": "AWS::EC2::Subnet",
    },
    "ConstructHubVPCS319E90CB6": Object {
      "Properties": Object {
        "PolicyDocument": Object {
          "Statement": Array [
            Object {
              "Action": "s3:GetObject",
              "Effect": "Allow",
              "Principal": "*",
              "Resource": Object {
                "Fn::Join": Array [
                  "",
                  Array [
                    Object {
                      "Fn::GetAtt": Array [
                        "ConstructHubCodeArtifactDescribeDomain6ABCBF4B",
                        "domain.s3BucketArn",
                      ],
                    },
                    "/*",
                  ],
                ],
              },
              "Sid": "Allow-CodeArtifact-Bucket",
            },
            Object {
              "Action": Array [
                "s3:GetObject*",
                "s3:GetBucket*",
                "s3:List*",
              ],
              "Effect": "Allow",
              "Principal": "*",
              "Resource": Array [
                Object {
                  "Fn::GetAtt": Array [
                    "ConstructHubPackageDataDC5EF35E",
                    "Arn",
                  ],
                },
                Object {
                  "Fn::Join": Array [
                    "",
                    Array [
                      Object {
                        "Fn::GetAtt": Array [
                          "ConstructHubPackageDataDC5EF35E",
                          "Arn",
                        ],
                      },
                      "/data/*/assembly.json",
                    ],
                  ],
                },
              ],
            },
            Object {
              "Action": Array [
                "s3:Abort*",
                "s3:DeleteObject*",
                "s3:PutObject*",
              ],
              "Effect": "Allow",
              "Principal": "*",
              "Resource": Array [
                Object {
                  "Fn::GetAtt": Array [
                    "ConstructHubPackageDataDC5EF35E",
                    "Arn",
                  ],
                },
                Object {
                  "Fn::Join": Array [
                    "",
                    Array [
                      Object {
                        "Fn::GetAtt": Array [
                          "ConstructHubPackageDataDC5EF35E",
                          "Arn",
                        ],
                      },
                      "/data/*/docs-*.md",
                    ],
                  ],
                },
              ],
            },
          ],
          "Version": "2012-10-17",
        },
        "RouteTableIds": Array [
          Object {
            "Ref": "ConstructHubVPCIsolatedSubnet1RouteTable750E6F36",
          },
          Object {
            "Ref": "ConstructHubVPCIsolatedSubnet2RouteTable18129C5D",
          },
        ],
        "ServiceName": Object {
          "Fn::Join": Array [
            "",
            Array [
              "com.amazonaws.",
              Object {
                "Ref": "AWS::Region",
              },
              ".s3",
            ],
          ],
        },
        "VpcEndpointType": "Gateway",
        "VpcId": Object {
          "Ref": "ConstructHubVPC16ECCEA2",
        },
      },
      "Type": "AWS::EC2::VPCEndpoint",
    },
    "ConstructHubWebAppARecord3863FF6C": Object {
      "Properties": Object {
        "AliasTarget": Object {
          "DNSName": Object {
            "Fn::GetAtt": Array [
              "ConstructHubWebAppDistribution1F181DC9",
              "DomainName",
            ],
          },
          "HostedZoneId": Object {
            "Fn::FindInMap": Array [
              "AWSCloudFrontPartitionHostedZoneIdMap",
              Object {
                "Ref": "AWS::Partition",
              },
              "zoneId",
            ],
          },
        },
        "Comment": "Created by the AWS CDK",
        "HostedZoneId": "ZONEID",
        "Name": "my.construct.hub.",
        "Type": "A",
      },
      "Type": "AWS::Route53::RecordSet",
    },
    "ConstructHubWebAppAaaaRecord5D99098B": Object {
      "Properties": Object {
        "AliasTarget": Object {
          "DNSName": Object {
            "Fn::GetAtt": Array [
              "ConstructHubWebAppDistribution1F181DC9",
              "DomainName",
            ],
          },
          "HostedZoneId": Object {
            "Fn::FindInMap": Array [
              "AWSCloudFrontPartitionHostedZoneIdMap",
              Object {
                "Ref": "AWS::Partition",
              },
              "zoneId",
            ],
          },
        },
        "Comment": "Created by the AWS CDK",
        "HostedZoneId": "ZONEID",
        "Name": "my.construct.hub.",
        "Type": "AAAA",
      },
      "Type": "AWS::Route53::RecordSet",
    },
    "ConstructHubWebAppAddHeadersFunctionc857063c4ca4479335a883023351cba0df589f79c9AB4E325B": Object {
      "Properties": Object {
        "AutoPublish": true,
        "FunctionCode": "\\"use strict\\";
function handler(event) {
    var response = event.response;
    var headers = response.headers;
    headers['x-frame-options'] = { value: 'deny' };
    headers['x-xss-protection'] = { value: '1; mode=block' };
    headers['x-content-type-options'] = { value: 'nosniff' };
    headers['strict-transport-security'] = { value: 'max-age=47304000; includeSubDomains' };
    headers['content-security-policy'] = {
        value: 'default-src \\\\'none\\\\'; img-src \\\\'self\\\\' https://img.shields.io; script-src \\\\'self\\\\'; style-src \\\\'unsafe-inline\\\\' \\\\'self\\\\'; object-src \\\\'none\\\\'; connect-src \\\\'self\\\\'; manifest-src \\\\'self\\\\'; font-src \\\\'self\\\\'; frame-src \\\\'none\\\\'',
    };
    return response;
}
//# sourceMappingURL=data:application/json;base64,eyJ2ZXJzaW9uIjozLCJmaWxlIjoicmVzcG9uc2UtZnVuY3Rpb24uanMiLCJzb3VyY2VSb290IjoiIiwic291cmNlcyI6WyIuLi8uLi8uLi9zcmMvd2ViYXBwL3Jlc3BvbnNlLWZ1bmN0aW9uL3Jlc3BvbnNlLWZ1bmN0aW9uLnRzIl0sIm5hbWVzIjpbXSwibWFwcGluZ3MiOiI7QUFTQSxTQUFTLE9BQU8sQ0FBQyxLQUF5QjtJQUN4QyxJQUFJLFFBQVEsR0FBRyxLQUFLLENBQUMsUUFBUSxDQUFDO0lBQzlCLElBQUksT0FBTyxHQUFHLFFBQVEsQ0FBQyxPQUFPLENBQUM7SUFFL0IsT0FBTyxDQUFDLGlCQUFpQixDQUFDLEdBQUcsRUFBRSxLQUFLLEVBQUUsTUFBTSxFQUFFLENBQUM7SUFDL0MsT0FBTyxDQUFDLGtCQUFrQixDQUFDLEdBQUcsRUFBRSxLQUFLLEVBQUUsZUFBZSxFQUFFLENBQUM7SUFDekQsT0FBTyxDQUFDLHdCQUF3QixDQUFDLEdBQUcsRUFBRSxLQUFLLEVBQUUsU0FBUyxFQUFFLENBQUM7SUFDekQsT0FBTyxDQUFDLDJCQUEyQixDQUFDLEdBQUcsRUFBRSxLQUFLLEVBQUUscUNBQXFDLEVBQUUsQ0FBQztJQUN4RixPQUFPLENBQUMseUJBQXlCLENBQUMsR0FBRztRQUNuQyxLQUFLLEVBQ0gsbU9BQW1PO0tBQ3RPLENBQUM7SUFFRixPQUFPLFFBQVEsQ0FBQztBQUNsQixDQUFDIiwic291cmNlc0NvbnRlbnQiOlsiaW50ZXJmYWNlIENsb3VkRnJvbnRSZXNwb25zZSB7XG4gIHJlc3BvbnNlOiBhbnk7XG4gIGhlYWRlcnM6IHtcbiAgICBba2V5OiBzdHJpbmddOiB7XG4gICAgICB2YWx1ZTogc3RyaW5nO1xuICAgIH07XG4gIH07XG59XG5cbmZ1bmN0aW9uIGhhbmRsZXIoZXZlbnQ6IENsb3VkRnJvbnRSZXNwb25zZSkge1xuICB2YXIgcmVzcG9uc2UgPSBldmVudC5yZXNwb25zZTtcbiAgdmFyIGhlYWRlcnMgPSByZXNwb25zZS5oZWFkZXJzO1xuXG4gIGhlYWRlcnNbJ3gtZnJhbWUtb3B0aW9ucyddID0geyB2YWx1ZTogJ2RlbnknIH07XG4gIGhlYWRlcnNbJ3gteHNzLXByb3RlY3Rpb24nXSA9IHsgdmFsdWU6ICcxOyBtb2RlPWJsb2NrJyB9O1xuICBoZWFkZXJzWyd4LWNvbnRlbnQtdHlwZS1vcHRpb25zJ10gPSB7IHZhbHVlOiAnbm9zbmlmZicgfTtcbiAgaGVhZGVyc1snc3RyaWN0LXRyYW5zcG9ydC1zZWN1cml0eSddID0geyB2YWx1ZTogJ21heC1hZ2U9NDczMDQwMDA7IGluY2x1ZGVTdWJEb21haW5zJyB9O1xuICBoZWFkZXJzWydjb250ZW50LXNlY3VyaXR5LXBvbGljeSddID0ge1xuICAgIHZhbHVlOlxuICAgICAgJ2RlZmF1bHQtc3JjIFxcJ25vbmVcXCc7IGltZy1zcmMgXFwnc2VsZlxcJyBodHRwczovL2ltZy5zaGllbGRzLmlvOyBzY3JpcHQtc3JjIFxcJ3NlbGZcXCc7IHN0eWxlLXNyYyBcXCd1bnNhZmUtaW5saW5lXFwnIFxcJ3NlbGZcXCc7IG9iamVjdC1zcmMgXFwnbm9uZVxcJzsgY29ubmVjdC1zcmMgXFwnc2VsZlxcJzsgbWFuaWZlc3Qtc3JjIFxcJ3NlbGZcXCc7IGZvbnQtc3JjIFxcJ3NlbGZcXCc7IGZyYW1lLXNyYyBcXCdub25lXFwnJyxcbiAgfTtcblxuICByZXR1cm4gcmVzcG9uc2U7XG59XG4iXX0=",
        "FunctionConfig": Object {
          "Comment": "AddHeadersFunctionc857063c4ca4479335a883023351cba0df589f79c9",
          "Runtime": "cloudfront-js-1.0",
        },
        "Name": "AddHeadersFunctionc857063c4ca4479335a883023351cba0df589f79c9",
      },
      "Type": "AWS::CloudFront::Function",
    },
    "ConstructHubWebAppCacheInvalidator07CDD78B": Object {
      "DependsOn": Array [
        "ConstructHubWebAppCacheInvalidatorServiceRoleDefaultPolicy6CB0D51E",
        "ConstructHubWebAppCacheInvalidatorServiceRoleAABE9AE2",
      ],
      "Properties": Object {
        "Code": Object {
          "S3Bucket": Object {
            "Ref": "AssetParametersab7165ea861865a93ca2649ba71de4c5b4fc6a6633b7e02789f72549b8465746S3Bucket81575F72",
          },
          "S3Key": Object {
            "Fn::Join": Array [
              "",
              Array [
                Object {
                  "Fn::Select": Array [
                    0,
                    Object {
                      "Fn::Split": Array [
                        "||",
                        Object {
                          "Ref": "AssetParametersab7165ea861865a93ca2649ba71de4c5b4fc6a6633b7e02789f72549b8465746S3VersionKey49943C8A",
                        },
                      ],
                    },
                  ],
                },
                Object {
                  "Fn::Select": Array [
                    1,
                    Object {
                      "Fn::Split": Array [
                        "||",
                        Object {
                          "Ref": "AssetParametersab7165ea861865a93ca2649ba71de4c5b4fc6a6633b7e02789f72549b8465746S3VersionKey49943C8A",
                        },
                      ],
                    },
                  ],
                },
              ],
            ],
          },
        },
        "Description": Object {
          "Fn::Join": Array [
            "",
            Array [
              "Automated cache invalidation on CloudFront distribution ",
              Object {
                "Ref": "ConstructHubWebAppDistribution1F181DC9",
              },
            ],
          ],
        },
        "Environment": Object {
          "Variables": Object {
            "DISTRIBUTION_ID": Object {
              "Ref": "ConstructHubWebAppDistribution1F181DC9",
            },
            "PATH_PREFIX": "/",
          },
        },
        "Handler": "index.handler",
        "MemorySize": 1024,
        "Role": Object {
          "Fn::GetAtt": Array [
            "ConstructHubWebAppCacheInvalidatorServiceRoleAABE9AE2",
            "Arn",
          ],
        },
        "Runtime": "nodejs14.x",
        "Timeout": 60,
      },
      "Type": "AWS::Lambda::Function",
    },
    "ConstructHubWebAppCacheInvalidatorServiceRoleAABE9AE2": Object {
      "Properties": Object {
        "AssumeRolePolicyDocument": Object {
          "Statement": Array [
            Object {
              "Action": "sts:AssumeRole",
              "Effect": "Allow",
              "Principal": Object {
                "Service": "lambda.amazonaws.com",
              },
            },
          ],
          "Version": "2012-10-17",
        },
        "ManagedPolicyArns": Array [
          Object {
            "Fn::Join": Array [
              "",
              Array [
                "arn:",
                Object {
                  "Ref": "AWS::Partition",
                },
                ":iam::aws:policy/service-role/AWSLambdaBasicExecutionRole",
              ],
            ],
          },
        ],
      },
      "Type": "AWS::IAM::Role",
    },
    "ConstructHubWebAppCacheInvalidatorServiceRoleDefaultPolicy6CB0D51E": Object {
      "Properties": Object {
        "PolicyDocument": Object {
          "Statement": Array [
            Object {
              "Action": "cloudfront:CreateInvalidation",
              "Effect": "Allow",
              "Resource": "*",
            },
          ],
          "Version": "2012-10-17",
        },
        "PolicyName": "ConstructHubWebAppCacheInvalidatorServiceRoleDefaultPolicy6CB0D51E",
        "Roles": Array [
          Object {
            "Ref": "ConstructHubWebAppCacheInvalidatorServiceRoleAABE9AE2",
          },
        ],
      },
      "Type": "AWS::IAM::Policy",
    },
    "ConstructHubWebAppDeployWebsiteAwsCliLayer23CFFBC1": Object {
      "Properties": Object {
        "Content": Object {
          "S3Bucket": Object {
            "Ref": "AssetParameterse9882ab123687399f934da0d45effe675ecc8ce13b40cb946f3e1d6141fe8d68S3BucketAEADE8C7",
          },
          "S3Key": Object {
            "Fn::Join": Array [
              "",
              Array [
                Object {
                  "Fn::Select": Array [
                    0,
                    Object {
                      "Fn::Split": Array [
                        "||",
                        Object {
                          "Ref": "AssetParameterse9882ab123687399f934da0d45effe675ecc8ce13b40cb946f3e1d6141fe8d68S3VersionKeyE415415F",
                        },
                      ],
                    },
                  ],
                },
                Object {
                  "Fn::Select": Array [
                    1,
                    Object {
                      "Fn::Split": Array [
                        "||",
                        Object {
                          "Ref": "AssetParameterse9882ab123687399f934da0d45effe675ecc8ce13b40cb946f3e1d6141fe8d68S3VersionKeyE415415F",
                        },
                      ],
                    },
                  ],
                },
              ],
            ],
          },
        },
        "Description": "/opt/awscli/aws",
      },
      "Type": "AWS::Lambda::LayerVersion",
    },
    "ConstructHubWebAppDeployWebsiteCustomResourceE6DF98C9": Object {
      "DeletionPolicy": "Delete",
      "Properties": Object {
        "DestinationBucketName": Object {
          "Ref": "ConstructHubWebAppWebsiteBucket4B2B9DB2",
        },
        "DistributionId": Object {
          "Ref": "ConstructHubWebAppDistribution1F181DC9",
        },
        "Prune": true,
        "ServiceToken": Object {
          "Fn::GetAtt": Array [
            "CustomCDKBucketDeployment8693BB64968944B69AAFB0CC9EB8756C81C01536",
            "Arn",
          ],
        },
        "SourceBucketNames": Array [
          Object {
            "Ref": "AssetParametersfa111e059c4810dcdb0d5958013806e85008337fb741078a722a8a8da0006f99S3Bucket29F7179A",
          },
        ],
        "SourceObjectKeys": Array [
          Object {
            "Fn::Join": Array [
              "",
              Array [
                Object {
                  "Fn::Select": Array [
                    0,
                    Object {
                      "Fn::Split": Array [
                        "||",
                        Object {
                          "Ref": "AssetParametersfa111e059c4810dcdb0d5958013806e85008337fb741078a722a8a8da0006f99S3VersionKey9243D115",
                        },
                      ],
                    },
                  ],
                },
                Object {
                  "Fn::Select": Array [
                    1,
                    Object {
                      "Fn::Split": Array [
                        "||",
                        Object {
                          "Ref": "AssetParametersfa111e059c4810dcdb0d5958013806e85008337fb741078a722a8a8da0006f99S3VersionKey9243D115",
                        },
                      ],
                    },
                  ],
                },
              ],
            ],
          },
        ],
      },
      "Type": "Custom::CDKBucketDeployment",
      "UpdateReplacePolicy": "Delete",
    },
    "ConstructHubWebAppDistribution1F181DC9": Object {
      "Properties": Object {
        "DistributionConfig": Object {
          "Aliases": Array [
            "my.construct.hub",
          ],
          "CacheBehaviors": Array [
            Object {
              "CachePolicyId": "658327ea-f89d-4fab-a63d-7e88639e58f6",
              "Compress": true,
              "FunctionAssociations": Array [
                Object {
                  "EventType": "viewer-response",
                  "FunctionARN": Object {
                    "Fn::GetAtt": Array [
                      "ConstructHubWebAppAddHeadersFunctionc857063c4ca4479335a883023351cba0df589f79c9AB4E325B",
                      "FunctionARN",
                    ],
                  },
                },
              ],
              "PathPattern": "/data/*",
              "TargetOriginId": "TestConstructHubWebAppDistributionOrigin276090F90",
              "ViewerProtocolPolicy": "allow-all",
            },
            Object {
              "CachePolicyId": "658327ea-f89d-4fab-a63d-7e88639e58f6",
              "Compress": true,
              "FunctionAssociations": Array [
                Object {
                  "EventType": "viewer-response",
                  "FunctionARN": Object {
                    "Fn::GetAtt": Array [
                      "ConstructHubWebAppAddHeadersFunctionc857063c4ca4479335a883023351cba0df589f79c9AB4E325B",
                      "FunctionARN",
                    ],
                  },
                },
              ],
              "PathPattern": "/catalog.json",
              "TargetOriginId": "TestConstructHubWebAppDistributionOrigin276090F90",
              "ViewerProtocolPolicy": "allow-all",
            },
          ],
          "CustomErrorResponses": Array [
            Object {
              "ErrorCode": 404,
              "ResponseCode": 200,
              "ResponsePagePath": "/index.html",
            },
            Object {
              "ErrorCode": 403,
              "ResponseCode": 200,
              "ResponsePagePath": "/index.html",
            },
          ],
          "DefaultCacheBehavior": Object {
            "CachePolicyId": "658327ea-f89d-4fab-a63d-7e88639e58f6",
            "Compress": true,
            "FunctionAssociations": Array [
              Object {
                "EventType": "viewer-response",
                "FunctionARN": Object {
                  "Fn::GetAtt": Array [
                    "ConstructHubWebAppAddHeadersFunctionc857063c4ca4479335a883023351cba0df589f79c9AB4E325B",
                    "FunctionARN",
                  ],
                },
              },
            ],
            "TargetOriginId": "TestConstructHubWebAppDistributionOrigin171FF58D3",
            "ViewerProtocolPolicy": "allow-all",
          },
          "DefaultRootObject": "index.html",
          "Enabled": true,
          "HttpVersion": "http2",
          "IPV6Enabled": true,
          "Origins": Array [
            Object {
              "DomainName": Object {
                "Fn::GetAtt": Array [
                  "ConstructHubWebAppWebsiteBucket4B2B9DB2",
                  "RegionalDomainName",
                ],
              },
              "Id": "TestConstructHubWebAppDistributionOrigin171FF58D3",
              "S3OriginConfig": Object {
                "OriginAccessIdentity": Object {
                  "Fn::Join": Array [
                    "",
                    Array [
                      "origin-access-identity/cloudfront/",
                      Object {
                        "Ref": "ConstructHubWebAppDistributionOrigin1S3Origin694AF937",
                      },
                    ],
                  ],
                },
              },
            },
            Object {
              "DomainName": Object {
                "Fn::GetAtt": Array [
                  "ConstructHubPackageDataDC5EF35E",
                  "RegionalDomainName",
                ],
              },
              "Id": "TestConstructHubWebAppDistributionOrigin276090F90",
              "S3OriginConfig": Object {
                "OriginAccessIdentity": Object {
                  "Fn::Join": Array [
                    "",
                    Array [
                      "origin-access-identity/cloudfront/",
                      Object {
                        "Ref": "ConstructHubWebAppDistributionOrigin2S3OriginDA7E7FF4",
                      },
                    ],
                  ],
                },
              },
            },
          ],
          "ViewerCertificate": Object {
            "AcmCertificateArn": Object {
              "Fn::GetAtt": Array [
                "CertCertificateRequestorResource9D0836FD",
                "Arn",
              ],
            },
            "MinimumProtocolVersion": "TLSv1.2_2018",
            "SslSupportMethod": "sni-only",
          },
        },
      },
      "Type": "AWS::CloudFront::Distribution",
    },
    "ConstructHubWebAppDistributionOrigin1S3Origin694AF937": Object {
      "Properties": Object {
        "CloudFrontOriginAccessIdentityConfig": Object {
          "Comment": "Identity for TestConstructHubWebAppDistributionOrigin171FF58D3",
        },
      },
      "Type": "AWS::CloudFront::CloudFrontOriginAccessIdentity",
    },
    "ConstructHubWebAppDistributionOrigin2S3OriginDA7E7FF4": Object {
      "Properties": Object {
        "CloudFrontOriginAccessIdentityConfig": Object {
          "Comment": "Identity for TestConstructHubWebAppDistributionOrigin276090F90",
        },
      },
      "Type": "AWS::CloudFront::CloudFrontOriginAccessIdentity",
    },
    "ConstructHubWebAppExpirationMonitorACMAlarm0B479A12": Object {
      "Properties": Object {
        "AlarmActions": Array [
          "arn:aws:sns:us-east-1:123456789012:mystack-mytopic-NZJ5JSMVGFIE",
        ],
        "AlarmDescription": Object {
          "Fn::Join": Array [
            "",
            Array [
              "The ACM certificate ",
              Object {
                "Fn::GetAtt": Array [
                  "CertCertificateRequestorResource9D0836FD",
                  "Arn",
                ],
              },
              " will expire in less than 45 days!",
            ],
          ],
        },
        "ComparisonOperator": "LessThanThreshold",
        "Dimensions": Array [
          Object {
            "Name": "CertificateArn",
            "Value": Object {
              "Fn::GetAtt": Array [
                "CertCertificateRequestorResource9D0836FD",
                "Arn",
              ],
            },
          },
        ],
        "EvaluationPeriods": 1,
        "MetricName": "DaysToExpiry",
        "Namespace": "AWS/CertificateManager",
        "Period": 86400,
        "Statistic": "Minimum",
        "Threshold": 45,
        "TreatMissingData": "breaching",
      },
      "Type": "AWS::CloudWatch::Alarm",
    },
    "ConstructHubWebAppExpirationMonitorC375584C": Object {
      "DependsOn": Array [
        "ConstructHubWebAppExpirationMonitorServiceRoleCA4166B2",
      ],
      "Properties": Object {
        "Code": Object {
          "S3Bucket": Object {
            "Ref": "AssetParameters1ba28ce93db643201d8613eed4b49e8bfdbb812137021b400028887aa6cbfc21S3Bucket06D21812",
          },
          "S3Key": Object {
            "Fn::Join": Array [
              "",
              Array [
                Object {
                  "Fn::Select": Array [
                    0,
                    Object {
                      "Fn::Split": Array [
                        "||",
                        Object {
                          "Ref": "AssetParameters1ba28ce93db643201d8613eed4b49e8bfdbb812137021b400028887aa6cbfc21S3VersionKey1BCE3833",
                        },
                      ],
                    },
                  ],
                },
                Object {
                  "Fn::Select": Array [
                    1,
                    Object {
                      "Fn::Split": Array [
                        "||",
                        Object {
                          "Ref": "AssetParameters1ba28ce93db643201d8613eed4b49e8bfdbb812137021b400028887aa6cbfc21S3VersionKey1BCE3833",
                        },
                      ],
                    },
                  ],
                },
              ],
            ],
          },
        },
        "Description": "Monitors the days to expiry of the certificate used to serve my.construct.hub",
        "Environment": Object {
          "Variables": Object {
            "HTTPS_ENDPOINT": "my.construct.hub",
            "METRIC_NAME": "DaysToExpiry",
            "METRIC_NAMESPACE": "Test",
          },
        },
        "Handler": "index.handler",
        "MemorySize": 1024,
        "Role": Object {
          "Fn::GetAtt": Array [
            "ConstructHubWebAppExpirationMonitorServiceRoleCA4166B2",
            "Arn",
          ],
        },
        "Runtime": "nodejs14.x",
        "Timeout": 300,
      },
      "Type": "AWS::Lambda::Function",
    },
    "ConstructHubWebAppExpirationMonitorEndpointAlarmAA7AF160": Object {
      "DependsOn": Array [
        "ConstructHubWebAppExpirationMonitorScheduleAllowEventRuleTestConstructHubWebAppExpirationMonitorA4C6D17539763086",
        "ConstructHubWebAppExpirationMonitorSchedule6EC6E0EA",
      ],
      "Properties": Object {
        "AlarmActions": Array [
          "arn:aws:sns:us-east-1:123456789012:mystack-mytopic-NZJ5JSMVGFIE",
        ],
        "AlarmDescription": "The certificate used to serve my.construct.hub will expire in less than 45 days!",
        "ComparisonOperator": "LessThanThreshold",
        "Dimensions": Array [
          Object {
            "Name": "DomainName",
            "Value": "my.construct.hub",
          },
        ],
        "EvaluationPeriods": 1,
        "MetricName": "DaysToExpiry",
        "Namespace": "Test",
        "Period": 86400,
        "Statistic": "Minimum",
        "Threshold": 45,
        "TreatMissingData": "breaching",
      },
      "Type": "AWS::CloudWatch::Alarm",
    },
    "ConstructHubWebAppExpirationMonitorSchedule6EC6E0EA": Object {
      "Properties": Object {
        "Description": Object {
          "Fn::Join": Array [
            "",
            Array [
              "Executes the ",
              Object {
                "Ref": "ConstructHubWebAppExpirationMonitorC375584C",
              },
              " function every 30 minutes",
            ],
          ],
        },
        "ScheduleExpression": "rate(30 minutes)",
        "State": "ENABLED",
        "Targets": Array [
          Object {
            "Arn": Object {
              "Fn::GetAtt": Array [
                "ConstructHubWebAppExpirationMonitorC375584C",
                "Arn",
              ],
            },
            "Id": "Target0",
          },
        ],
      },
      "Type": "AWS::Events::Rule",
    },
    "ConstructHubWebAppExpirationMonitorScheduleAllowEventRuleTestConstructHubWebAppExpirationMonitorA4C6D17539763086": Object {
      "Properties": Object {
        "Action": "lambda:InvokeFunction",
        "FunctionName": Object {
          "Fn::GetAtt": Array [
            "ConstructHubWebAppExpirationMonitorC375584C",
            "Arn",
          ],
        },
        "Principal": "events.amazonaws.com",
        "SourceArn": Object {
          "Fn::GetAtt": Array [
            "ConstructHubWebAppExpirationMonitorSchedule6EC6E0EA",
            "Arn",
          ],
        },
      },
      "Type": "AWS::Lambda::Permission",
    },
    "ConstructHubWebAppExpirationMonitorServiceRoleCA4166B2": Object {
      "Properties": Object {
        "AssumeRolePolicyDocument": Object {
          "Statement": Array [
            Object {
              "Action": "sts:AssumeRole",
              "Effect": "Allow",
              "Principal": Object {
                "Service": "lambda.amazonaws.com",
              },
            },
          ],
          "Version": "2012-10-17",
        },
        "ManagedPolicyArns": Array [
          Object {
            "Fn::Join": Array [
              "",
              Array [
                "arn:",
                Object {
                  "Ref": "AWS::Partition",
                },
                ":iam::aws:policy/service-role/AWSLambdaBasicExecutionRole",
              ],
            ],
          },
        ],
      },
      "Type": "AWS::IAM::Role",
    },
    "ConstructHubWebAppWebsiteBucket4B2B9DB2": Object {
      "DeletionPolicy": "Retain",
      "Properties": Object {
        "PublicAccessBlockConfiguration": Object {
          "BlockPublicAcls": true,
          "BlockPublicPolicy": true,
          "IgnorePublicAcls": true,
          "RestrictPublicBuckets": true,
        },
      },
      "Type": "AWS::S3::Bucket",
      "UpdateReplacePolicy": "Retain",
    },
    "ConstructHubWebAppWebsiteBucketPolicy17174C06": Object {
      "Properties": Object {
        "Bucket": Object {
          "Ref": "ConstructHubWebAppWebsiteBucket4B2B9DB2",
        },
        "PolicyDocument": Object {
          "Statement": Array [
            Object {
              "Action": "s3:GetObject",
              "Effect": "Allow",
              "Principal": Object {
                "CanonicalUser": Object {
                  "Fn::GetAtt": Array [
                    "ConstructHubWebAppDistributionOrigin1S3Origin694AF937",
                    "S3CanonicalUserId",
                  ],
                },
              },
              "Resource": Object {
                "Fn::Join": Array [
                  "",
                  Array [
                    Object {
                      "Fn::GetAtt": Array [
                        "ConstructHubWebAppWebsiteBucket4B2B9DB2",
                        "Arn",
                      ],
                    },
                    "/*",
                  ],
                ],
              },
            },
          ],
          "Version": "2012-10-17",
        },
      },
      "Type": "AWS::S3::BucketPolicy",
    },
    "CustomCDKBucketDeployment8693BB64968944B69AAFB0CC9EB8756C81C01536": Object {
      "DependsOn": Array [
        "CustomCDKBucketDeployment8693BB64968944B69AAFB0CC9EB8756CServiceRoleDefaultPolicy88902FDF",
        "CustomCDKBucketDeployment8693BB64968944B69AAFB0CC9EB8756CServiceRole89A01265",
      ],
      "Properties": Object {
        "Code": Object {
          "S3Bucket": Object {
            "Ref": "AssetParametersc24b999656e4fe6c609c31bae56a1cf4717a405619c3aa6ba1bc686b8c2c86cfS3Bucket55EFA30C",
          },
          "S3Key": Object {
            "Fn::Join": Array [
              "",
              Array [
                Object {
                  "Fn::Select": Array [
                    0,
                    Object {
                      "Fn::Split": Array [
                        "||",
                        Object {
                          "Ref": "AssetParametersc24b999656e4fe6c609c31bae56a1cf4717a405619c3aa6ba1bc686b8c2c86cfS3VersionKey60329B70",
                        },
                      ],
                    },
                  ],
                },
                Object {
                  "Fn::Select": Array [
                    1,
                    Object {
                      "Fn::Split": Array [
                        "||",
                        Object {
                          "Ref": "AssetParametersc24b999656e4fe6c609c31bae56a1cf4717a405619c3aa6ba1bc686b8c2c86cfS3VersionKey60329B70",
                        },
                      ],
                    },
                  ],
                },
              ],
            ],
          },
        },
        "Handler": "index.handler",
        "Layers": Array [
          Object {
            "Ref": "ConstructHubWebAppDeployWebsiteAwsCliLayer23CFFBC1",
          },
        ],
        "Role": Object {
          "Fn::GetAtt": Array [
            "CustomCDKBucketDeployment8693BB64968944B69AAFB0CC9EB8756CServiceRole89A01265",
            "Arn",
          ],
        },
        "Runtime": "python3.6",
        "Timeout": 900,
      },
      "Type": "AWS::Lambda::Function",
    },
    "CustomCDKBucketDeployment8693BB64968944B69AAFB0CC9EB8756CServiceRole89A01265": Object {
      "Properties": Object {
        "AssumeRolePolicyDocument": Object {
          "Statement": Array [
            Object {
              "Action": "sts:AssumeRole",
              "Effect": "Allow",
              "Principal": Object {
                "Service": "lambda.amazonaws.com",
              },
            },
          ],
          "Version": "2012-10-17",
        },
        "ManagedPolicyArns": Array [
          Object {
            "Fn::Join": Array [
              "",
              Array [
                "arn:",
                Object {
                  "Ref": "AWS::Partition",
                },
                ":iam::aws:policy/service-role/AWSLambdaBasicExecutionRole",
              ],
            ],
          },
        ],
      },
      "Type": "AWS::IAM::Role",
    },
    "CustomCDKBucketDeployment8693BB64968944B69AAFB0CC9EB8756CServiceRoleDefaultPolicy88902FDF": Object {
      "Properties": Object {
        "PolicyDocument": Object {
          "Statement": Array [
            Object {
              "Action": Array [
                "s3:GetObject*",
                "s3:GetBucket*",
                "s3:List*",
              ],
              "Effect": "Allow",
              "Resource": Array [
                Object {
                  "Fn::Join": Array [
                    "",
                    Array [
                      "arn:",
                      Object {
                        "Ref": "AWS::Partition",
                      },
                      ":s3:::",
                      Object {
                        "Ref": "AssetParametersfa111e059c4810dcdb0d5958013806e85008337fb741078a722a8a8da0006f99S3Bucket29F7179A",
                      },
                    ],
                  ],
                },
                Object {
                  "Fn::Join": Array [
                    "",
                    Array [
                      "arn:",
                      Object {
                        "Ref": "AWS::Partition",
                      },
                      ":s3:::",
                      Object {
                        "Ref": "AssetParametersfa111e059c4810dcdb0d5958013806e85008337fb741078a722a8a8da0006f99S3Bucket29F7179A",
                      },
                      "/*",
                    ],
                  ],
                },
              ],
            },
            Object {
              "Action": Array [
                "s3:GetObject*",
                "s3:GetBucket*",
                "s3:List*",
                "s3:DeleteObject*",
                "s3:PutObject*",
                "s3:Abort*",
              ],
              "Effect": "Allow",
              "Resource": Array [
                Object {
                  "Fn::GetAtt": Array [
                    "ConstructHubWebAppWebsiteBucket4B2B9DB2",
                    "Arn",
                  ],
                },
                Object {
                  "Fn::Join": Array [
                    "",
                    Array [
                      Object {
                        "Fn::GetAtt": Array [
                          "ConstructHubWebAppWebsiteBucket4B2B9DB2",
                          "Arn",
                        ],
                      },
                      "/*",
                    ],
                  ],
                },
              ],
            },
            Object {
              "Action": Array [
                "cloudfront:GetInvalidation",
                "cloudfront:CreateInvalidation",
              ],
              "Effect": "Allow",
              "Resource": "*",
            },
          ],
          "Version": "2012-10-17",
        },
        "PolicyName": "CustomCDKBucketDeployment8693BB64968944B69AAFB0CC9EB8756CServiceRoleDefaultPolicy88902FDF",
        "Roles": Array [
          Object {
            "Ref": "CustomCDKBucketDeployment8693BB64968944B69AAFB0CC9EB8756CServiceRole89A01265",
          },
        ],
      },
      "Type": "AWS::IAM::Policy",
    },
    "LogRetentionaae0aa3c5b4d4f87b02d85b201efdd8aFD4BFC8A": Object {
      "DependsOn": Array [
        "LogRetentionaae0aa3c5b4d4f87b02d85b201efdd8aServiceRoleDefaultPolicyADDA7DEB",
        "LogRetentionaae0aa3c5b4d4f87b02d85b201efdd8aServiceRole9741ECFB",
      ],
      "Properties": Object {
        "Code": Object {
          "S3Bucket": Object {
            "Ref": "AssetParameters67b7823b74bc135986aa72f889d6a8da058d0c4a20cbc2dfc6f78995fdd2fc24S3Bucket4D46ABB5",
          },
          "S3Key": Object {
            "Fn::Join": Array [
              "",
              Array [
                Object {
                  "Fn::Select": Array [
                    0,
                    Object {
                      "Fn::Split": Array [
                        "||",
                        Object {
                          "Ref": "AssetParameters67b7823b74bc135986aa72f889d6a8da058d0c4a20cbc2dfc6f78995fdd2fc24S3VersionKeyB0F28861",
                        },
                      ],
                    },
                  ],
                },
                Object {
                  "Fn::Select": Array [
                    1,
                    Object {
                      "Fn::Split": Array [
                        "||",
                        Object {
                          "Ref": "AssetParameters67b7823b74bc135986aa72f889d6a8da058d0c4a20cbc2dfc6f78995fdd2fc24S3VersionKeyB0F28861",
                        },
                      ],
                    },
                  ],
                },
              ],
            ],
          },
        },
        "Handler": "index.handler",
        "Role": Object {
          "Fn::GetAtt": Array [
            "LogRetentionaae0aa3c5b4d4f87b02d85b201efdd8aServiceRole9741ECFB",
            "Arn",
          ],
        },
        "Runtime": "nodejs14.x",
      },
      "Type": "AWS::Lambda::Function",
    },
    "LogRetentionaae0aa3c5b4d4f87b02d85b201efdd8aServiceRole9741ECFB": Object {
      "Properties": Object {
        "AssumeRolePolicyDocument": Object {
          "Statement": Array [
            Object {
              "Action": "sts:AssumeRole",
              "Effect": "Allow",
              "Principal": Object {
                "Service": "lambda.amazonaws.com",
              },
            },
          ],
          "Version": "2012-10-17",
        },
        "ManagedPolicyArns": Array [
          Object {
            "Fn::Join": Array [
              "",
              Array [
                "arn:",
                Object {
                  "Ref": "AWS::Partition",
                },
                ":iam::aws:policy/service-role/AWSLambdaBasicExecutionRole",
              ],
            ],
          },
        ],
      },
      "Type": "AWS::IAM::Role",
    },
    "LogRetentionaae0aa3c5b4d4f87b02d85b201efdd8aServiceRoleDefaultPolicyADDA7DEB": Object {
      "Properties": Object {
        "PolicyDocument": Object {
          "Statement": Array [
            Object {
              "Action": Array [
                "logs:PutRetentionPolicy",
                "logs:DeleteRetentionPolicy",
              ],
              "Effect": "Allow",
              "Resource": "*",
            },
          ],
          "Version": "2012-10-17",
        },
        "PolicyName": "LogRetentionaae0aa3c5b4d4f87b02d85b201efdd8aServiceRoleDefaultPolicyADDA7DEB",
        "Roles": Array [
          Object {
            "Ref": "LogRetentionaae0aa3c5b4d4f87b02d85b201efdd8aServiceRole9741ECFB",
          },
        ],
      },
      "Type": "AWS::IAM::Policy",
    },
  },
}
`;<|MERGE_RESOLUTION|>--- conflicted
+++ resolved
@@ -33,18 +33,16 @@
     },
   },
   "Parameters": Object {
-<<<<<<< HEAD
-=======
-    "AssetParameters03a5dbe3930bec037faaadac76e4467d22aefacf76cba45a7ef345d6cd3ca240ArtifactHash4B5DFE81": Object {
-      "Description": "Artifact hash for asset \\"03a5dbe3930bec037faaadac76e4467d22aefacf76cba45a7ef345d6cd3ca240\\"",
+    "AssetParameters1afa8877751a32247987e488fe68c5929f59c04f338e63d868b571ebef3b50f4ArtifactHashD579DF64": Object {
+      "Description": "Artifact hash for asset \\"1afa8877751a32247987e488fe68c5929f59c04f338e63d868b571ebef3b50f4\\"",
       "Type": "String",
     },
-    "AssetParameters03a5dbe3930bec037faaadac76e4467d22aefacf76cba45a7ef345d6cd3ca240S3Bucket9E621D4D": Object {
-      "Description": "S3 bucket for asset \\"03a5dbe3930bec037faaadac76e4467d22aefacf76cba45a7ef345d6cd3ca240\\"",
+    "AssetParameters1afa8877751a32247987e488fe68c5929f59c04f338e63d868b571ebef3b50f4S3BucketCDF1DBD0": Object {
+      "Description": "S3 bucket for asset \\"1afa8877751a32247987e488fe68c5929f59c04f338e63d868b571ebef3b50f4\\"",
       "Type": "String",
     },
-    "AssetParameters03a5dbe3930bec037faaadac76e4467d22aefacf76cba45a7ef345d6cd3ca240S3VersionKey6D89480E": Object {
-      "Description": "S3 key for asset version \\"03a5dbe3930bec037faaadac76e4467d22aefacf76cba45a7ef345d6cd3ca240\\"",
+    "AssetParameters1afa8877751a32247987e488fe68c5929f59c04f338e63d868b571ebef3b50f4S3VersionKey04CD1E28": Object {
+      "Description": "S3 key for asset version \\"1afa8877751a32247987e488fe68c5929f59c04f338e63d868b571ebef3b50f4\\"",
       "Type": "String",
     },
     "AssetParameters3fdd1cdab21e8e4e5f5b01f82a967b0f08cfc161a0903214eccbba4d29e2d6f0ArtifactHash4C6AD819": Object {
@@ -59,7 +57,18 @@
       "Description": "S3 key for asset version \\"3fdd1cdab21e8e4e5f5b01f82a967b0f08cfc161a0903214eccbba4d29e2d6f0\\"",
       "Type": "String",
     },
->>>>>>> 2bdd4770
+    "AssetParameters48f386237d83a32fd27717ff31fe011e0f25d613b38be84870ba1980e437c8a0ArtifactHashBBDE3B74": Object {
+      "Description": "Artifact hash for asset \\"48f386237d83a32fd27717ff31fe011e0f25d613b38be84870ba1980e437c8a0\\"",
+      "Type": "String",
+    },
+    "AssetParameters48f386237d83a32fd27717ff31fe011e0f25d613b38be84870ba1980e437c8a0S3Bucket0E747917": Object {
+      "Description": "S3 bucket for asset \\"48f386237d83a32fd27717ff31fe011e0f25d613b38be84870ba1980e437c8a0\\"",
+      "Type": "String",
+    },
+    "AssetParameters48f386237d83a32fd27717ff31fe011e0f25d613b38be84870ba1980e437c8a0S3VersionKeyA1C76D1E": Object {
+      "Description": "S3 key for asset version \\"48f386237d83a32fd27717ff31fe011e0f25d613b38be84870ba1980e437c8a0\\"",
+      "Type": "String",
+    },
     "AssetParameters67b7823b74bc135986aa72f889d6a8da058d0c4a20cbc2dfc6f78995fdd2fc24ArtifactHashBA91B77F": Object {
       "Description": "Artifact hash for asset \\"67b7823b74bc135986aa72f889d6a8da058d0c4a20cbc2dfc6f78995fdd2fc24\\"",
       "Type": "String",
@@ -84,65 +93,28 @@
       "Description": "S3 key for asset version \\"6b4a338b691490f1fd6351e29140684b4cc8c932fa8610251617ca4279b42c9f\\"",
       "Type": "String",
     },
-<<<<<<< HEAD
-    "AssetParameters71852e32597b40c530d5509e28996179cceddfeb18cd8197ec36af57da30cbb8ArtifactHash97B96143": Object {
-      "Description": "Artifact hash for asset \\"71852e32597b40c530d5509e28996179cceddfeb18cd8197ec36af57da30cbb8\\"",
+    "AssetParameters8780d737787d1ef7d939387312d3afe518e0f9c3b179d970ee3bb4f25ef23eeaArtifactHash1CEB8E15": Object {
+      "Description": "Artifact hash for asset \\"8780d737787d1ef7d939387312d3afe518e0f9c3b179d970ee3bb4f25ef23eea\\"",
       "Type": "String",
     },
-    "AssetParameters71852e32597b40c530d5509e28996179cceddfeb18cd8197ec36af57da30cbb8S3Bucket26C3A524": Object {
-      "Description": "S3 bucket for asset \\"71852e32597b40c530d5509e28996179cceddfeb18cd8197ec36af57da30cbb8\\"",
+    "AssetParameters8780d737787d1ef7d939387312d3afe518e0f9c3b179d970ee3bb4f25ef23eeaS3Bucket19320BC9": Object {
+      "Description": "S3 bucket for asset \\"8780d737787d1ef7d939387312d3afe518e0f9c3b179d970ee3bb4f25ef23eea\\"",
       "Type": "String",
     },
-    "AssetParameters71852e32597b40c530d5509e28996179cceddfeb18cd8197ec36af57da30cbb8S3VersionKeyCE355886": Object {
-      "Description": "S3 key for asset version \\"71852e32597b40c530d5509e28996179cceddfeb18cd8197ec36af57da30cbb8\\"",
+    "AssetParameters8780d737787d1ef7d939387312d3afe518e0f9c3b179d970ee3bb4f25ef23eeaS3VersionKeyFF035953": Object {
+      "Description": "S3 key for asset version \\"8780d737787d1ef7d939387312d3afe518e0f9c3b179d970ee3bb4f25ef23eea\\"",
       "Type": "String",
     },
-    "AssetParameters784f5d903612b69932f0558404a0c517a6ac5f8760eee6826585042e05cacf84ArtifactHash3066246C": Object {
-      "Description": "Artifact hash for asset \\"784f5d903612b69932f0558404a0c517a6ac5f8760eee6826585042e05cacf84\\"",
+    "AssetParametersa727760781bb5f463989410a4477ac22c9c7d79291a1e682d1058e9f96f17968ArtifactHash445E8679": Object {
+      "Description": "Artifact hash for asset \\"a727760781bb5f463989410a4477ac22c9c7d79291a1e682d1058e9f96f17968\\"",
       "Type": "String",
     },
-    "AssetParameters784f5d903612b69932f0558404a0c517a6ac5f8760eee6826585042e05cacf84S3Bucket752AE002": Object {
-      "Description": "S3 bucket for asset \\"784f5d903612b69932f0558404a0c517a6ac5f8760eee6826585042e05cacf84\\"",
+    "AssetParametersa727760781bb5f463989410a4477ac22c9c7d79291a1e682d1058e9f96f17968S3Bucket7F1CA9C4": Object {
+      "Description": "S3 bucket for asset \\"a727760781bb5f463989410a4477ac22c9c7d79291a1e682d1058e9f96f17968\\"",
       "Type": "String",
     },
-    "AssetParameters784f5d903612b69932f0558404a0c517a6ac5f8760eee6826585042e05cacf84S3VersionKey99B10EDA": Object {
-      "Description": "S3 key for asset version \\"784f5d903612b69932f0558404a0c517a6ac5f8760eee6826585042e05cacf84\\"",
-      "Type": "String",
-    },
-    "AssetParameters8625a217e0e7f0586edd183190019d9970344fa75c829365a84a47531a60a32eArtifactHashEC22613F": Object {
-      "Description": "Artifact hash for asset \\"8625a217e0e7f0586edd183190019d9970344fa75c829365a84a47531a60a32e\\"",
-      "Type": "String",
-    },
-    "AssetParameters8625a217e0e7f0586edd183190019d9970344fa75c829365a84a47531a60a32eS3BucketF1993F46": Object {
-      "Description": "S3 bucket for asset \\"8625a217e0e7f0586edd183190019d9970344fa75c829365a84a47531a60a32e\\"",
-      "Type": "String",
-    },
-    "AssetParameters8625a217e0e7f0586edd183190019d9970344fa75c829365a84a47531a60a32eS3VersionKey6A8C6CB5": Object {
-      "Description": "S3 key for asset version \\"8625a217e0e7f0586edd183190019d9970344fa75c829365a84a47531a60a32e\\"",
-=======
-    "AssetParametersa863ee20ebf50fd5ae8f4dc5f0fa8862e31db74a3fb4193ea6a6bbae0b644126ArtifactHash94DA28E4": Object {
-      "Description": "Artifact hash for asset \\"a863ee20ebf50fd5ae8f4dc5f0fa8862e31db74a3fb4193ea6a6bbae0b644126\\"",
-      "Type": "String",
-    },
-    "AssetParametersa863ee20ebf50fd5ae8f4dc5f0fa8862e31db74a3fb4193ea6a6bbae0b644126S3BucketF9896E69": Object {
-      "Description": "S3 bucket for asset \\"a863ee20ebf50fd5ae8f4dc5f0fa8862e31db74a3fb4193ea6a6bbae0b644126\\"",
-      "Type": "String",
-    },
-    "AssetParametersa863ee20ebf50fd5ae8f4dc5f0fa8862e31db74a3fb4193ea6a6bbae0b644126S3VersionKey8BE184E7": Object {
-      "Description": "S3 key for asset version \\"a863ee20ebf50fd5ae8f4dc5f0fa8862e31db74a3fb4193ea6a6bbae0b644126\\"",
->>>>>>> 2bdd4770
-      "Type": "String",
-    },
-    "AssetParametersa70c1e55e3247c44dd1a70914ffc70608bc26c76cddff6deb12af685f9248e12ArtifactHash6366BD3F": Object {
-      "Description": "Artifact hash for asset \\"a70c1e55e3247c44dd1a70914ffc70608bc26c76cddff6deb12af685f9248e12\\"",
-      "Type": "String",
-    },
-    "AssetParametersa70c1e55e3247c44dd1a70914ffc70608bc26c76cddff6deb12af685f9248e12S3Bucket2845797D": Object {
-      "Description": "S3 bucket for asset \\"a70c1e55e3247c44dd1a70914ffc70608bc26c76cddff6deb12af685f9248e12\\"",
-      "Type": "String",
-    },
-    "AssetParametersa70c1e55e3247c44dd1a70914ffc70608bc26c76cddff6deb12af685f9248e12S3VersionKeyABA3DF9A": Object {
-      "Description": "S3 key for asset version \\"a70c1e55e3247c44dd1a70914ffc70608bc26c76cddff6deb12af685f9248e12\\"",
+    "AssetParametersa727760781bb5f463989410a4477ac22c9c7d79291a1e682d1058e9f96f17968S3VersionKey703CE538": Object {
+      "Description": "S3 key for asset version \\"a727760781bb5f463989410a4477ac22c9c7d79291a1e682d1058e9f96f17968\\"",
       "Type": "String",
     },
     "AssetParametersab7165ea861865a93ca2649ba71de4c5b4fc6a6633b7e02789f72549b8465746ArtifactHashEEC36421": Object {
@@ -157,18 +129,6 @@
       "Description": "S3 key for asset version \\"ab7165ea861865a93ca2649ba71de4c5b4fc6a6633b7e02789f72549b8465746\\"",
       "Type": "String",
     },
-    "AssetParametersbe3cb61d95eb6c7eaaca1d75a836ab694c86668c604a52976db0e7cf6ab6f996ArtifactHashE105372A": Object {
-      "Description": "Artifact hash for asset \\"be3cb61d95eb6c7eaaca1d75a836ab694c86668c604a52976db0e7cf6ab6f996\\"",
-      "Type": "String",
-    },
-    "AssetParametersbe3cb61d95eb6c7eaaca1d75a836ab694c86668c604a52976db0e7cf6ab6f996S3BucketFBFFA78F": Object {
-      "Description": "S3 bucket for asset \\"be3cb61d95eb6c7eaaca1d75a836ab694c86668c604a52976db0e7cf6ab6f996\\"",
-      "Type": "String",
-    },
-    "AssetParametersbe3cb61d95eb6c7eaaca1d75a836ab694c86668c604a52976db0e7cf6ab6f996S3VersionKey98FAD0C0": Object {
-      "Description": "S3 key for asset version \\"be3cb61d95eb6c7eaaca1d75a836ab694c86668c604a52976db0e7cf6ab6f996\\"",
-      "Type": "String",
-    },
     "AssetParametersc24b999656e4fe6c609c31bae56a1cf4717a405619c3aa6ba1bc686b8c2c86cfArtifactHash85F58E48": Object {
       "Description": "Artifact hash for asset \\"c24b999656e4fe6c609c31bae56a1cf4717a405619c3aa6ba1bc686b8c2c86cf\\"",
       "Type": "String",
@@ -179,18 +139,6 @@
     },
     "AssetParametersc24b999656e4fe6c609c31bae56a1cf4717a405619c3aa6ba1bc686b8c2c86cfS3VersionKey60329B70": Object {
       "Description": "S3 key for asset version \\"c24b999656e4fe6c609c31bae56a1cf4717a405619c3aa6ba1bc686b8c2c86cf\\"",
-      "Type": "String",
-    },
-    "AssetParametersd683ee299aa41191eb9bd58048df81d4d55f6b254de0de31980da38c5576e76cArtifactHashF35B40FA": Object {
-      "Description": "Artifact hash for asset \\"d683ee299aa41191eb9bd58048df81d4d55f6b254de0de31980da38c5576e76c\\"",
-      "Type": "String",
-    },
-    "AssetParametersd683ee299aa41191eb9bd58048df81d4d55f6b254de0de31980da38c5576e76cS3BucketC8AC2644": Object {
-      "Description": "S3 bucket for asset \\"d683ee299aa41191eb9bd58048df81d4d55f6b254de0de31980da38c5576e76c\\"",
-      "Type": "String",
-    },
-    "AssetParametersd683ee299aa41191eb9bd58048df81d4d55f6b254de0de31980da38c5576e76cS3VersionKeyF71D8BA3": Object {
-      "Description": "S3 key for asset version \\"d683ee299aa41191eb9bd58048df81d4d55f6b254de0de31980da38c5576e76c\\"",
       "Type": "String",
     },
     "AssetParameterse9882ab123687399f934da0d45effe675ecc8ce13b40cb946f3e1d6141fe8d68ArtifactHashD9A515C3": Object {
@@ -500,11 +448,7 @@
       "Properties": Object {
         "Code": Object {
           "S3Bucket": Object {
-<<<<<<< HEAD
-            "Ref": "AssetParameters71852e32597b40c530d5509e28996179cceddfeb18cd8197ec36af57da30cbb8S3Bucket26C3A524",
-=======
-            "Ref": "AssetParameters03a5dbe3930bec037faaadac76e4467d22aefacf76cba45a7ef345d6cd3ca240S3Bucket9E621D4D",
->>>>>>> 2bdd4770
+            "Ref": "AssetParameters1afa8877751a32247987e488fe68c5929f59c04f338e63d868b571ebef3b50f4S3BucketCDF1DBD0",
           },
           "S3Key": Object {
             "Fn::Join": Array [
@@ -517,11 +461,7 @@
                       "Fn::Split": Array [
                         "||",
                         Object {
-<<<<<<< HEAD
-                          "Ref": "AssetParameters71852e32597b40c530d5509e28996179cceddfeb18cd8197ec36af57da30cbb8S3VersionKeyCE355886",
-=======
-                          "Ref": "AssetParameters03a5dbe3930bec037faaadac76e4467d22aefacf76cba45a7ef345d6cd3ca240S3VersionKey6D89480E",
->>>>>>> 2bdd4770
+                          "Ref": "AssetParameters1afa8877751a32247987e488fe68c5929f59c04f338e63d868b571ebef3b50f4S3VersionKey04CD1E28",
                         },
                       ],
                     },
@@ -534,11 +474,7 @@
                       "Fn::Split": Array [
                         "||",
                         Object {
-<<<<<<< HEAD
-                          "Ref": "AssetParameters71852e32597b40c530d5509e28996179cceddfeb18cd8197ec36af57da30cbb8S3VersionKeyCE355886",
-=======
-                          "Ref": "AssetParameters03a5dbe3930bec037faaadac76e4467d22aefacf76cba45a7ef345d6cd3ca240S3VersionKey6D89480E",
->>>>>>> 2bdd4770
+                          "Ref": "AssetParameters1afa8877751a32247987e488fe68c5929f59c04f338e63d868b571ebef3b50f4S3VersionKey04CD1E28",
                         },
                       ],
                     },
@@ -929,7 +865,7 @@
       "Properties": Object {
         "Code": Object {
           "S3Bucket": Object {
-            "Ref": "AssetParametersd683ee299aa41191eb9bd58048df81d4d55f6b254de0de31980da38c5576e76cS3BucketC8AC2644",
+            "Ref": "AssetParameters8780d737787d1ef7d939387312d3afe518e0f9c3b179d970ee3bb4f25ef23eeaS3Bucket19320BC9",
           },
           "S3Key": Object {
             "Fn::Join": Array [
@@ -942,7 +878,7 @@
                       "Fn::Split": Array [
                         "||",
                         Object {
-                          "Ref": "AssetParametersd683ee299aa41191eb9bd58048df81d4d55f6b254de0de31980da38c5576e76cS3VersionKeyF71D8BA3",
+                          "Ref": "AssetParameters8780d737787d1ef7d939387312d3afe518e0f9c3b179d970ee3bb4f25ef23eeaS3VersionKeyFF035953",
                         },
                       ],
                     },
@@ -955,7 +891,7 @@
                       "Fn::Split": Array [
                         "||",
                         Object {
-                          "Ref": "AssetParametersd683ee299aa41191eb9bd58048df81d4d55f6b254de0de31980da38c5576e76cS3VersionKeyF71D8BA3",
+                          "Ref": "AssetParameters8780d737787d1ef7d939387312d3afe518e0f9c3b179d970ee3bb4f25ef23eeaS3VersionKeyFF035953",
                         },
                       ],
                     },
@@ -1465,11 +1401,7 @@
       "Properties": Object {
         "Code": Object {
           "S3Bucket": Object {
-<<<<<<< HEAD
-            "Ref": "AssetParametersa70c1e55e3247c44dd1a70914ffc70608bc26c76cddff6deb12af685f9248e12S3Bucket2845797D",
-=======
-            "Ref": "AssetParametersa863ee20ebf50fd5ae8f4dc5f0fa8862e31db74a3fb4193ea6a6bbae0b644126S3BucketF9896E69",
->>>>>>> 2bdd4770
+            "Ref": "AssetParametersa727760781bb5f463989410a4477ac22c9c7d79291a1e682d1058e9f96f17968S3Bucket7F1CA9C4",
           },
           "S3Key": Object {
             "Fn::Join": Array [
@@ -1482,11 +1414,7 @@
                       "Fn::Split": Array [
                         "||",
                         Object {
-<<<<<<< HEAD
-                          "Ref": "AssetParametersa70c1e55e3247c44dd1a70914ffc70608bc26c76cddff6deb12af685f9248e12S3VersionKeyABA3DF9A",
-=======
-                          "Ref": "AssetParametersa863ee20ebf50fd5ae8f4dc5f0fa8862e31db74a3fb4193ea6a6bbae0b644126S3VersionKey8BE184E7",
->>>>>>> 2bdd4770
+                          "Ref": "AssetParametersa727760781bb5f463989410a4477ac22c9c7d79291a1e682d1058e9f96f17968S3VersionKey703CE538",
                         },
                       ],
                     },
@@ -1499,11 +1427,7 @@
                       "Fn::Split": Array [
                         "||",
                         Object {
-<<<<<<< HEAD
-                          "Ref": "AssetParametersa70c1e55e3247c44dd1a70914ffc70608bc26c76cddff6deb12af685f9248e12S3VersionKeyABA3DF9A",
-=======
-                          "Ref": "AssetParametersa863ee20ebf50fd5ae8f4dc5f0fa8862e31db74a3fb4193ea6a6bbae0b644126S3VersionKey8BE184E7",
->>>>>>> 2bdd4770
+                          "Ref": "AssetParametersa727760781bb5f463989410a4477ac22c9c7d79291a1e682d1058e9f96f17968S3VersionKey703CE538",
                         },
                       ],
                     },
@@ -2949,11 +2873,7 @@
       "Properties": Object {
         "Code": Object {
           "S3Bucket": Object {
-<<<<<<< HEAD
-            "Ref": "AssetParameters784f5d903612b69932f0558404a0c517a6ac5f8760eee6826585042e05cacf84S3Bucket752AE002",
-=======
-            "Ref": "AssetParametersbe3cb61d95eb6c7eaaca1d75a836ab694c86668c604a52976db0e7cf6ab6f996S3BucketFBFFA78F",
->>>>>>> 2bdd4770
+            "Ref": "AssetParameters48f386237d83a32fd27717ff31fe011e0f25d613b38be84870ba1980e437c8a0S3Bucket0E747917",
           },
           "S3Key": Object {
             "Fn::Join": Array [
@@ -2966,11 +2886,7 @@
                       "Fn::Split": Array [
                         "||",
                         Object {
-<<<<<<< HEAD
-                          "Ref": "AssetParameters784f5d903612b69932f0558404a0c517a6ac5f8760eee6826585042e05cacf84S3VersionKey99B10EDA",
-=======
-                          "Ref": "AssetParametersbe3cb61d95eb6c7eaaca1d75a836ab694c86668c604a52976db0e7cf6ab6f996S3VersionKey98FAD0C0",
->>>>>>> 2bdd4770
+                          "Ref": "AssetParameters48f386237d83a32fd27717ff31fe011e0f25d613b38be84870ba1980e437c8a0S3VersionKeyA1C76D1E",
                         },
                       ],
                     },
@@ -2983,11 +2899,7 @@
                       "Fn::Split": Array [
                         "||",
                         Object {
-<<<<<<< HEAD
-                          "Ref": "AssetParameters784f5d903612b69932f0558404a0c517a6ac5f8760eee6826585042e05cacf84S3VersionKey99B10EDA",
-=======
-                          "Ref": "AssetParametersbe3cb61d95eb6c7eaaca1d75a836ab694c86668c604a52976db0e7cf6ab6f996S3VersionKey98FAD0C0",
->>>>>>> 2bdd4770
+                          "Ref": "AssetParameters48f386237d83a32fd27717ff31fe011e0f25d613b38be84870ba1980e437c8a0S3VersionKeyA1C76D1E",
                         },
                       ],
                     },
@@ -3475,11 +3387,7 @@
       "Properties": Object {
         "Code": Object {
           "S3Bucket": Object {
-<<<<<<< HEAD
-            "Ref": "AssetParameters784f5d903612b69932f0558404a0c517a6ac5f8760eee6826585042e05cacf84S3Bucket752AE002",
-=======
-            "Ref": "AssetParametersbe3cb61d95eb6c7eaaca1d75a836ab694c86668c604a52976db0e7cf6ab6f996S3BucketFBFFA78F",
->>>>>>> 2bdd4770
+            "Ref": "AssetParameters48f386237d83a32fd27717ff31fe011e0f25d613b38be84870ba1980e437c8a0S3Bucket0E747917",
           },
           "S3Key": Object {
             "Fn::Join": Array [
@@ -3492,11 +3400,7 @@
                       "Fn::Split": Array [
                         "||",
                         Object {
-<<<<<<< HEAD
-                          "Ref": "AssetParameters784f5d903612b69932f0558404a0c517a6ac5f8760eee6826585042e05cacf84S3VersionKey99B10EDA",
-=======
-                          "Ref": "AssetParametersbe3cb61d95eb6c7eaaca1d75a836ab694c86668c604a52976db0e7cf6ab6f996S3VersionKey98FAD0C0",
->>>>>>> 2bdd4770
+                          "Ref": "AssetParameters48f386237d83a32fd27717ff31fe011e0f25d613b38be84870ba1980e437c8a0S3VersionKeyA1C76D1E",
                         },
                       ],
                     },
@@ -3509,11 +3413,7 @@
                       "Fn::Split": Array [
                         "||",
                         Object {
-<<<<<<< HEAD
-                          "Ref": "AssetParameters784f5d903612b69932f0558404a0c517a6ac5f8760eee6826585042e05cacf84S3VersionKey99B10EDA",
-=======
-                          "Ref": "AssetParametersbe3cb61d95eb6c7eaaca1d75a836ab694c86668c604a52976db0e7cf6ab6f996S3VersionKey98FAD0C0",
->>>>>>> 2bdd4770
+                          "Ref": "AssetParameters48f386237d83a32fd27717ff31fe011e0f25d613b38be84870ba1980e437c8a0S3VersionKeyA1C76D1E",
                         },
                       ],
                     },
@@ -5188,16 +5088,16 @@
     },
   },
   "Parameters": Object {
-    "AssetParameters03a5dbe3930bec037faaadac76e4467d22aefacf76cba45a7ef345d6cd3ca240ArtifactHash4B5DFE81": Object {
-      "Description": "Artifact hash for asset \\"03a5dbe3930bec037faaadac76e4467d22aefacf76cba45a7ef345d6cd3ca240\\"",
+    "AssetParameters1afa8877751a32247987e488fe68c5929f59c04f338e63d868b571ebef3b50f4ArtifactHashD579DF64": Object {
+      "Description": "Artifact hash for asset \\"1afa8877751a32247987e488fe68c5929f59c04f338e63d868b571ebef3b50f4\\"",
       "Type": "String",
     },
-    "AssetParameters03a5dbe3930bec037faaadac76e4467d22aefacf76cba45a7ef345d6cd3ca240S3Bucket9E621D4D": Object {
-      "Description": "S3 bucket for asset \\"03a5dbe3930bec037faaadac76e4467d22aefacf76cba45a7ef345d6cd3ca240\\"",
+    "AssetParameters1afa8877751a32247987e488fe68c5929f59c04f338e63d868b571ebef3b50f4S3BucketCDF1DBD0": Object {
+      "Description": "S3 bucket for asset \\"1afa8877751a32247987e488fe68c5929f59c04f338e63d868b571ebef3b50f4\\"",
       "Type": "String",
     },
-    "AssetParameters03a5dbe3930bec037faaadac76e4467d22aefacf76cba45a7ef345d6cd3ca240S3VersionKey6D89480E": Object {
-      "Description": "S3 key for asset version \\"03a5dbe3930bec037faaadac76e4467d22aefacf76cba45a7ef345d6cd3ca240\\"",
+    "AssetParameters1afa8877751a32247987e488fe68c5929f59c04f338e63d868b571ebef3b50f4S3VersionKey04CD1E28": Object {
+      "Description": "S3 key for asset version \\"1afa8877751a32247987e488fe68c5929f59c04f338e63d868b571ebef3b50f4\\"",
       "Type": "String",
     },
     "AssetParameters1ba28ce93db643201d8613eed4b49e8bfdbb812137021b400028887aa6cbfc21ArtifactHashCD81A433": Object {
@@ -5212,8 +5112,6 @@
       "Description": "S3 key for asset version \\"1ba28ce93db643201d8613eed4b49e8bfdbb812137021b400028887aa6cbfc21\\"",
       "Type": "String",
     },
-<<<<<<< HEAD
-=======
     "AssetParameters3fdd1cdab21e8e4e5f5b01f82a967b0f08cfc161a0903214eccbba4d29e2d6f0ArtifactHash4C6AD819": Object {
       "Description": "Artifact hash for asset \\"3fdd1cdab21e8e4e5f5b01f82a967b0f08cfc161a0903214eccbba4d29e2d6f0\\"",
       "Type": "String",
@@ -5226,7 +5124,18 @@
       "Description": "S3 key for asset version \\"3fdd1cdab21e8e4e5f5b01f82a967b0f08cfc161a0903214eccbba4d29e2d6f0\\"",
       "Type": "String",
     },
->>>>>>> 2bdd4770
+    "AssetParameters48f386237d83a32fd27717ff31fe011e0f25d613b38be84870ba1980e437c8a0ArtifactHashBBDE3B74": Object {
+      "Description": "Artifact hash for asset \\"48f386237d83a32fd27717ff31fe011e0f25d613b38be84870ba1980e437c8a0\\"",
+      "Type": "String",
+    },
+    "AssetParameters48f386237d83a32fd27717ff31fe011e0f25d613b38be84870ba1980e437c8a0S3Bucket0E747917": Object {
+      "Description": "S3 bucket for asset \\"48f386237d83a32fd27717ff31fe011e0f25d613b38be84870ba1980e437c8a0\\"",
+      "Type": "String",
+    },
+    "AssetParameters48f386237d83a32fd27717ff31fe011e0f25d613b38be84870ba1980e437c8a0S3VersionKeyA1C76D1E": Object {
+      "Description": "S3 key for asset version \\"48f386237d83a32fd27717ff31fe011e0f25d613b38be84870ba1980e437c8a0\\"",
+      "Type": "String",
+    },
     "AssetParameters67b7823b74bc135986aa72f889d6a8da058d0c4a20cbc2dfc6f78995fdd2fc24ArtifactHashBA91B77F": Object {
       "Description": "Artifact hash for asset \\"67b7823b74bc135986aa72f889d6a8da058d0c4a20cbc2dfc6f78995fdd2fc24\\"",
       "Type": "String",
@@ -5251,31 +5160,6 @@
       "Description": "S3 key for asset version \\"6b4a338b691490f1fd6351e29140684b4cc8c932fa8610251617ca4279b42c9f\\"",
       "Type": "String",
     },
-    "AssetParameters71852e32597b40c530d5509e28996179cceddfeb18cd8197ec36af57da30cbb8ArtifactHash97B96143": Object {
-      "Description": "Artifact hash for asset \\"71852e32597b40c530d5509e28996179cceddfeb18cd8197ec36af57da30cbb8\\"",
-      "Type": "String",
-    },
-    "AssetParameters71852e32597b40c530d5509e28996179cceddfeb18cd8197ec36af57da30cbb8S3Bucket26C3A524": Object {
-      "Description": "S3 bucket for asset \\"71852e32597b40c530d5509e28996179cceddfeb18cd8197ec36af57da30cbb8\\"",
-      "Type": "String",
-    },
-    "AssetParameters71852e32597b40c530d5509e28996179cceddfeb18cd8197ec36af57da30cbb8S3VersionKeyCE355886": Object {
-      "Description": "S3 key for asset version \\"71852e32597b40c530d5509e28996179cceddfeb18cd8197ec36af57da30cbb8\\"",
-      "Type": "String",
-    },
-<<<<<<< HEAD
-    "AssetParameters784f5d903612b69932f0558404a0c517a6ac5f8760eee6826585042e05cacf84ArtifactHash3066246C": Object {
-      "Description": "Artifact hash for asset \\"784f5d903612b69932f0558404a0c517a6ac5f8760eee6826585042e05cacf84\\"",
-      "Type": "String",
-    },
-    "AssetParameters784f5d903612b69932f0558404a0c517a6ac5f8760eee6826585042e05cacf84S3Bucket752AE002": Object {
-      "Description": "S3 bucket for asset \\"784f5d903612b69932f0558404a0c517a6ac5f8760eee6826585042e05cacf84\\"",
-      "Type": "String",
-    },
-    "AssetParameters784f5d903612b69932f0558404a0c517a6ac5f8760eee6826585042e05cacf84S3VersionKey99B10EDA": Object {
-      "Description": "S3 key for asset version \\"784f5d903612b69932f0558404a0c517a6ac5f8760eee6826585042e05cacf84\\"",
-      "Type": "String",
-    },
     "AssetParameters7af6295e521fd55af94332393ceffb3e866aac4dc4956321f7918f21e72199e4ArtifactHash5E28809B": Object {
       "Description": "Artifact hash for asset \\"7af6295e521fd55af94332393ceffb3e866aac4dc4956321f7918f21e72199e4\\"",
       "Type": "String",
@@ -5288,40 +5172,28 @@
       "Description": "S3 key for asset version \\"7af6295e521fd55af94332393ceffb3e866aac4dc4956321f7918f21e72199e4\\"",
       "Type": "String",
     },
-    "AssetParameters8625a217e0e7f0586edd183190019d9970344fa75c829365a84a47531a60a32eArtifactHashEC22613F": Object {
-      "Description": "Artifact hash for asset \\"8625a217e0e7f0586edd183190019d9970344fa75c829365a84a47531a60a32e\\"",
+    "AssetParameters8780d737787d1ef7d939387312d3afe518e0f9c3b179d970ee3bb4f25ef23eeaArtifactHash1CEB8E15": Object {
+      "Description": "Artifact hash for asset \\"8780d737787d1ef7d939387312d3afe518e0f9c3b179d970ee3bb4f25ef23eea\\"",
       "Type": "String",
     },
-    "AssetParameters8625a217e0e7f0586edd183190019d9970344fa75c829365a84a47531a60a32eS3BucketF1993F46": Object {
-      "Description": "S3 bucket for asset \\"8625a217e0e7f0586edd183190019d9970344fa75c829365a84a47531a60a32e\\"",
+    "AssetParameters8780d737787d1ef7d939387312d3afe518e0f9c3b179d970ee3bb4f25ef23eeaS3Bucket19320BC9": Object {
+      "Description": "S3 bucket for asset \\"8780d737787d1ef7d939387312d3afe518e0f9c3b179d970ee3bb4f25ef23eea\\"",
       "Type": "String",
     },
-    "AssetParameters8625a217e0e7f0586edd183190019d9970344fa75c829365a84a47531a60a32eS3VersionKey6A8C6CB5": Object {
-      "Description": "S3 key for asset version \\"8625a217e0e7f0586edd183190019d9970344fa75c829365a84a47531a60a32e\\"",
-=======
-    "AssetParametersa863ee20ebf50fd5ae8f4dc5f0fa8862e31db74a3fb4193ea6a6bbae0b644126ArtifactHash94DA28E4": Object {
-      "Description": "Artifact hash for asset \\"a863ee20ebf50fd5ae8f4dc5f0fa8862e31db74a3fb4193ea6a6bbae0b644126\\"",
+    "AssetParameters8780d737787d1ef7d939387312d3afe518e0f9c3b179d970ee3bb4f25ef23eeaS3VersionKeyFF035953": Object {
+      "Description": "S3 key for asset version \\"8780d737787d1ef7d939387312d3afe518e0f9c3b179d970ee3bb4f25ef23eea\\"",
       "Type": "String",
     },
-    "AssetParametersa863ee20ebf50fd5ae8f4dc5f0fa8862e31db74a3fb4193ea6a6bbae0b644126S3BucketF9896E69": Object {
-      "Description": "S3 bucket for asset \\"a863ee20ebf50fd5ae8f4dc5f0fa8862e31db74a3fb4193ea6a6bbae0b644126\\"",
+    "AssetParametersa727760781bb5f463989410a4477ac22c9c7d79291a1e682d1058e9f96f17968ArtifactHash445E8679": Object {
+      "Description": "Artifact hash for asset \\"a727760781bb5f463989410a4477ac22c9c7d79291a1e682d1058e9f96f17968\\"",
       "Type": "String",
     },
-    "AssetParametersa863ee20ebf50fd5ae8f4dc5f0fa8862e31db74a3fb4193ea6a6bbae0b644126S3VersionKey8BE184E7": Object {
-      "Description": "S3 key for asset version \\"a863ee20ebf50fd5ae8f4dc5f0fa8862e31db74a3fb4193ea6a6bbae0b644126\\"",
->>>>>>> 2bdd4770
+    "AssetParametersa727760781bb5f463989410a4477ac22c9c7d79291a1e682d1058e9f96f17968S3Bucket7F1CA9C4": Object {
+      "Description": "S3 bucket for asset \\"a727760781bb5f463989410a4477ac22c9c7d79291a1e682d1058e9f96f17968\\"",
       "Type": "String",
     },
-    "AssetParametersa70c1e55e3247c44dd1a70914ffc70608bc26c76cddff6deb12af685f9248e12ArtifactHash6366BD3F": Object {
-      "Description": "Artifact hash for asset \\"a70c1e55e3247c44dd1a70914ffc70608bc26c76cddff6deb12af685f9248e12\\"",
-      "Type": "String",
-    },
-    "AssetParametersa70c1e55e3247c44dd1a70914ffc70608bc26c76cddff6deb12af685f9248e12S3Bucket2845797D": Object {
-      "Description": "S3 bucket for asset \\"a70c1e55e3247c44dd1a70914ffc70608bc26c76cddff6deb12af685f9248e12\\"",
-      "Type": "String",
-    },
-    "AssetParametersa70c1e55e3247c44dd1a70914ffc70608bc26c76cddff6deb12af685f9248e12S3VersionKeyABA3DF9A": Object {
-      "Description": "S3 key for asset version \\"a70c1e55e3247c44dd1a70914ffc70608bc26c76cddff6deb12af685f9248e12\\"",
+    "AssetParametersa727760781bb5f463989410a4477ac22c9c7d79291a1e682d1058e9f96f17968S3VersionKey703CE538": Object {
+      "Description": "S3 key for asset version \\"a727760781bb5f463989410a4477ac22c9c7d79291a1e682d1058e9f96f17968\\"",
       "Type": "String",
     },
     "AssetParametersab7165ea861865a93ca2649ba71de4c5b4fc6a6633b7e02789f72549b8465746ArtifactHashEEC36421": Object {
@@ -5336,18 +5208,6 @@
       "Description": "S3 key for asset version \\"ab7165ea861865a93ca2649ba71de4c5b4fc6a6633b7e02789f72549b8465746\\"",
       "Type": "String",
     },
-    "AssetParametersbe3cb61d95eb6c7eaaca1d75a836ab694c86668c604a52976db0e7cf6ab6f996ArtifactHashE105372A": Object {
-      "Description": "Artifact hash for asset \\"be3cb61d95eb6c7eaaca1d75a836ab694c86668c604a52976db0e7cf6ab6f996\\"",
-      "Type": "String",
-    },
-    "AssetParametersbe3cb61d95eb6c7eaaca1d75a836ab694c86668c604a52976db0e7cf6ab6f996S3BucketFBFFA78F": Object {
-      "Description": "S3 bucket for asset \\"be3cb61d95eb6c7eaaca1d75a836ab694c86668c604a52976db0e7cf6ab6f996\\"",
-      "Type": "String",
-    },
-    "AssetParametersbe3cb61d95eb6c7eaaca1d75a836ab694c86668c604a52976db0e7cf6ab6f996S3VersionKey98FAD0C0": Object {
-      "Description": "S3 key for asset version \\"be3cb61d95eb6c7eaaca1d75a836ab694c86668c604a52976db0e7cf6ab6f996\\"",
-      "Type": "String",
-    },
     "AssetParametersc24b999656e4fe6c609c31bae56a1cf4717a405619c3aa6ba1bc686b8c2c86cfArtifactHash85F58E48": Object {
       "Description": "Artifact hash for asset \\"c24b999656e4fe6c609c31bae56a1cf4717a405619c3aa6ba1bc686b8c2c86cf\\"",
       "Type": "String",
@@ -5358,18 +5218,6 @@
     },
     "AssetParametersc24b999656e4fe6c609c31bae56a1cf4717a405619c3aa6ba1bc686b8c2c86cfS3VersionKey60329B70": Object {
       "Description": "S3 key for asset version \\"c24b999656e4fe6c609c31bae56a1cf4717a405619c3aa6ba1bc686b8c2c86cf\\"",
-      "Type": "String",
-    },
-    "AssetParametersd683ee299aa41191eb9bd58048df81d4d55f6b254de0de31980da38c5576e76cArtifactHashF35B40FA": Object {
-      "Description": "Artifact hash for asset \\"d683ee299aa41191eb9bd58048df81d4d55f6b254de0de31980da38c5576e76c\\"",
-      "Type": "String",
-    },
-    "AssetParametersd683ee299aa41191eb9bd58048df81d4d55f6b254de0de31980da38c5576e76cS3BucketC8AC2644": Object {
-      "Description": "S3 bucket for asset \\"d683ee299aa41191eb9bd58048df81d4d55f6b254de0de31980da38c5576e76c\\"",
-      "Type": "String",
-    },
-    "AssetParametersd683ee299aa41191eb9bd58048df81d4d55f6b254de0de31980da38c5576e76cS3VersionKeyF71D8BA3": Object {
-      "Description": "S3 key for asset version \\"d683ee299aa41191eb9bd58048df81d4d55f6b254de0de31980da38c5576e76c\\"",
       "Type": "String",
     },
     "AssetParameterse9882ab123687399f934da0d45effe675ecc8ce13b40cb946f3e1d6141fe8d68ArtifactHashD9A515C3": Object {
@@ -5828,11 +5676,7 @@
       "Properties": Object {
         "Code": Object {
           "S3Bucket": Object {
-<<<<<<< HEAD
-            "Ref": "AssetParameters71852e32597b40c530d5509e28996179cceddfeb18cd8197ec36af57da30cbb8S3Bucket26C3A524",
-=======
-            "Ref": "AssetParameters03a5dbe3930bec037faaadac76e4467d22aefacf76cba45a7ef345d6cd3ca240S3Bucket9E621D4D",
->>>>>>> 2bdd4770
+            "Ref": "AssetParameters1afa8877751a32247987e488fe68c5929f59c04f338e63d868b571ebef3b50f4S3BucketCDF1DBD0",
           },
           "S3Key": Object {
             "Fn::Join": Array [
@@ -5845,11 +5689,7 @@
                       "Fn::Split": Array [
                         "||",
                         Object {
-<<<<<<< HEAD
-                          "Ref": "AssetParameters71852e32597b40c530d5509e28996179cceddfeb18cd8197ec36af57da30cbb8S3VersionKeyCE355886",
-=======
-                          "Ref": "AssetParameters03a5dbe3930bec037faaadac76e4467d22aefacf76cba45a7ef345d6cd3ca240S3VersionKey6D89480E",
->>>>>>> 2bdd4770
+                          "Ref": "AssetParameters1afa8877751a32247987e488fe68c5929f59c04f338e63d868b571ebef3b50f4S3VersionKey04CD1E28",
                         },
                       ],
                     },
@@ -5862,11 +5702,7 @@
                       "Fn::Split": Array [
                         "||",
                         Object {
-<<<<<<< HEAD
-                          "Ref": "AssetParameters71852e32597b40c530d5509e28996179cceddfeb18cd8197ec36af57da30cbb8S3VersionKeyCE355886",
-=======
-                          "Ref": "AssetParameters03a5dbe3930bec037faaadac76e4467d22aefacf76cba45a7ef345d6cd3ca240S3VersionKey6D89480E",
->>>>>>> 2bdd4770
+                          "Ref": "AssetParameters1afa8877751a32247987e488fe68c5929f59c04f338e63d868b571ebef3b50f4S3VersionKey04CD1E28",
                         },
                       ],
                     },
@@ -6257,7 +6093,7 @@
       "Properties": Object {
         "Code": Object {
           "S3Bucket": Object {
-            "Ref": "AssetParametersd683ee299aa41191eb9bd58048df81d4d55f6b254de0de31980da38c5576e76cS3BucketC8AC2644",
+            "Ref": "AssetParameters8780d737787d1ef7d939387312d3afe518e0f9c3b179d970ee3bb4f25ef23eeaS3Bucket19320BC9",
           },
           "S3Key": Object {
             "Fn::Join": Array [
@@ -6270,7 +6106,7 @@
                       "Fn::Split": Array [
                         "||",
                         Object {
-                          "Ref": "AssetParametersd683ee299aa41191eb9bd58048df81d4d55f6b254de0de31980da38c5576e76cS3VersionKeyF71D8BA3",
+                          "Ref": "AssetParameters8780d737787d1ef7d939387312d3afe518e0f9c3b179d970ee3bb4f25ef23eeaS3VersionKeyFF035953",
                         },
                       ],
                     },
@@ -6283,7 +6119,7 @@
                       "Fn::Split": Array [
                         "||",
                         Object {
-                          "Ref": "AssetParametersd683ee299aa41191eb9bd58048df81d4d55f6b254de0de31980da38c5576e76cS3VersionKeyF71D8BA3",
+                          "Ref": "AssetParameters8780d737787d1ef7d939387312d3afe518e0f9c3b179d970ee3bb4f25ef23eeaS3VersionKeyFF035953",
                         },
                       ],
                     },
@@ -6793,11 +6629,7 @@
       "Properties": Object {
         "Code": Object {
           "S3Bucket": Object {
-<<<<<<< HEAD
-            "Ref": "AssetParametersa70c1e55e3247c44dd1a70914ffc70608bc26c76cddff6deb12af685f9248e12S3Bucket2845797D",
-=======
-            "Ref": "AssetParametersa863ee20ebf50fd5ae8f4dc5f0fa8862e31db74a3fb4193ea6a6bbae0b644126S3BucketF9896E69",
->>>>>>> 2bdd4770
+            "Ref": "AssetParametersa727760781bb5f463989410a4477ac22c9c7d79291a1e682d1058e9f96f17968S3Bucket7F1CA9C4",
           },
           "S3Key": Object {
             "Fn::Join": Array [
@@ -6810,11 +6642,7 @@
                       "Fn::Split": Array [
                         "||",
                         Object {
-<<<<<<< HEAD
-                          "Ref": "AssetParametersa70c1e55e3247c44dd1a70914ffc70608bc26c76cddff6deb12af685f9248e12S3VersionKeyABA3DF9A",
-=======
-                          "Ref": "AssetParametersa863ee20ebf50fd5ae8f4dc5f0fa8862e31db74a3fb4193ea6a6bbae0b644126S3VersionKey8BE184E7",
->>>>>>> 2bdd4770
+                          "Ref": "AssetParametersa727760781bb5f463989410a4477ac22c9c7d79291a1e682d1058e9f96f17968S3VersionKey703CE538",
                         },
                       ],
                     },
@@ -6827,11 +6655,7 @@
                       "Fn::Split": Array [
                         "||",
                         Object {
-<<<<<<< HEAD
-                          "Ref": "AssetParametersa70c1e55e3247c44dd1a70914ffc70608bc26c76cddff6deb12af685f9248e12S3VersionKeyABA3DF9A",
-=======
-                          "Ref": "AssetParametersa863ee20ebf50fd5ae8f4dc5f0fa8862e31db74a3fb4193ea6a6bbae0b644126S3VersionKey8BE184E7",
->>>>>>> 2bdd4770
+                          "Ref": "AssetParametersa727760781bb5f463989410a4477ac22c9c7d79291a1e682d1058e9f96f17968S3VersionKey703CE538",
                         },
                       ],
                     },
@@ -8299,11 +8123,7 @@
       "Properties": Object {
         "Code": Object {
           "S3Bucket": Object {
-<<<<<<< HEAD
-            "Ref": "AssetParameters784f5d903612b69932f0558404a0c517a6ac5f8760eee6826585042e05cacf84S3Bucket752AE002",
-=======
-            "Ref": "AssetParametersbe3cb61d95eb6c7eaaca1d75a836ab694c86668c604a52976db0e7cf6ab6f996S3BucketFBFFA78F",
->>>>>>> 2bdd4770
+            "Ref": "AssetParameters48f386237d83a32fd27717ff31fe011e0f25d613b38be84870ba1980e437c8a0S3Bucket0E747917",
           },
           "S3Key": Object {
             "Fn::Join": Array [
@@ -8316,11 +8136,7 @@
                       "Fn::Split": Array [
                         "||",
                         Object {
-<<<<<<< HEAD
-                          "Ref": "AssetParameters784f5d903612b69932f0558404a0c517a6ac5f8760eee6826585042e05cacf84S3VersionKey99B10EDA",
-=======
-                          "Ref": "AssetParametersbe3cb61d95eb6c7eaaca1d75a836ab694c86668c604a52976db0e7cf6ab6f996S3VersionKey98FAD0C0",
->>>>>>> 2bdd4770
+                          "Ref": "AssetParameters48f386237d83a32fd27717ff31fe011e0f25d613b38be84870ba1980e437c8a0S3VersionKeyA1C76D1E",
                         },
                       ],
                     },
@@ -8333,11 +8149,7 @@
                       "Fn::Split": Array [
                         "||",
                         Object {
-<<<<<<< HEAD
-                          "Ref": "AssetParameters784f5d903612b69932f0558404a0c517a6ac5f8760eee6826585042e05cacf84S3VersionKey99B10EDA",
-=======
-                          "Ref": "AssetParametersbe3cb61d95eb6c7eaaca1d75a836ab694c86668c604a52976db0e7cf6ab6f996S3VersionKey98FAD0C0",
->>>>>>> 2bdd4770
+                          "Ref": "AssetParameters48f386237d83a32fd27717ff31fe011e0f25d613b38be84870ba1980e437c8a0S3VersionKeyA1C76D1E",
                         },
                       ],
                     },
@@ -8825,11 +8637,7 @@
       "Properties": Object {
         "Code": Object {
           "S3Bucket": Object {
-<<<<<<< HEAD
-            "Ref": "AssetParameters784f5d903612b69932f0558404a0c517a6ac5f8760eee6826585042e05cacf84S3Bucket752AE002",
-=======
-            "Ref": "AssetParametersbe3cb61d95eb6c7eaaca1d75a836ab694c86668c604a52976db0e7cf6ab6f996S3BucketFBFFA78F",
->>>>>>> 2bdd4770
+            "Ref": "AssetParameters48f386237d83a32fd27717ff31fe011e0f25d613b38be84870ba1980e437c8a0S3Bucket0E747917",
           },
           "S3Key": Object {
             "Fn::Join": Array [
@@ -8842,11 +8650,7 @@
                       "Fn::Split": Array [
                         "||",
                         Object {
-<<<<<<< HEAD
-                          "Ref": "AssetParameters784f5d903612b69932f0558404a0c517a6ac5f8760eee6826585042e05cacf84S3VersionKey99B10EDA",
-=======
-                          "Ref": "AssetParametersbe3cb61d95eb6c7eaaca1d75a836ab694c86668c604a52976db0e7cf6ab6f996S3VersionKey98FAD0C0",
->>>>>>> 2bdd4770
+                          "Ref": "AssetParameters48f386237d83a32fd27717ff31fe011e0f25d613b38be84870ba1980e437c8a0S3VersionKeyA1C76D1E",
                         },
                       ],
                     },
@@ -8859,11 +8663,7 @@
                       "Fn::Split": Array [
                         "||",
                         Object {
-<<<<<<< HEAD
-                          "Ref": "AssetParameters784f5d903612b69932f0558404a0c517a6ac5f8760eee6826585042e05cacf84S3VersionKey99B10EDA",
-=======
-                          "Ref": "AssetParametersbe3cb61d95eb6c7eaaca1d75a836ab694c86668c604a52976db0e7cf6ab6f996S3VersionKey98FAD0C0",
->>>>>>> 2bdd4770
+                          "Ref": "AssetParameters48f386237d83a32fd27717ff31fe011e0f25d613b38be84870ba1980e437c8a0S3VersionKeyA1C76D1E",
                         },
                       ],
                     },
