--- conflicted
+++ resolved
@@ -93,25 +93,8 @@
       "Description": "S3 key for asset version \\"6b4a338b691490f1fd6351e29140684b4cc8c932fa8610251617ca4279b42c9f\\"",
       "Type": "String",
     },
-<<<<<<< HEAD
-    "AssetParameters6ddf168e2e40df6698c6d0205c5044630c15454958cfdc7e26833cf8e8b3714bArtifactHash324B1330": Object {
-      "Description": "Artifact hash for asset \\"6ddf168e2e40df6698c6d0205c5044630c15454958cfdc7e26833cf8e8b3714b\\"",
-      "Type": "String",
-    },
-    "AssetParameters6ddf168e2e40df6698c6d0205c5044630c15454958cfdc7e26833cf8e8b3714bS3BucketF6181B90": Object {
-      "Description": "S3 bucket for asset \\"6ddf168e2e40df6698c6d0205c5044630c15454958cfdc7e26833cf8e8b3714b\\"",
-      "Type": "String",
-    },
-    "AssetParameters6ddf168e2e40df6698c6d0205c5044630c15454958cfdc7e26833cf8e8b3714bS3VersionKey87461909": Object {
-      "Description": "S3 key for asset version \\"6ddf168e2e40df6698c6d0205c5044630c15454958cfdc7e26833cf8e8b3714b\\"",
-      "Type": "String",
-    },
     "AssetParameters8fb25fdd4f1ddeae2b028b9896c12ee4ce71b7b9a580a348a5d48a1459a2e064ArtifactHashEA963870": Object {
       "Description": "Artifact hash for asset \\"8fb25fdd4f1ddeae2b028b9896c12ee4ce71b7b9a580a348a5d48a1459a2e064\\"",
-=======
-    "AssetParametersa863ee20ebf50fd5ae8f4dc5f0fa8862e31db74a3fb4193ea6a6bbae0b644126ArtifactHash94DA28E4": Object {
-      "Description": "Artifact hash for asset \\"a863ee20ebf50fd5ae8f4dc5f0fa8862e31db74a3fb4193ea6a6bbae0b644126\\"",
->>>>>>> 1078f696
       "Type": "String",
     },
     "AssetParameters8fb25fdd4f1ddeae2b028b9896c12ee4ce71b7b9a580a348a5d48a1459a2e064S3BucketAB02BCB2": Object {
@@ -170,16 +153,16 @@
       "Description": "S3 key for asset version \\"c24b999656e4fe6c609c31bae56a1cf4717a405619c3aa6ba1bc686b8c2c86cf\\"",
       "Type": "String",
     },
-    "AssetParametersc8f22a6bd5f5856b1c886f1507b3449928572b34d1e76aefa8368881ed596e9cArtifactHash76886463": Object {
-      "Description": "Artifact hash for asset \\"c8f22a6bd5f5856b1c886f1507b3449928572b34d1e76aefa8368881ed596e9c\\"",
+    "AssetParametersc508a84d7d768ccf412fe4ff085b157cae8e1849f5085f8a56ca7ec68f663d1cArtifactHash7A03165A": Object {
+      "Description": "Artifact hash for asset \\"c508a84d7d768ccf412fe4ff085b157cae8e1849f5085f8a56ca7ec68f663d1c\\"",
       "Type": "String",
     },
-    "AssetParametersc8f22a6bd5f5856b1c886f1507b3449928572b34d1e76aefa8368881ed596e9cS3Bucket96B56B98": Object {
-      "Description": "S3 bucket for asset \\"c8f22a6bd5f5856b1c886f1507b3449928572b34d1e76aefa8368881ed596e9c\\"",
+    "AssetParametersc508a84d7d768ccf412fe4ff085b157cae8e1849f5085f8a56ca7ec68f663d1cS3BucketCE9B18FB": Object {
+      "Description": "S3 bucket for asset \\"c508a84d7d768ccf412fe4ff085b157cae8e1849f5085f8a56ca7ec68f663d1c\\"",
       "Type": "String",
     },
-    "AssetParametersc8f22a6bd5f5856b1c886f1507b3449928572b34d1e76aefa8368881ed596e9cS3VersionKey128ABB8B": Object {
-      "Description": "S3 key for asset version \\"c8f22a6bd5f5856b1c886f1507b3449928572b34d1e76aefa8368881ed596e9c\\"",
+    "AssetParametersc508a84d7d768ccf412fe4ff085b157cae8e1849f5085f8a56ca7ec68f663d1cS3VersionKeyC94C7E8F": Object {
+      "Description": "S3 key for asset version \\"c508a84d7d768ccf412fe4ff085b157cae8e1849f5085f8a56ca7ec68f663d1c\\"",
       "Type": "String",
     },
     "AssetParameterse9882ab123687399f934da0d45effe675ecc8ce13b40cb946f3e1d6141fe8d68ArtifactHashD9A515C3": Object {
@@ -1020,7 +1003,7 @@
       "Properties": Object {
         "Code": Object {
           "S3Bucket": Object {
-            "Ref": "AssetParametersc8f22a6bd5f5856b1c886f1507b3449928572b34d1e76aefa8368881ed596e9cS3Bucket96B56B98",
+            "Ref": "AssetParametersc508a84d7d768ccf412fe4ff085b157cae8e1849f5085f8a56ca7ec68f663d1cS3BucketCE9B18FB",
           },
           "S3Key": Object {
             "Fn::Join": Array [
@@ -1033,7 +1016,7 @@
                       "Fn::Split": Array [
                         "||",
                         Object {
-                          "Ref": "AssetParametersc8f22a6bd5f5856b1c886f1507b3449928572b34d1e76aefa8368881ed596e9cS3VersionKey128ABB8B",
+                          "Ref": "AssetParametersc508a84d7d768ccf412fe4ff085b157cae8e1849f5085f8a56ca7ec68f663d1cS3VersionKeyC94C7E8F",
                         },
                       ],
                     },
@@ -1046,7 +1029,7 @@
                       "Fn::Split": Array [
                         "||",
                         Object {
-                          "Ref": "AssetParametersc8f22a6bd5f5856b1c886f1507b3449928572b34d1e76aefa8368881ed596e9cS3VersionKey128ABB8B",
+                          "Ref": "AssetParametersc508a84d7d768ccf412fe4ff085b157cae8e1849f5085f8a56ca7ec68f663d1cS3VersionKeyC94C7E8F",
                         },
                       ],
                     },
@@ -5044,7 +5027,6 @@
                       },
                       ":s3:::",
                       Object {
-<<<<<<< HEAD
                         "Ref": "AssetParameters8fb25fdd4f1ddeae2b028b9896c12ee4ce71b7b9a580a348a5d48a1459a2e064S3BucketAB02BCB2",
                       },
                     ],
@@ -5119,10 +5101,7 @@
                       },
                       ":s3:::",
                       Object {
-                        "Ref": "AssetParameters6a242d5986b7b690bd6021ac7eeec11e876a7e316882151c1fe2647f19a7d8a3S3BucketF28CE6BE",
-=======
                         "Ref": "AssetParameters32bf65fd04e50fb77a5ea37b5122eef6d1e18881a7e9343e708965bacb9fa1ceS3BucketED40AE56",
->>>>>>> 1078f696
                       },
                     ],
                   ],
@@ -5499,16 +5478,16 @@
       "Description": "S3 key for asset version \\"c24b999656e4fe6c609c31bae56a1cf4717a405619c3aa6ba1bc686b8c2c86cf\\"",
       "Type": "String",
     },
-    "AssetParametersc8f22a6bd5f5856b1c886f1507b3449928572b34d1e76aefa8368881ed596e9cArtifactHash76886463": Object {
-      "Description": "Artifact hash for asset \\"c8f22a6bd5f5856b1c886f1507b3449928572b34d1e76aefa8368881ed596e9c\\"",
+    "AssetParametersc508a84d7d768ccf412fe4ff085b157cae8e1849f5085f8a56ca7ec68f663d1cArtifactHash7A03165A": Object {
+      "Description": "Artifact hash for asset \\"c508a84d7d768ccf412fe4ff085b157cae8e1849f5085f8a56ca7ec68f663d1c\\"",
       "Type": "String",
     },
-    "AssetParametersc8f22a6bd5f5856b1c886f1507b3449928572b34d1e76aefa8368881ed596e9cS3Bucket96B56B98": Object {
-      "Description": "S3 bucket for asset \\"c8f22a6bd5f5856b1c886f1507b3449928572b34d1e76aefa8368881ed596e9c\\"",
+    "AssetParametersc508a84d7d768ccf412fe4ff085b157cae8e1849f5085f8a56ca7ec68f663d1cS3BucketCE9B18FB": Object {
+      "Description": "S3 bucket for asset \\"c508a84d7d768ccf412fe4ff085b157cae8e1849f5085f8a56ca7ec68f663d1c\\"",
       "Type": "String",
     },
-    "AssetParametersc8f22a6bd5f5856b1c886f1507b3449928572b34d1e76aefa8368881ed596e9cS3VersionKey128ABB8B": Object {
-      "Description": "S3 key for asset version \\"c8f22a6bd5f5856b1c886f1507b3449928572b34d1e76aefa8368881ed596e9c\\"",
+    "AssetParametersc508a84d7d768ccf412fe4ff085b157cae8e1849f5085f8a56ca7ec68f663d1cS3VersionKeyC94C7E8F": Object {
+      "Description": "S3 key for asset version \\"c508a84d7d768ccf412fe4ff085b157cae8e1849f5085f8a56ca7ec68f663d1c\\"",
       "Type": "String",
     },
     "AssetParameterse9882ab123687399f934da0d45effe675ecc8ce13b40cb946f3e1d6141fe8d68ArtifactHashD9A515C3": Object {
@@ -6498,7 +6477,7 @@
       "Properties": Object {
         "Code": Object {
           "S3Bucket": Object {
-            "Ref": "AssetParametersc8f22a6bd5f5856b1c886f1507b3449928572b34d1e76aefa8368881ed596e9cS3Bucket96B56B98",
+            "Ref": "AssetParametersc508a84d7d768ccf412fe4ff085b157cae8e1849f5085f8a56ca7ec68f663d1cS3BucketCE9B18FB",
           },
           "S3Key": Object {
             "Fn::Join": Array [
@@ -6511,7 +6490,7 @@
                       "Fn::Split": Array [
                         "||",
                         Object {
-                          "Ref": "AssetParametersc8f22a6bd5f5856b1c886f1507b3449928572b34d1e76aefa8368881ed596e9cS3VersionKey128ABB8B",
+                          "Ref": "AssetParametersc508a84d7d768ccf412fe4ff085b157cae8e1849f5085f8a56ca7ec68f663d1cS3VersionKeyC94C7E8F",
                         },
                       ],
                     },
@@ -6524,7 +6503,7 @@
                       "Fn::Split": Array [
                         "||",
                         Object {
-                          "Ref": "AssetParametersc8f22a6bd5f5856b1c886f1507b3449928572b34d1e76aefa8368881ed596e9cS3VersionKey128ABB8B",
+                          "Ref": "AssetParametersc508a84d7d768ccf412fe4ff085b157cae8e1849f5085f8a56ca7ec68f663d1cS3VersionKeyC94C7E8F",
                         },
                       ],
                     },
@@ -10822,7 +10801,6 @@
                       },
                       ":s3:::",
                       Object {
-<<<<<<< HEAD
                         "Ref": "AssetParameters8fb25fdd4f1ddeae2b028b9896c12ee4ce71b7b9a580a348a5d48a1459a2e064S3BucketAB02BCB2",
                       },
                     ],
@@ -10897,10 +10875,7 @@
                       },
                       ":s3:::",
                       Object {
-                        "Ref": "AssetParameters6a242d5986b7b690bd6021ac7eeec11e876a7e316882151c1fe2647f19a7d8a3S3BucketF28CE6BE",
-=======
                         "Ref": "AssetParameters32bf65fd04e50fb77a5ea37b5122eef6d1e18881a7e9343e708965bacb9fa1ceS3BucketED40AE56",
->>>>>>> 1078f696
                       },
                     ],
                   ],
