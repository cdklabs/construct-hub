// Jest Snapshot v1, https://goo.gl/fbAQLP

exports[`minimal usage 1`] = `
Object {
  "Outputs": Object {
    "ConstructHubMonitoringWatchfulWatchfulDashboard75D318D0": Object {
      "Value": Object {
        "Fn::Join": Array [
          "",
          Array [
            "https://console.aws.amazon.com/cloudwatch/home?region=",
            Object {
              "Ref": "AWS::Region",
            },
            "#dashboards:name=",
            Object {
              "Ref": "ConstructHubMonitoringWatchfulDashboardB8493D55",
            },
          ],
        ],
      },
    },
    "ConstructHubWebAppDomainNameDC10F8DD": Object {
      "Export": Object {
        "Name": "ConstructHubDomainName",
      },
      "Value": Object {
        "Fn::GetAtt": Array [
          "ConstructHubWebAppDistribution1F181DC9",
          "DomainName",
        ],
      },
    },
  },
  "Parameters": Object {
    "AssetParameters0dfb0b3b18599bad760f45b02537f770c6d07bfba2daa5407d82b6306d92963dArtifactHashFECDD477": Object {
      "Description": "Artifact hash for asset \\"0dfb0b3b18599bad760f45b02537f770c6d07bfba2daa5407d82b6306d92963d\\"",
      "Type": "String",
    },
    "AssetParameters0dfb0b3b18599bad760f45b02537f770c6d07bfba2daa5407d82b6306d92963dS3Bucket7B3413EA": Object {
      "Description": "S3 bucket for asset \\"0dfb0b3b18599bad760f45b02537f770c6d07bfba2daa5407d82b6306d92963d\\"",
      "Type": "String",
    },
    "AssetParameters0dfb0b3b18599bad760f45b02537f770c6d07bfba2daa5407d82b6306d92963dS3VersionKeyE2914469": Object {
      "Description": "S3 key for asset version \\"0dfb0b3b18599bad760f45b02537f770c6d07bfba2daa5407d82b6306d92963d\\"",
      "Type": "String",
    },
    "AssetParameters29569ad5bf9948e4744218e7f7440b327629220ab1ca1cce582477911c74780bArtifactHashD350A16C": Object {
      "Description": "Artifact hash for asset \\"29569ad5bf9948e4744218e7f7440b327629220ab1ca1cce582477911c74780b\\"",
      "Type": "String",
    },
    "AssetParameters29569ad5bf9948e4744218e7f7440b327629220ab1ca1cce582477911c74780bS3Bucket3171CA99": Object {
      "Description": "S3 bucket for asset \\"29569ad5bf9948e4744218e7f7440b327629220ab1ca1cce582477911c74780b\\"",
      "Type": "String",
    },
    "AssetParameters29569ad5bf9948e4744218e7f7440b327629220ab1ca1cce582477911c74780bS3VersionKeyB69597A2": Object {
      "Description": "S3 key for asset version \\"29569ad5bf9948e4744218e7f7440b327629220ab1ca1cce582477911c74780b\\"",
      "Type": "String",
    },
<<<<<<< HEAD
    "AssetParameters2ab515491bc53b609798e5e8acd29fc126823cee09dc6b59e96c6462b131d8b5ArtifactHash743C3C98": Object {
      "Description": "Artifact hash for asset \\"2ab515491bc53b609798e5e8acd29fc126823cee09dc6b59e96c6462b131d8b5\\"",
      "Type": "String",
    },
    "AssetParameters2ab515491bc53b609798e5e8acd29fc126823cee09dc6b59e96c6462b131d8b5S3BucketBBEF348A": Object {
      "Description": "S3 bucket for asset \\"2ab515491bc53b609798e5e8acd29fc126823cee09dc6b59e96c6462b131d8b5\\"",
      "Type": "String",
    },
    "AssetParameters2ab515491bc53b609798e5e8acd29fc126823cee09dc6b59e96c6462b131d8b5S3VersionKey708EEDAF": Object {
      "Description": "S3 key for asset version \\"2ab515491bc53b609798e5e8acd29fc126823cee09dc6b59e96c6462b131d8b5\\"",
=======
    "AssetParameters3e02956cc32cf10dd2b4bc9b8ce10b11fd2bf864ae97f32e5d3df6b7284d0236ArtifactHashE5BF8317": Object {
      "Description": "Artifact hash for asset \\"3e02956cc32cf10dd2b4bc9b8ce10b11fd2bf864ae97f32e5d3df6b7284d0236\\"",
      "Type": "String",
    },
    "AssetParameters3e02956cc32cf10dd2b4bc9b8ce10b11fd2bf864ae97f32e5d3df6b7284d0236S3BucketD05214B3": Object {
      "Description": "S3 bucket for asset \\"3e02956cc32cf10dd2b4bc9b8ce10b11fd2bf864ae97f32e5d3df6b7284d0236\\"",
      "Type": "String",
    },
    "AssetParameters3e02956cc32cf10dd2b4bc9b8ce10b11fd2bf864ae97f32e5d3df6b7284d0236S3VersionKey29F1A337": Object {
      "Description": "S3 key for asset version \\"3e02956cc32cf10dd2b4bc9b8ce10b11fd2bf864ae97f32e5d3df6b7284d0236\\"",
      "Type": "String",
    },
    "AssetParameters4b6912ddd2c1a25ba0a24866b345a27cf12c6de77a300acbf24ad516b2b7ad47ArtifactHash56F3F204": Object {
      "Description": "Artifact hash for asset \\"4b6912ddd2c1a25ba0a24866b345a27cf12c6de77a300acbf24ad516b2b7ad47\\"",
      "Type": "String",
    },
    "AssetParameters4b6912ddd2c1a25ba0a24866b345a27cf12c6de77a300acbf24ad516b2b7ad47S3Bucket5F22CB7E": Object {
      "Description": "S3 bucket for asset \\"4b6912ddd2c1a25ba0a24866b345a27cf12c6de77a300acbf24ad516b2b7ad47\\"",
      "Type": "String",
    },
    "AssetParameters4b6912ddd2c1a25ba0a24866b345a27cf12c6de77a300acbf24ad516b2b7ad47S3VersionKey851EF575": Object {
      "Description": "S3 key for asset version \\"4b6912ddd2c1a25ba0a24866b345a27cf12c6de77a300acbf24ad516b2b7ad47\\"",
>>>>>>> 72a22890
      "Type": "String",
    },
    "AssetParameters59be5a60739e4f0f9b881492bce41ccffa8d47d16b0a4d640db1bb8200f48bd5ArtifactHash76FE5C86": Object {
      "Description": "Artifact hash for asset \\"59be5a60739e4f0f9b881492bce41ccffa8d47d16b0a4d640db1bb8200f48bd5\\"",
      "Type": "String",
    },
    "AssetParameters59be5a60739e4f0f9b881492bce41ccffa8d47d16b0a4d640db1bb8200f48bd5S3BucketFA2341B6": Object {
      "Description": "S3 bucket for asset \\"59be5a60739e4f0f9b881492bce41ccffa8d47d16b0a4d640db1bb8200f48bd5\\"",
      "Type": "String",
    },
    "AssetParameters59be5a60739e4f0f9b881492bce41ccffa8d47d16b0a4d640db1bb8200f48bd5S3VersionKeyB4EE9C49": Object {
      "Description": "S3 key for asset version \\"59be5a60739e4f0f9b881492bce41ccffa8d47d16b0a4d640db1bb8200f48bd5\\"",
      "Type": "String",
    },
    "AssetParameters67b7823b74bc135986aa72f889d6a8da058d0c4a20cbc2dfc6f78995fdd2fc24ArtifactHashBA91B77F": Object {
      "Description": "Artifact hash for asset \\"67b7823b74bc135986aa72f889d6a8da058d0c4a20cbc2dfc6f78995fdd2fc24\\"",
      "Type": "String",
    },
    "AssetParameters67b7823b74bc135986aa72f889d6a8da058d0c4a20cbc2dfc6f78995fdd2fc24S3Bucket4D46ABB5": Object {
      "Description": "S3 bucket for asset \\"67b7823b74bc135986aa72f889d6a8da058d0c4a20cbc2dfc6f78995fdd2fc24\\"",
      "Type": "String",
    },
    "AssetParameters67b7823b74bc135986aa72f889d6a8da058d0c4a20cbc2dfc6f78995fdd2fc24S3VersionKeyB0F28861": Object {
      "Description": "S3 key for asset version \\"67b7823b74bc135986aa72f889d6a8da058d0c4a20cbc2dfc6f78995fdd2fc24\\"",
      "Type": "String",
    },
    "AssetParameters97e6563aeb743805ef5d4bbbbe29d6b3bb28c0544c9cca24a203de835bd21784ArtifactHash1A2C2611": Object {
      "Description": "Artifact hash for asset \\"97e6563aeb743805ef5d4bbbbe29d6b3bb28c0544c9cca24a203de835bd21784\\"",
      "Type": "String",
    },
    "AssetParameters97e6563aeb743805ef5d4bbbbe29d6b3bb28c0544c9cca24a203de835bd21784S3BucketE5876F15": Object {
      "Description": "S3 bucket for asset \\"97e6563aeb743805ef5d4bbbbe29d6b3bb28c0544c9cca24a203de835bd21784\\"",
      "Type": "String",
    },
    "AssetParameters97e6563aeb743805ef5d4bbbbe29d6b3bb28c0544c9cca24a203de835bd21784S3VersionKey267A8045": Object {
      "Description": "S3 key for asset version \\"97e6563aeb743805ef5d4bbbbe29d6b3bb28c0544c9cca24a203de835bd21784\\"",
      "Type": "String",
    },
    "AssetParametersc24b999656e4fe6c609c31bae56a1cf4717a405619c3aa6ba1bc686b8c2c86cfArtifactHash85F58E48": Object {
      "Description": "Artifact hash for asset \\"c24b999656e4fe6c609c31bae56a1cf4717a405619c3aa6ba1bc686b8c2c86cf\\"",
      "Type": "String",
    },
    "AssetParametersc24b999656e4fe6c609c31bae56a1cf4717a405619c3aa6ba1bc686b8c2c86cfS3Bucket55EFA30C": Object {
      "Description": "S3 bucket for asset \\"c24b999656e4fe6c609c31bae56a1cf4717a405619c3aa6ba1bc686b8c2c86cf\\"",
      "Type": "String",
    },
    "AssetParametersc24b999656e4fe6c609c31bae56a1cf4717a405619c3aa6ba1bc686b8c2c86cfS3VersionKey60329B70": Object {
      "Description": "S3 key for asset version \\"c24b999656e4fe6c609c31bae56a1cf4717a405619c3aa6ba1bc686b8c2c86cf\\"",
      "Type": "String",
    },
    "AssetParametersc9fda6b85a877755ac17a5e66417061d1f980faf9e1f346a6c8cecb5ae8695e9ArtifactHash98105084": Object {
      "Description": "Artifact hash for asset \\"c9fda6b85a877755ac17a5e66417061d1f980faf9e1f346a6c8cecb5ae8695e9\\"",
      "Type": "String",
    },
    "AssetParametersc9fda6b85a877755ac17a5e66417061d1f980faf9e1f346a6c8cecb5ae8695e9S3Bucket5CAE6558": Object {
      "Description": "S3 bucket for asset \\"c9fda6b85a877755ac17a5e66417061d1f980faf9e1f346a6c8cecb5ae8695e9\\"",
      "Type": "String",
    },
    "AssetParametersc9fda6b85a877755ac17a5e66417061d1f980faf9e1f346a6c8cecb5ae8695e9S3VersionKey854B18C5": Object {
      "Description": "S3 key for asset version \\"c9fda6b85a877755ac17a5e66417061d1f980faf9e1f346a6c8cecb5ae8695e9\\"",
      "Type": "String",
    },
    "AssetParameterse9882ab123687399f934da0d45effe675ecc8ce13b40cb946f3e1d6141fe8d68ArtifactHashD9A515C3": Object {
      "Description": "Artifact hash for asset \\"e9882ab123687399f934da0d45effe675ecc8ce13b40cb946f3e1d6141fe8d68\\"",
      "Type": "String",
    },
    "AssetParameterse9882ab123687399f934da0d45effe675ecc8ce13b40cb946f3e1d6141fe8d68S3BucketAEADE8C7": Object {
      "Description": "S3 bucket for asset \\"e9882ab123687399f934da0d45effe675ecc8ce13b40cb946f3e1d6141fe8d68\\"",
      "Type": "String",
    },
    "AssetParameterse9882ab123687399f934da0d45effe675ecc8ce13b40cb946f3e1d6141fe8d68S3VersionKeyE415415F": Object {
      "Description": "S3 key for asset version \\"e9882ab123687399f934da0d45effe675ecc8ce13b40cb946f3e1d6141fe8d68\\"",
      "Type": "String",
    },
  },
  "Resources": Object {
    "BucketNotificationsHandler050a0587b7544547bf325f094a3db8347ECC3691": Object {
      "DependsOn": Array [
        "BucketNotificationsHandler050a0587b7544547bf325f094a3db834RoleDefaultPolicy2CF63D36",
        "BucketNotificationsHandler050a0587b7544547bf325f094a3db834RoleB6FB88EC",
      ],
      "Properties": Object {
        "Code": Object {
          "ZipFile": "exports.handler = (event, context) => {
    // eslint-disable-next-line @typescript-eslint/no-require-imports, import/no-extraneous-dependencies
    const s3 = new (require('aws-sdk').S3)();
    // eslint-disable-next-line @typescript-eslint/no-require-imports
    const https = require('https');
    // eslint-disable-next-line @typescript-eslint/no-require-imports
    const url = require('url');
    log(JSON.stringify(event, undefined, 2));
    const props = event.ResourceProperties;
    if (event.RequestType === 'Delete') {
        props.NotificationConfiguration = {}; // this is how you clean out notifications
    }
    const req = {
        Bucket: props.BucketName,
        NotificationConfiguration: props.NotificationConfiguration,
    };
    return s3.putBucketNotificationConfiguration(req, (err, data) => {
        log({ err, data });
        if (err) {
            return submitResponse('FAILED', err.message + \`\\\\nMore information in CloudWatch Log Stream: \${context.logStreamName}\`);
        }
        else {
            return submitResponse('SUCCESS');
        }
    });
    function log(obj) {
        console.error(event.RequestId, event.StackId, event.LogicalResourceId, obj);
    }
    // eslint-disable-next-line max-len
    // adapted from https://docs.aws.amazon.com/AWSCloudFormation/latest/UserGuide/aws-properties-lambda-function-code.html#cfn-lambda-function-code-cfnresponsemodule
    // to allow sending an error message as a reason.
    function submitResponse(responseStatus, reason) {
        const responseBody = JSON.stringify({
            Status: responseStatus,
            Reason: reason || 'See the details in CloudWatch Log Stream: ' + context.logStreamName,
            PhysicalResourceId: event.PhysicalResourceId || event.LogicalResourceId,
            StackId: event.StackId,
            RequestId: event.RequestId,
            LogicalResourceId: event.LogicalResourceId,
            NoEcho: false,
        });
        log({ responseBody });
        const parsedUrl = url.parse(event.ResponseURL);
        const options = {
            hostname: parsedUrl.hostname,
            port: 443,
            path: parsedUrl.path,
            method: 'PUT',
            headers: {
                'content-type': '',
                'content-length': responseBody.length,
            },
        };
        const request = https.request(options, (r) => {
            log({ statusCode: r.statusCode, statusMessage: r.statusMessage });
            context.done();
        });
        request.on('error', (error) => {
            log({ sendError: error });
            context.done();
        });
        request.write(responseBody);
        request.end();
    }
};",
        },
        "Description": "AWS CloudFormation handler for \\"Custom::S3BucketNotifications\\" resources (@aws-cdk/aws-s3)",
        "Handler": "index.handler",
        "Role": Object {
          "Fn::GetAtt": Array [
            "BucketNotificationsHandler050a0587b7544547bf325f094a3db834RoleB6FB88EC",
            "Arn",
          ],
        },
        "Runtime": "nodejs12.x",
        "Timeout": 300,
      },
      "Type": "AWS::Lambda::Function",
    },
    "BucketNotificationsHandler050a0587b7544547bf325f094a3db834RoleB6FB88EC": Object {
      "Properties": Object {
        "AssumeRolePolicyDocument": Object {
          "Statement": Array [
            Object {
              "Action": "sts:AssumeRole",
              "Effect": "Allow",
              "Principal": Object {
                "Service": "lambda.amazonaws.com",
              },
            },
          ],
          "Version": "2012-10-17",
        },
        "ManagedPolicyArns": Array [
          Object {
            "Fn::Join": Array [
              "",
              Array [
                "arn:",
                Object {
                  "Ref": "AWS::Partition",
                },
                ":iam::aws:policy/service-role/AWSLambdaBasicExecutionRole",
              ],
            ],
          },
        ],
      },
      "Type": "AWS::IAM::Role",
    },
    "BucketNotificationsHandler050a0587b7544547bf325f094a3db834RoleDefaultPolicy2CF63D36": Object {
      "Properties": Object {
        "PolicyDocument": Object {
          "Statement": Array [
            Object {
              "Action": "s3:PutBucketNotification",
              "Effect": "Allow",
              "Resource": "*",
            },
          ],
          "Version": "2012-10-17",
        },
        "PolicyName": "BucketNotificationsHandler050a0587b7544547bf325f094a3db834RoleDefaultPolicy2CF63D36",
        "Roles": Array [
          Object {
            "Ref": "BucketNotificationsHandler050a0587b7544547bf325f094a3db834RoleB6FB88EC",
          },
        ],
      },
      "Type": "AWS::IAM::Policy",
    },
    "ConstructHubCatalogBuilder5A9DE4AF": Object {
      "DependsOn": Array [
        "ConstructHubCatalogBuilderServiceRoleDefaultPolicyF51442BC",
        "ConstructHubCatalogBuilderServiceRole7EB4C395",
      ],
      "Properties": Object {
        "Code": Object {
          "S3Bucket": Object {
            "Ref": "AssetParameters29569ad5bf9948e4744218e7f7440b327629220ab1ca1cce582477911c74780bS3Bucket3171CA99",
          },
          "S3Key": Object {
            "Fn::Join": Array [
              "",
              Array [
                Object {
                  "Fn::Select": Array [
                    0,
                    Object {
                      "Fn::Split": Array [
                        "||",
                        Object {
                          "Ref": "AssetParameters29569ad5bf9948e4744218e7f7440b327629220ab1ca1cce582477911c74780bS3VersionKeyB69597A2",
                        },
                      ],
                    },
                  ],
                },
                Object {
                  "Fn::Select": Array [
                    1,
                    Object {
                      "Fn::Split": Array [
                        "||",
                        Object {
                          "Ref": "AssetParameters29569ad5bf9948e4744218e7f7440b327629220ab1ca1cce582477911c74780bS3VersionKeyB69597A2",
                        },
                      ],
                    },
                  ],
                },
              ],
            ],
          },
        },
        "DeadLetterConfig": Object {
          "TargetArn": Object {
            "Fn::GetAtt": Array [
              "ConstructHubCatalogBuilderDeadLetterQueue1D42C407",
              "Arn",
            ],
          },
        },
        "Description": Object {
          "Fn::Join": Array [
            "",
            Array [
              "Creates the catalog.json object in ",
              Object {
                "Ref": "ConstructHubPackageDataDC5EF35E",
              },
            ],
          ],
        },
        "Environment": Object {
          "Variables": Object {
            "BUCKET_NAME": Object {
              "Ref": "ConstructHubPackageDataDC5EF35E",
            },
          },
        },
        "Handler": "index.handler",
        "MemorySize": 10240,
        "ReservedConcurrentExecutions": 1,
        "Role": Object {
          "Fn::GetAtt": Array [
            "ConstructHubCatalogBuilderServiceRole7EB4C395",
            "Arn",
          ],
        },
        "Runtime": "nodejs14.x",
        "Timeout": 900,
      },
      "Type": "AWS::Lambda::Function",
    },
    "ConstructHubCatalogBuilderDLQAlarm9D928A2B": Object {
      "Properties": Object {
        "AlarmDescription": "The catalog builder function failed to run",
        "ComparisonOperator": "GreaterThanOrEqualToThreshold",
        "Dimensions": Array [
          Object {
            "Name": "QueueName",
            "Value": Object {
              "Fn::GetAtt": Array [
                "ConstructHubCatalogBuilderDeadLetterQueue1D42C407",
                "QueueName",
              ],
            },
          },
        ],
        "EvaluationPeriods": 1,
        "MetricName": "ApproximateNumberOfMessagesVisible",
        "Namespace": "AWS/SQS",
        "Period": 300,
        "Statistic": "Maximum",
        "Threshold": 1,
      },
      "Type": "AWS::CloudWatch::Alarm",
    },
    "ConstructHubCatalogBuilderDeadLetterQueue1D42C407": Object {
      "DeletionPolicy": "Delete",
      "Properties": Object {
        "MessageRetentionPeriod": 1209600,
      },
      "Type": "AWS::SQS::Queue",
      "UpdateReplacePolicy": "Delete",
    },
    "ConstructHubCatalogBuilderLogRetentionD5D7858F": Object {
      "Properties": Object {
        "LogGroupName": Object {
          "Fn::Join": Array [
            "",
            Array [
              "/aws/lambda/",
              Object {
                "Ref": "ConstructHubCatalogBuilder5A9DE4AF",
              },
            ],
          ],
        },
        "RetentionInDays": 3653,
        "ServiceToken": Object {
          "Fn::GetAtt": Array [
            "LogRetentionaae0aa3c5b4d4f87b02d85b201efdd8aFD4BFC8A",
            "Arn",
          ],
        },
      },
      "Type": "Custom::LogRetention",
    },
    "ConstructHubCatalogBuilderServiceRole7EB4C395": Object {
      "Properties": Object {
        "AssumeRolePolicyDocument": Object {
          "Statement": Array [
            Object {
              "Action": "sts:AssumeRole",
              "Effect": "Allow",
              "Principal": Object {
                "Service": "lambda.amazonaws.com",
              },
            },
          ],
          "Version": "2012-10-17",
        },
        "ManagedPolicyArns": Array [
          Object {
            "Fn::Join": Array [
              "",
              Array [
                "arn:",
                Object {
                  "Ref": "AWS::Partition",
                },
                ":iam::aws:policy/service-role/AWSLambdaBasicExecutionRole",
              ],
            ],
          },
        ],
      },
      "Type": "AWS::IAM::Role",
    },
    "ConstructHubCatalogBuilderServiceRoleDefaultPolicyF51442BC": Object {
      "Properties": Object {
        "PolicyDocument": Object {
          "Statement": Array [
            Object {
              "Action": "sqs:SendMessage",
              "Effect": "Allow",
              "Resource": Object {
                "Fn::GetAtt": Array [
                  "ConstructHubCatalogBuilderDeadLetterQueue1D42C407",
                  "Arn",
                ],
              },
            },
            Object {
              "Action": Array [
                "s3:GetObject*",
                "s3:GetBucket*",
                "s3:List*",
                "s3:DeleteObject*",
                "s3:PutObject*",
                "s3:Abort*",
              ],
              "Effect": "Allow",
              "Resource": Array [
                Object {
                  "Fn::GetAtt": Array [
                    "ConstructHubPackageDataDC5EF35E",
                    "Arn",
                  ],
                },
                Object {
                  "Fn::Join": Array [
                    "",
                    Array [
                      Object {
                        "Fn::GetAtt": Array [
                          "ConstructHubPackageDataDC5EF35E",
                          "Arn",
                        ],
                      },
                      "/*",
                    ],
                  ],
                },
              ],
            },
          ],
          "Version": "2012-10-17",
        },
        "PolicyName": "ConstructHubCatalogBuilderServiceRoleDefaultPolicyF51442BC",
        "Roles": Array [
          Object {
            "Ref": "ConstructHubCatalogBuilderServiceRole7EB4C395",
          },
        ],
      },
      "Type": "AWS::IAM::Policy",
    },
    "ConstructHubDiscoveryD6EEC2B8": Object {
      "DependsOn": Array [
        "ConstructHubDiscoveryServiceRoleDefaultPolicy9D5F91B3",
        "ConstructHubDiscoveryServiceRole1B3CFF96",
      ],
      "Properties": Object {
        "Code": Object {
          "S3Bucket": Object {
            "Ref": "AssetParameters0dfb0b3b18599bad760f45b02537f770c6d07bfba2daa5407d82b6306d92963dS3Bucket7B3413EA",
          },
          "S3Key": Object {
            "Fn::Join": Array [
              "",
              Array [
                Object {
                  "Fn::Select": Array [
                    0,
                    Object {
                      "Fn::Split": Array [
                        "||",
                        Object {
                          "Ref": "AssetParameters0dfb0b3b18599bad760f45b02537f770c6d07bfba2daa5407d82b6306d92963dS3VersionKeyE2914469",
                        },
                      ],
                    },
                  ],
                },
                Object {
                  "Fn::Select": Array [
                    1,
                    Object {
                      "Fn::Split": Array [
                        "||",
                        Object {
                          "Ref": "AssetParameters0dfb0b3b18599bad760f45b02537f770c6d07bfba2daa5407d82b6306d92963dS3VersionKeyE2914469",
                        },
                      ],
                    },
                  ],
                },
              ],
            ],
          },
        },
        "Description": "Periodically query npm.js index for new construct libraries",
        "Environment": Object {
          "Variables": Object {
            "BUCKET_NAME": Object {
              "Ref": "ConstructHubDiscoveryStagingBucket1F2F7AE8",
            },
            "QUEUE_URL": Object {
              "Ref": "ConstructHubIngestionQueue1AD94CA3",
            },
          },
        },
        "Handler": "index.handler",
        "MemorySize": 10240,
        "ReservedConcurrentExecutions": 1,
        "Role": Object {
          "Fn::GetAtt": Array [
            "ConstructHubDiscoveryServiceRole1B3CFF96",
            "Arn",
          ],
        },
        "Runtime": "nodejs14.x",
        "Timeout": 900,
      },
      "Type": "AWS::Lambda::Function",
    },
    "ConstructHubDiscoveryErrorsAlarmDEA85148": Object {
      "Properties": Object {
        "AlarmDescription": "The discovery function (on npmjs.com) failed to run",
        "ComparisonOperator": "GreaterThanOrEqualToThreshold",
        "Dimensions": Array [
          Object {
            "Name": "FunctionName",
            "Value": Object {
              "Ref": "ConstructHubDiscoveryD6EEC2B8",
            },
          },
        ],
        "EvaluationPeriods": 1,
        "MetricName": "Errors",
        "Namespace": "AWS/Lambda",
        "Period": 900,
        "Statistic": "Sum",
        "Threshold": 1,
      },
      "Type": "AWS::CloudWatch::Alarm",
    },
    "ConstructHubDiscoveryNoInvocationsAlarm6F5E3A99": Object {
      "Properties": Object {
        "AlarmDescription": "The discovery function (on npmjs.com) is not running as scheduled",
        "ComparisonOperator": "LessThanThreshold",
        "Dimensions": Array [
          Object {
            "Name": "FunctionName",
            "Value": Object {
              "Ref": "ConstructHubDiscoveryD6EEC2B8",
            },
          },
        ],
        "EvaluationPeriods": 1,
        "MetricName": "Invocations",
        "Namespace": "AWS/Lambda",
        "Period": 900,
        "Statistic": "Sum",
        "Threshold": 1,
      },
      "Type": "AWS::CloudWatch::Alarm",
    },
    "ConstructHubDiscoveryScheduleRule90EE2E2A": Object {
      "Properties": Object {
        "ScheduleExpression": "rate(15 minutes)",
        "State": "ENABLED",
        "Targets": Array [
          Object {
            "Arn": Object {
              "Fn::GetAtt": Array [
                "ConstructHubDiscoveryD6EEC2B8",
                "Arn",
              ],
            },
            "Id": "Target0",
          },
        ],
      },
      "Type": "AWS::Events::Rule",
    },
    "ConstructHubDiscoveryScheduleRuleAllowEventRuleTestConstructHubDiscovery5714D5BB9D860B10": Object {
      "Properties": Object {
        "Action": "lambda:InvokeFunction",
        "FunctionName": Object {
          "Fn::GetAtt": Array [
            "ConstructHubDiscoveryD6EEC2B8",
            "Arn",
          ],
        },
        "Principal": "events.amazonaws.com",
        "SourceArn": Object {
          "Fn::GetAtt": Array [
            "ConstructHubDiscoveryScheduleRule90EE2E2A",
            "Arn",
          ],
        },
      },
      "Type": "AWS::Lambda::Permission",
    },
    "ConstructHubDiscoveryServiceRole1B3CFF96": Object {
      "Properties": Object {
        "AssumeRolePolicyDocument": Object {
          "Statement": Array [
            Object {
              "Action": "sts:AssumeRole",
              "Effect": "Allow",
              "Principal": Object {
                "Service": "lambda.amazonaws.com",
              },
            },
          ],
          "Version": "2012-10-17",
        },
        "ManagedPolicyArns": Array [
          Object {
            "Fn::Join": Array [
              "",
              Array [
                "arn:",
                Object {
                  "Ref": "AWS::Partition",
                },
                ":iam::aws:policy/service-role/AWSLambdaBasicExecutionRole",
              ],
            ],
          },
        ],
      },
      "Type": "AWS::IAM::Role",
    },
    "ConstructHubDiscoveryServiceRoleDefaultPolicy9D5F91B3": Object {
      "Properties": Object {
        "PolicyDocument": Object {
          "Statement": Array [
            Object {
              "Action": Array [
                "s3:GetObject*",
                "s3:GetBucket*",
                "s3:List*",
                "s3:DeleteObject*",
                "s3:PutObject*",
                "s3:Abort*",
              ],
              "Effect": "Allow",
              "Resource": Array [
                Object {
                  "Fn::GetAtt": Array [
                    "ConstructHubDiscoveryStagingBucket1F2F7AE8",
                    "Arn",
                  ],
                },
                Object {
                  "Fn::Join": Array [
                    "",
                    Array [
                      Object {
                        "Fn::GetAtt": Array [
                          "ConstructHubDiscoveryStagingBucket1F2F7AE8",
                          "Arn",
                        ],
                      },
                      "/*",
                    ],
                  ],
                },
              ],
            },
            Object {
              "Action": Array [
                "sqs:SendMessage",
                "sqs:GetQueueAttributes",
                "sqs:GetQueueUrl",
              ],
              "Effect": "Allow",
              "Resource": Object {
                "Fn::GetAtt": Array [
                  "ConstructHubIngestionQueue1AD94CA3",
                  "Arn",
                ],
              },
            },
          ],
          "Version": "2012-10-17",
        },
        "PolicyName": "ConstructHubDiscoveryServiceRoleDefaultPolicy9D5F91B3",
        "Roles": Array [
          Object {
            "Ref": "ConstructHubDiscoveryServiceRole1B3CFF96",
          },
        ],
      },
      "Type": "AWS::IAM::Policy",
    },
    "ConstructHubDiscoveryStagingBucket1F2F7AE8": Object {
      "DeletionPolicy": "Retain",
      "Properties": Object {
        "LifecycleConfiguration": Object {
          "Rules": Array [
            Object {
              "ExpirationInDays": 30,
              "Prefix": "staged/",
              "Status": "Enabled",
            },
          ],
        },
        "PublicAccessBlockConfiguration": Object {
          "BlockPublicAcls": true,
          "BlockPublicPolicy": true,
          "IgnorePublicAcls": true,
          "RestrictPublicBuckets": true,
        },
      },
      "Type": "AWS::S3::Bucket",
      "UpdateReplacePolicy": "Retain",
    },
    "ConstructHubIngestion407909CE": Object {
      "DependsOn": Array [
        "ConstructHubIngestionServiceRoleDefaultPolicyC0D2B6F2",
        "ConstructHubIngestionServiceRole6380BAB6",
      ],
      "Properties": Object {
        "Code": Object {
          "S3Bucket": Object {
<<<<<<< HEAD
            "Ref": "AssetParameters2ab515491bc53b609798e5e8acd29fc126823cee09dc6b59e96c6462b131d8b5S3BucketBBEF348A",
=======
            "Ref": "AssetParameters3e02956cc32cf10dd2b4bc9b8ce10b11fd2bf864ae97f32e5d3df6b7284d0236S3BucketD05214B3",
>>>>>>> 72a22890
          },
          "S3Key": Object {
            "Fn::Join": Array [
              "",
              Array [
                Object {
                  "Fn::Select": Array [
                    0,
                    Object {
                      "Fn::Split": Array [
                        "||",
                        Object {
<<<<<<< HEAD
                          "Ref": "AssetParameters2ab515491bc53b609798e5e8acd29fc126823cee09dc6b59e96c6462b131d8b5S3VersionKey708EEDAF",
=======
                          "Ref": "AssetParameters3e02956cc32cf10dd2b4bc9b8ce10b11fd2bf864ae97f32e5d3df6b7284d0236S3VersionKey29F1A337",
>>>>>>> 72a22890
                        },
                      ],
                    },
                  ],
                },
                Object {
                  "Fn::Select": Array [
                    1,
                    Object {
                      "Fn::Split": Array [
                        "||",
                        Object {
<<<<<<< HEAD
                          "Ref": "AssetParameters2ab515491bc53b609798e5e8acd29fc126823cee09dc6b59e96c6462b131d8b5S3VersionKey708EEDAF",
=======
                          "Ref": "AssetParameters3e02956cc32cf10dd2b4bc9b8ce10b11fd2bf864ae97f32e5d3df6b7284d0236S3VersionKey29F1A337",
>>>>>>> 72a22890
                        },
                      ],
                    },
                  ],
                },
              ],
            ],
          },
        },
        "DeadLetterConfig": Object {
          "TargetArn": Object {
            "Fn::GetAtt": Array [
              "ConstructHubIngestionDeadLetterQueueFC1025F8",
              "Arn",
            ],
          },
        },
        "Description": "Ingests new package versions into the Construct Hub",
        "Environment": Object {
          "Variables": Object {
            "BUCKET_NAME": Object {
              "Ref": "ConstructHubPackageDataDC5EF35E",
            },
          },
        },
        "Handler": "index.handler",
        "MemorySize": 10240,
        "Role": Object {
          "Fn::GetAtt": Array [
            "ConstructHubIngestionServiceRole6380BAB6",
            "Arn",
          ],
        },
        "Runtime": "nodejs14.x",
        "Timeout": 900,
      },
      "Type": "AWS::Lambda::Function",
    },
    "ConstructHubIngestionDLQAlarm83BD1903": Object {
      "Properties": Object {
        "AlarmDescription": "The ingestion function failed for one or more packages",
        "ComparisonOperator": "GreaterThanOrEqualToThreshold",
        "Dimensions": Array [
          Object {
            "Name": "QueueName",
            "Value": Object {
              "Fn::GetAtt": Array [
                "ConstructHubIngestionDeadLetterQueueFC1025F8",
                "QueueName",
              ],
            },
          },
        ],
        "EvaluationPeriods": 1,
        "MetricName": "ApproximateNumberOfMessagesVisible",
        "Namespace": "AWS/SQS",
        "Period": 300,
        "Statistic": "Maximum",
        "Threshold": 1,
      },
      "Type": "AWS::CloudWatch::Alarm",
    },
    "ConstructHubIngestionDeadLetterQueueFC1025F8": Object {
      "DeletionPolicy": "Delete",
      "Properties": Object {
        "MessageRetentionPeriod": 1209600,
      },
      "Type": "AWS::SQS::Queue",
      "UpdateReplacePolicy": "Delete",
    },
    "ConstructHubIngestionEventInvokeConfig47AAD616": Object {
      "Properties": Object {
        "FunctionName": Object {
          "Ref": "ConstructHubIngestion407909CE",
        },
        "MaximumRetryAttempts": 2,
        "Qualifier": "$LATEST",
      },
      "Type": "AWS::Lambda::EventInvokeConfig",
    },
    "ConstructHubIngestionQueue1AD94CA3": Object {
      "DeletionPolicy": "Delete",
      "Properties": Object {
        "KmsMasterKeyId": "alias/aws/sqs",
        "VisibilityTimeout": 900,
      },
      "Type": "AWS::SQS::Queue",
      "UpdateReplacePolicy": "Delete",
    },
    "ConstructHubIngestionServiceRole6380BAB6": Object {
      "Properties": Object {
        "AssumeRolePolicyDocument": Object {
          "Statement": Array [
            Object {
              "Action": "sts:AssumeRole",
              "Effect": "Allow",
              "Principal": Object {
                "Service": "lambda.amazonaws.com",
              },
            },
          ],
          "Version": "2012-10-17",
        },
        "ManagedPolicyArns": Array [
          Object {
            "Fn::Join": Array [
              "",
              Array [
                "arn:",
                Object {
                  "Ref": "AWS::Partition",
                },
                ":iam::aws:policy/service-role/AWSLambdaBasicExecutionRole",
              ],
            ],
          },
        ],
      },
      "Type": "AWS::IAM::Role",
    },
    "ConstructHubIngestionServiceRoleDefaultPolicyC0D2B6F2": Object {
      "Properties": Object {
        "PolicyDocument": Object {
          "Statement": Array [
            Object {
              "Action": "sqs:SendMessage",
              "Effect": "Allow",
              "Resource": Object {
                "Fn::GetAtt": Array [
                  "ConstructHubIngestionDeadLetterQueueFC1025F8",
                  "Arn",
                ],
              },
            },
            Object {
              "Action": Array [
                "s3:DeleteObject*",
                "s3:PutObject*",
                "s3:Abort*",
              ],
              "Effect": "Allow",
              "Resource": Array [
                Object {
                  "Fn::GetAtt": Array [
                    "ConstructHubPackageDataDC5EF35E",
                    "Arn",
                  ],
                },
                Object {
                  "Fn::Join": Array [
                    "",
                    Array [
                      Object {
                        "Fn::GetAtt": Array [
                          "ConstructHubPackageDataDC5EF35E",
                          "Arn",
                        ],
                      },
                      "/*",
                    ],
                  ],
                },
              ],
            },
            Object {
              "Action": Array [
                "sqs:ReceiveMessage",
                "sqs:ChangeMessageVisibility",
                "sqs:GetQueueUrl",
                "sqs:DeleteMessage",
                "sqs:GetQueueAttributes",
              ],
              "Effect": "Allow",
              "Resource": Object {
                "Fn::GetAtt": Array [
                  "ConstructHubIngestionQueue1AD94CA3",
                  "Arn",
                ],
              },
            },
            Object {
              "Action": Array [
                "s3:GetObject*",
                "s3:GetBucket*",
                "s3:List*",
              ],
              "Effect": "Allow",
              "Resource": Array [
                Object {
                  "Fn::GetAtt": Array [
                    "ConstructHubDiscoveryStagingBucket1F2F7AE8",
                    "Arn",
                  ],
                },
                Object {
                  "Fn::Join": Array [
                    "",
                    Array [
                      Object {
                        "Fn::GetAtt": Array [
                          "ConstructHubDiscoveryStagingBucket1F2F7AE8",
                          "Arn",
                        ],
                      },
                      "/*",
                    ],
                  ],
                },
              ],
            },
          ],
          "Version": "2012-10-17",
        },
        "PolicyName": "ConstructHubIngestionServiceRoleDefaultPolicyC0D2B6F2",
        "Roles": Array [
          Object {
            "Ref": "ConstructHubIngestionServiceRole6380BAB6",
          },
        ],
      },
      "Type": "AWS::IAM::Policy",
    },
    "ConstructHubIngestionSqsEventSourceTestConstructHubIngestionQueue165B81E2C095FF2A": Object {
      "Properties": Object {
        "BatchSize": 1,
        "EventSourceArn": Object {
          "Fn::GetAtt": Array [
            "ConstructHubIngestionQueue1AD94CA3",
            "Arn",
          ],
        },
        "FunctionName": Object {
          "Ref": "ConstructHubIngestion407909CE",
        },
      },
      "Type": "AWS::Lambda::EventSourceMapping",
    },
    "ConstructHubInventoryCanary63D899BC": Object {
      "DependsOn": Array [
        "ConstructHubInventoryCanaryServiceRoleDefaultPolicy144783F1",
        "ConstructHubInventoryCanaryServiceRole7684EDDE",
      ],
      "Properties": Object {
        "Code": Object {
          "S3Bucket": Object {
            "Ref": "AssetParameters97e6563aeb743805ef5d4bbbbe29d6b3bb28c0544c9cca24a203de835bd21784S3BucketE5876F15",
          },
          "S3Key": Object {
            "Fn::Join": Array [
              "",
              Array [
                Object {
                  "Fn::Select": Array [
                    0,
                    Object {
                      "Fn::Split": Array [
                        "||",
                        Object {
                          "Ref": "AssetParameters97e6563aeb743805ef5d4bbbbe29d6b3bb28c0544c9cca24a203de835bd21784S3VersionKey267A8045",
                        },
                      ],
                    },
                  ],
                },
                Object {
                  "Fn::Select": Array [
                    1,
                    Object {
                      "Fn::Split": Array [
                        "||",
                        Object {
                          "Ref": "AssetParameters97e6563aeb743805ef5d4bbbbe29d6b3bb28c0544c9cca24a203de835bd21784S3VersionKey267A8045",
                        },
                      ],
                    },
                  ],
                },
              ],
            ],
          },
        },
        "Description": "[ConstructHub/Inventory] A canary that periodically inspects the list of indexed packages",
        "Environment": Object {
          "Variables": Object {
            "BUCKET_NAME": Object {
              "Ref": "ConstructHubPackageDataDC5EF35E",
            },
          },
        },
        "Handler": "index.handler",
        "MemorySize": 10240,
        "Role": Object {
          "Fn::GetAtt": Array [
            "ConstructHubInventoryCanaryServiceRole7684EDDE",
            "Arn",
          ],
        },
        "Runtime": "nodejs14.x",
        "Timeout": 300,
      },
      "Type": "AWS::Lambda::Function",
    },
    "ConstructHubInventoryCanaryScheduleRule79F2F8D8": Object {
      "DependsOn": Array [
        "ConstructHubInventoryCanaryServiceRoleDefaultPolicy144783F1",
      ],
      "Properties": Object {
        "ScheduleExpression": "rate(5 minutes)",
        "State": "ENABLED",
        "Targets": Array [
          Object {
            "Arn": Object {
              "Fn::GetAtt": Array [
                "ConstructHubInventoryCanary63D899BC",
                "Arn",
              ],
            },
            "Id": "Target0",
          },
        ],
      },
      "Type": "AWS::Events::Rule",
    },
    "ConstructHubInventoryCanaryScheduleRuleAllowEventRuleTestConstructHubInventoryCanary54F5B7AC7EBA7AB2": Object {
      "DependsOn": Array [
        "ConstructHubInventoryCanaryServiceRoleDefaultPolicy144783F1",
      ],
      "Properties": Object {
        "Action": "lambda:InvokeFunction",
        "FunctionName": Object {
          "Fn::GetAtt": Array [
            "ConstructHubInventoryCanary63D899BC",
            "Arn",
          ],
        },
        "Principal": "events.amazonaws.com",
        "SourceArn": Object {
          "Fn::GetAtt": Array [
            "ConstructHubInventoryCanaryScheduleRule79F2F8D8",
            "Arn",
          ],
        },
      },
      "Type": "AWS::Lambda::Permission",
    },
    "ConstructHubInventoryCanaryServiceRole7684EDDE": Object {
      "Properties": Object {
        "AssumeRolePolicyDocument": Object {
          "Statement": Array [
            Object {
              "Action": "sts:AssumeRole",
              "Effect": "Allow",
              "Principal": Object {
                "Service": "lambda.amazonaws.com",
              },
            },
          ],
          "Version": "2012-10-17",
        },
        "ManagedPolicyArns": Array [
          Object {
            "Fn::Join": Array [
              "",
              Array [
                "arn:",
                Object {
                  "Ref": "AWS::Partition",
                },
                ":iam::aws:policy/service-role/AWSLambdaBasicExecutionRole",
              ],
            ],
          },
        ],
      },
      "Type": "AWS::IAM::Role",
    },
    "ConstructHubInventoryCanaryServiceRoleDefaultPolicy144783F1": Object {
      "Properties": Object {
        "PolicyDocument": Object {
          "Statement": Array [
            Object {
              "Action": Array [
                "s3:GetObject*",
                "s3:GetBucket*",
                "s3:List*",
              ],
              "Effect": "Allow",
              "Resource": Array [
                Object {
                  "Fn::GetAtt": Array [
                    "ConstructHubPackageDataDC5EF35E",
                    "Arn",
                  ],
                },
                Object {
                  "Fn::Join": Array [
                    "",
                    Array [
                      Object {
                        "Fn::GetAtt": Array [
                          "ConstructHubPackageDataDC5EF35E",
                          "Arn",
                        ],
                      },
                      "/*",
                    ],
                  ],
                },
              ],
            },
          ],
          "Version": "2012-10-17",
        },
        "PolicyName": "ConstructHubInventoryCanaryServiceRoleDefaultPolicy144783F1",
        "Roles": Array [
          Object {
            "Ref": "ConstructHubInventoryCanaryServiceRole7684EDDE",
          },
        ],
      },
      "Type": "AWS::IAM::Policy",
    },
    "ConstructHubMonitoringDashboard78E057C8": Object {
      "Properties": Object {
        "DashboardBody": Object {
          "Fn::Join": Array [
            "",
            Array [
              "{\\"widgets\\":[{\\"type\\":\\"metric\\",\\"width\\":24,\\"height\\":6,\\"x\\":0,\\"y\\":0,\\"properties\\":{\\"view\\":\\"timeSeries\\",\\"title\\":\\"Home Page Canary\\",\\"region\\":\\"",
              Object {
                "Ref": "AWS::Region",
              },
              "\\",\\"annotations\\":{\\"alarms\\":[\\"",
              Object {
                "Fn::GetAtt": Array [
                  "ConstructHubMonitoringWebCanaryHomePageErrorsE7BB4002",
                  "Arn",
                ],
              },
              "\\"]},\\"yAxis\\":{}}}]}",
            ],
          ],
        },
        "DashboardName": "construct-hub-high-severity",
      },
      "Type": "AWS::CloudWatch::Dashboard",
    },
    "ConstructHubMonitoringWatchfulDashboardB8493D55": Object {
      "Properties": Object {
        "DashboardBody": Object {
          "Fn::Join": Array [
            "",
            Array [
              "{\\"widgets\\":[{\\"type\\":\\"text\\",\\"width\\":24,\\"height\\":2,\\"x\\":0,\\"y\\":0,\\"properties\\":{\\"markdown\\":\\"# Ingestion Function\\\\n\\\\n[button:AWS Lambda Console](https://console.aws.amazon.com/lambda/home?region=",
              Object {
                "Ref": "AWS::Region",
              },
              "#/functions/",
              Object {
                "Ref": "ConstructHubIngestion407909CE",
              },
              "?tab=graph) [button:CloudWatch Logs](https://console.aws.amazon.com/cloudwatch/home?region=",
              Object {
                "Ref": "AWS::Region",
              },
              "#logEventViewer:group=/aws/lambda/",
              Object {
                "Ref": "ConstructHubIngestion407909CE",
              },
              ")\\"}},{\\"type\\":\\"metric\\",\\"width\\":6,\\"height\\":6,\\"x\\":0,\\"y\\":2,\\"properties\\":{\\"view\\":\\"timeSeries\\",\\"title\\":\\"Invocations/5min\\",\\"region\\":\\"",
              Object {
                "Ref": "AWS::Region",
              },
              "\\",\\"metrics\\":[[\\"AWS/Lambda\\",\\"Invocations\\",\\"FunctionName\\",\\"",
              Object {
                "Ref": "ConstructHubIngestion407909CE",
              },
              "\\",{\\"stat\\":\\"Sum\\"}]],\\"yAxis\\":{}}},{\\"type\\":\\"metric\\",\\"width\\":6,\\"height\\":6,\\"x\\":6,\\"y\\":2,\\"properties\\":{\\"view\\":\\"timeSeries\\",\\"title\\":\\"Errors/5min\\",\\"region\\":\\"",
              Object {
                "Ref": "AWS::Region",
              },
              "\\",\\"metrics\\":[[\\"AWS/Lambda\\",\\"Errors\\",\\"FunctionName\\",\\"",
              Object {
                "Ref": "ConstructHubIngestion407909CE",
              },
              "\\",{\\"stat\\":\\"Sum\\"}]],\\"annotations\\":{\\"horizontal\\":[{\\"label\\":\\"Errors > 0 for 3 datapoints within 15 minutes\\",\\"value\\":0,\\"yAxis\\":\\"left\\"}]},\\"yAxis\\":{}}},{\\"type\\":\\"metric\\",\\"width\\":6,\\"height\\":6,\\"x\\":12,\\"y\\":2,\\"properties\\":{\\"view\\":\\"timeSeries\\",\\"title\\":\\"Throttles/5min\\",\\"region\\":\\"",
              Object {
                "Ref": "AWS::Region",
              },
              "\\",\\"metrics\\":[[\\"AWS/Lambda\\",\\"Throttles\\",\\"FunctionName\\",\\"",
              Object {
                "Ref": "ConstructHubIngestion407909CE",
              },
              "\\",{\\"stat\\":\\"Sum\\"}]],\\"annotations\\":{\\"horizontal\\":[{\\"label\\":\\"Throttles > 0 for 3 datapoints within 15 minutes\\",\\"value\\":0,\\"yAxis\\":\\"left\\"}]},\\"yAxis\\":{}}},{\\"type\\":\\"metric\\",\\"width\\":6,\\"height\\":6,\\"x\\":18,\\"y\\":2,\\"properties\\":{\\"view\\":\\"timeSeries\\",\\"title\\":\\"Duration/5min\\",\\"region\\":\\"",
              Object {
                "Ref": "AWS::Region",
              },
              "\\",\\"metrics\\":[[\\"AWS/Lambda\\",\\"Duration\\",\\"FunctionName\\",\\"",
              Object {
                "Ref": "ConstructHubIngestion407909CE",
              },
              "\\",{\\"label\\":\\"p99\\",\\"stat\\":\\"p99\\"}]],\\"annotations\\":{\\"horizontal\\":[{\\"label\\":\\"p99 > 720000 for 3 datapoints within 15 minutes\\",\\"value\\":720000,\\"yAxis\\":\\"left\\"}]},\\"yAxis\\":{}}},{\\"type\\":\\"text\\",\\"width\\":24,\\"height\\":2,\\"x\\":0,\\"y\\":8,\\"properties\\":{\\"markdown\\":\\"# Discovery Function\\\\n\\\\n[button:AWS Lambda Console](https://console.aws.amazon.com/lambda/home?region=",
              Object {
                "Ref": "AWS::Region",
              },
              "#/functions/",
              Object {
                "Ref": "ConstructHubDiscoveryD6EEC2B8",
              },
              "?tab=graph) [button:CloudWatch Logs](https://console.aws.amazon.com/cloudwatch/home?region=",
              Object {
                "Ref": "AWS::Region",
              },
              "#logEventViewer:group=/aws/lambda/",
              Object {
                "Ref": "ConstructHubDiscoveryD6EEC2B8",
              },
              ")\\"}},{\\"type\\":\\"metric\\",\\"width\\":6,\\"height\\":6,\\"x\\":0,\\"y\\":10,\\"properties\\":{\\"view\\":\\"timeSeries\\",\\"title\\":\\"Invocations/5min\\",\\"region\\":\\"",
              Object {
                "Ref": "AWS::Region",
              },
              "\\",\\"metrics\\":[[\\"AWS/Lambda\\",\\"Invocations\\",\\"FunctionName\\",\\"",
              Object {
                "Ref": "ConstructHubDiscoveryD6EEC2B8",
              },
              "\\",{\\"stat\\":\\"Sum\\"}]],\\"yAxis\\":{}}},{\\"type\\":\\"metric\\",\\"width\\":6,\\"height\\":6,\\"x\\":6,\\"y\\":10,\\"properties\\":{\\"view\\":\\"timeSeries\\",\\"title\\":\\"Errors/5min\\",\\"region\\":\\"",
              Object {
                "Ref": "AWS::Region",
              },
              "\\",\\"metrics\\":[[\\"AWS/Lambda\\",\\"Errors\\",\\"FunctionName\\",\\"",
              Object {
                "Ref": "ConstructHubDiscoveryD6EEC2B8",
              },
              "\\",{\\"stat\\":\\"Sum\\"}]],\\"annotations\\":{\\"horizontal\\":[{\\"label\\":\\"Errors > 0 for 3 datapoints within 15 minutes\\",\\"value\\":0,\\"yAxis\\":\\"left\\"}]},\\"yAxis\\":{}}},{\\"type\\":\\"metric\\",\\"width\\":6,\\"height\\":6,\\"x\\":12,\\"y\\":10,\\"properties\\":{\\"view\\":\\"timeSeries\\",\\"title\\":\\"Throttles/5min\\",\\"region\\":\\"",
              Object {
                "Ref": "AWS::Region",
              },
              "\\",\\"metrics\\":[[\\"AWS/Lambda\\",\\"Throttles\\",\\"FunctionName\\",\\"",
              Object {
                "Ref": "ConstructHubDiscoveryD6EEC2B8",
              },
              "\\",{\\"stat\\":\\"Sum\\"}]],\\"annotations\\":{\\"horizontal\\":[{\\"label\\":\\"Throttles > 0 for 3 datapoints within 15 minutes\\",\\"value\\":0,\\"yAxis\\":\\"left\\"}]},\\"yAxis\\":{}}},{\\"type\\":\\"metric\\",\\"width\\":6,\\"height\\":6,\\"x\\":18,\\"y\\":10,\\"properties\\":{\\"view\\":\\"timeSeries\\",\\"title\\":\\"Duration/5min\\",\\"region\\":\\"",
              Object {
                "Ref": "AWS::Region",
              },
              "\\",\\"metrics\\":[[\\"AWS/Lambda\\",\\"Duration\\",\\"FunctionName\\",\\"",
              Object {
                "Ref": "ConstructHubDiscoveryD6EEC2B8",
              },
              "\\",{\\"label\\":\\"p99\\",\\"stat\\":\\"p99\\"}]],\\"annotations\\":{\\"horizontal\\":[{\\"label\\":\\"p99 > 720000 for 3 datapoints within 15 minutes\\",\\"value\\":720000,\\"yAxis\\":\\"left\\"}]},\\"yAxis\\":{}}},{\\"type\\":\\"text\\",\\"width\\":24,\\"height\\":2,\\"x\\":0,\\"y\\":16,\\"properties\\":{\\"markdown\\":\\"# Transliterator Function\\\\n\\\\n[button:AWS Lambda Console](https://console.aws.amazon.com/lambda/home?region=",
              Object {
                "Ref": "AWS::Region",
              },
              "#/functions/",
              Object {
                "Ref": "ConstructHubTransliterator9C48708A",
              },
              "?tab=graph) [button:CloudWatch Logs](https://console.aws.amazon.com/cloudwatch/home?region=",
              Object {
                "Ref": "AWS::Region",
              },
              "#logEventViewer:group=/aws/lambda/",
              Object {
                "Ref": "ConstructHubTransliterator9C48708A",
              },
              ")\\"}},{\\"type\\":\\"metric\\",\\"width\\":6,\\"height\\":6,\\"x\\":0,\\"y\\":18,\\"properties\\":{\\"view\\":\\"timeSeries\\",\\"title\\":\\"Invocations/5min\\",\\"region\\":\\"",
              Object {
                "Ref": "AWS::Region",
              },
              "\\",\\"metrics\\":[[\\"AWS/Lambda\\",\\"Invocations\\",\\"FunctionName\\",\\"",
              Object {
                "Ref": "ConstructHubTransliterator9C48708A",
              },
              "\\",{\\"stat\\":\\"Sum\\"}]],\\"yAxis\\":{}}},{\\"type\\":\\"metric\\",\\"width\\":6,\\"height\\":6,\\"x\\":6,\\"y\\":18,\\"properties\\":{\\"view\\":\\"timeSeries\\",\\"title\\":\\"Errors/5min\\",\\"region\\":\\"",
              Object {
                "Ref": "AWS::Region",
              },
              "\\",\\"metrics\\":[[\\"AWS/Lambda\\",\\"Errors\\",\\"FunctionName\\",\\"",
              Object {
                "Ref": "ConstructHubTransliterator9C48708A",
              },
              "\\",{\\"stat\\":\\"Sum\\"}]],\\"annotations\\":{\\"horizontal\\":[{\\"label\\":\\"Errors > 0 for 3 datapoints within 15 minutes\\",\\"value\\":0,\\"yAxis\\":\\"left\\"}]},\\"yAxis\\":{}}},{\\"type\\":\\"metric\\",\\"width\\":6,\\"height\\":6,\\"x\\":12,\\"y\\":18,\\"properties\\":{\\"view\\":\\"timeSeries\\",\\"title\\":\\"Throttles/5min\\",\\"region\\":\\"",
              Object {
                "Ref": "AWS::Region",
              },
              "\\",\\"metrics\\":[[\\"AWS/Lambda\\",\\"Throttles\\",\\"FunctionName\\",\\"",
              Object {
                "Ref": "ConstructHubTransliterator9C48708A",
              },
              "\\",{\\"stat\\":\\"Sum\\"}]],\\"annotations\\":{\\"horizontal\\":[{\\"label\\":\\"Throttles > 0 for 3 datapoints within 15 minutes\\",\\"value\\":0,\\"yAxis\\":\\"left\\"}]},\\"yAxis\\":{}}},{\\"type\\":\\"metric\\",\\"width\\":6,\\"height\\":6,\\"x\\":18,\\"y\\":18,\\"properties\\":{\\"view\\":\\"timeSeries\\",\\"title\\":\\"Duration/5min\\",\\"region\\":\\"",
              Object {
                "Ref": "AWS::Region",
              },
              "\\",\\"metrics\\":[[\\"AWS/Lambda\\",\\"Duration\\",\\"FunctionName\\",\\"",
              Object {
                "Ref": "ConstructHubTransliterator9C48708A",
              },
              "\\",{\\"label\\":\\"p99\\",\\"stat\\":\\"p99\\"}]],\\"annotations\\":{\\"horizontal\\":[{\\"label\\":\\"p99 > 720000 for 3 datapoints within 15 minutes\\",\\"value\\":720000,\\"yAxis\\":\\"left\\"}]},\\"yAxis\\":{}}},{\\"type\\":\\"text\\",\\"width\\":24,\\"height\\":2,\\"x\\":0,\\"y\\":24,\\"properties\\":{\\"markdown\\":\\"# Catalog Builder Function\\\\n\\\\n[button:AWS Lambda Console](https://console.aws.amazon.com/lambda/home?region=",
              Object {
                "Ref": "AWS::Region",
              },
              "#/functions/",
              Object {
                "Ref": "ConstructHubCatalogBuilder5A9DE4AF",
              },
              "?tab=graph) [button:CloudWatch Logs](https://console.aws.amazon.com/cloudwatch/home?region=",
              Object {
                "Ref": "AWS::Region",
              },
              "#logEventViewer:group=/aws/lambda/",
              Object {
                "Ref": "ConstructHubCatalogBuilder5A9DE4AF",
              },
              ")\\"}},{\\"type\\":\\"metric\\",\\"width\\":6,\\"height\\":6,\\"x\\":0,\\"y\\":26,\\"properties\\":{\\"view\\":\\"timeSeries\\",\\"title\\":\\"Invocations/5min\\",\\"region\\":\\"",
              Object {
                "Ref": "AWS::Region",
              },
              "\\",\\"metrics\\":[[\\"AWS/Lambda\\",\\"Invocations\\",\\"FunctionName\\",\\"",
              Object {
                "Ref": "ConstructHubCatalogBuilder5A9DE4AF",
              },
              "\\",{\\"stat\\":\\"Sum\\"}]],\\"yAxis\\":{}}},{\\"type\\":\\"metric\\",\\"width\\":6,\\"height\\":6,\\"x\\":6,\\"y\\":26,\\"properties\\":{\\"view\\":\\"timeSeries\\",\\"title\\":\\"Errors/5min\\",\\"region\\":\\"",
              Object {
                "Ref": "AWS::Region",
              },
              "\\",\\"metrics\\":[[\\"AWS/Lambda\\",\\"Errors\\",\\"FunctionName\\",\\"",
              Object {
                "Ref": "ConstructHubCatalogBuilder5A9DE4AF",
              },
              "\\",{\\"stat\\":\\"Sum\\"}]],\\"annotations\\":{\\"horizontal\\":[{\\"label\\":\\"Errors > 0 for 3 datapoints within 15 minutes\\",\\"value\\":0,\\"yAxis\\":\\"left\\"}]},\\"yAxis\\":{}}},{\\"type\\":\\"metric\\",\\"width\\":6,\\"height\\":6,\\"x\\":12,\\"y\\":26,\\"properties\\":{\\"view\\":\\"timeSeries\\",\\"title\\":\\"Throttles/5min\\",\\"region\\":\\"",
              Object {
                "Ref": "AWS::Region",
              },
              "\\",\\"metrics\\":[[\\"AWS/Lambda\\",\\"Throttles\\",\\"FunctionName\\",\\"",
              Object {
                "Ref": "ConstructHubCatalogBuilder5A9DE4AF",
              },
              "\\",{\\"stat\\":\\"Sum\\"}]],\\"annotations\\":{\\"horizontal\\":[{\\"label\\":\\"Throttles > 0 for 3 datapoints within 15 minutes\\",\\"value\\":0,\\"yAxis\\":\\"left\\"}]},\\"yAxis\\":{}}},{\\"type\\":\\"metric\\",\\"width\\":6,\\"height\\":6,\\"x\\":18,\\"y\\":26,\\"properties\\":{\\"view\\":\\"timeSeries\\",\\"title\\":\\"Duration/5min\\",\\"region\\":\\"",
              Object {
                "Ref": "AWS::Region",
              },
              "\\",\\"metrics\\":[[\\"AWS/Lambda\\",\\"Duration\\",\\"FunctionName\\",\\"",
              Object {
                "Ref": "ConstructHubCatalogBuilder5A9DE4AF",
              },
              "\\",{\\"label\\":\\"p99\\",\\"stat\\":\\"p99\\"}]],\\"annotations\\":{\\"horizontal\\":[{\\"label\\":\\"p99 > 720000 for 3 datapoints within 15 minutes\\",\\"value\\":720000,\\"yAxis\\":\\"left\\"}]},\\"yAxis\\":{}}},{\\"type\\":\\"text\\",\\"width\\":24,\\"height\\":2,\\"x\\":0,\\"y\\":32,\\"properties\\":{\\"markdown\\":\\"# Inventory Canary\\\\n\\\\n[button:AWS Lambda Console](https://console.aws.amazon.com/lambda/home?region=",
              Object {
                "Ref": "AWS::Region",
              },
              "#/functions/",
              Object {
                "Ref": "ConstructHubInventoryCanary63D899BC",
              },
              "?tab=graph) [button:CloudWatch Logs](https://console.aws.amazon.com/cloudwatch/home?region=",
              Object {
                "Ref": "AWS::Region",
              },
              "#logEventViewer:group=/aws/lambda/",
              Object {
                "Ref": "ConstructHubInventoryCanary63D899BC",
              },
              ")\\"}},{\\"type\\":\\"metric\\",\\"width\\":6,\\"height\\":6,\\"x\\":0,\\"y\\":34,\\"properties\\":{\\"view\\":\\"timeSeries\\",\\"title\\":\\"Invocations/5min\\",\\"region\\":\\"",
              Object {
                "Ref": "AWS::Region",
              },
              "\\",\\"metrics\\":[[\\"AWS/Lambda\\",\\"Invocations\\",\\"FunctionName\\",\\"",
              Object {
                "Ref": "ConstructHubInventoryCanary63D899BC",
              },
              "\\",{\\"stat\\":\\"Sum\\"}]],\\"yAxis\\":{}}},{\\"type\\":\\"metric\\",\\"width\\":6,\\"height\\":6,\\"x\\":6,\\"y\\":34,\\"properties\\":{\\"view\\":\\"timeSeries\\",\\"title\\":\\"Errors/5min\\",\\"region\\":\\"",
              Object {
                "Ref": "AWS::Region",
              },
              "\\",\\"metrics\\":[[\\"AWS/Lambda\\",\\"Errors\\",\\"FunctionName\\",\\"",
              Object {
                "Ref": "ConstructHubInventoryCanary63D899BC",
              },
              "\\",{\\"stat\\":\\"Sum\\"}]],\\"annotations\\":{\\"horizontal\\":[{\\"label\\":\\"Errors > 0 for 3 datapoints within 15 minutes\\",\\"value\\":0,\\"yAxis\\":\\"left\\"}]},\\"yAxis\\":{}}},{\\"type\\":\\"metric\\",\\"width\\":6,\\"height\\":6,\\"x\\":12,\\"y\\":34,\\"properties\\":{\\"view\\":\\"timeSeries\\",\\"title\\":\\"Throttles/5min\\",\\"region\\":\\"",
              Object {
                "Ref": "AWS::Region",
              },
              "\\",\\"metrics\\":[[\\"AWS/Lambda\\",\\"Throttles\\",\\"FunctionName\\",\\"",
              Object {
                "Ref": "ConstructHubInventoryCanary63D899BC",
              },
              "\\",{\\"stat\\":\\"Sum\\"}]],\\"annotations\\":{\\"horizontal\\":[{\\"label\\":\\"Throttles > 0 for 3 datapoints within 15 minutes\\",\\"value\\":0,\\"yAxis\\":\\"left\\"}]},\\"yAxis\\":{}}},{\\"type\\":\\"metric\\",\\"width\\":6,\\"height\\":6,\\"x\\":18,\\"y\\":34,\\"properties\\":{\\"view\\":\\"timeSeries\\",\\"title\\":\\"Duration/5min\\",\\"region\\":\\"",
              Object {
                "Ref": "AWS::Region",
              },
              "\\",\\"metrics\\":[[\\"AWS/Lambda\\",\\"Duration\\",\\"FunctionName\\",\\"",
              Object {
                "Ref": "ConstructHubInventoryCanary63D899BC",
              },
              "\\",{\\"label\\":\\"p99\\",\\"stat\\":\\"p99\\"}]],\\"annotations\\":{\\"horizontal\\":[{\\"label\\":\\"p99 > 240000 for 3 datapoints within 15 minutes\\",\\"value\\":240000,\\"yAxis\\":\\"left\\"}]},\\"yAxis\\":{}}}]}",
            ],
          ],
        },
        "DashboardName": "construct-hub",
      },
      "Type": "AWS::CloudWatch::Dashboard",
    },
    "ConstructHubMonitoringWatchfulTestConstructHubCatalogBuilderC9A41048DurationAlarm557052D9": Object {
      "Properties": Object {
        "AlarmActions": Array [],
        "AlarmDescription": "p99 latency >= 720s (80%)",
        "ComparisonOperator": "GreaterThanThreshold",
        "EvaluationPeriods": 3,
        "Metrics": Array [
          Object {
            "Id": "m1",
            "Label": "p99",
            "MetricStat": Object {
              "Metric": Object {
                "Dimensions": Array [
                  Object {
                    "Name": "FunctionName",
                    "Value": Object {
                      "Ref": "ConstructHubCatalogBuilder5A9DE4AF",
                    },
                  },
                ],
                "MetricName": "Duration",
                "Namespace": "AWS/Lambda",
              },
              "Period": 300,
              "Stat": "p99",
            },
            "ReturnData": true,
          },
        ],
        "Threshold": 720000,
      },
      "Type": "AWS::CloudWatch::Alarm",
    },
    "ConstructHubMonitoringWatchfulTestConstructHubCatalogBuilderC9A41048ErrorsAlarmF91F07CD": Object {
      "Properties": Object {
        "AlarmActions": Array [],
        "AlarmDescription": "Over 0 errors per minute",
        "ComparisonOperator": "GreaterThanThreshold",
        "Dimensions": Array [
          Object {
            "Name": "FunctionName",
            "Value": Object {
              "Ref": "ConstructHubCatalogBuilder5A9DE4AF",
            },
          },
        ],
        "EvaluationPeriods": 3,
        "MetricName": "Errors",
        "Namespace": "AWS/Lambda",
        "Period": 300,
        "Statistic": "Sum",
        "Threshold": 0,
      },
      "Type": "AWS::CloudWatch::Alarm",
    },
    "ConstructHubMonitoringWatchfulTestConstructHubCatalogBuilderC9A41048ThrottlesAlarm2A5B0492": Object {
      "Properties": Object {
        "AlarmActions": Array [],
        "AlarmDescription": "Over 0 throttles per minute",
        "ComparisonOperator": "GreaterThanThreshold",
        "Dimensions": Array [
          Object {
            "Name": "FunctionName",
            "Value": Object {
              "Ref": "ConstructHubCatalogBuilder5A9DE4AF",
            },
          },
        ],
        "EvaluationPeriods": 3,
        "MetricName": "Throttles",
        "Namespace": "AWS/Lambda",
        "Period": 300,
        "Statistic": "Sum",
        "Threshold": 0,
      },
      "Type": "AWS::CloudWatch::Alarm",
    },
    "ConstructHubMonitoringWatchfulTestConstructHubDiscovery5714D5BBDurationAlarm5CFE5B52": Object {
      "Properties": Object {
        "AlarmActions": Array [],
        "AlarmDescription": "p99 latency >= 720s (80%)",
        "ComparisonOperator": "GreaterThanThreshold",
        "EvaluationPeriods": 3,
        "Metrics": Array [
          Object {
            "Id": "m1",
            "Label": "p99",
            "MetricStat": Object {
              "Metric": Object {
                "Dimensions": Array [
                  Object {
                    "Name": "FunctionName",
                    "Value": Object {
                      "Ref": "ConstructHubDiscoveryD6EEC2B8",
                    },
                  },
                ],
                "MetricName": "Duration",
                "Namespace": "AWS/Lambda",
              },
              "Period": 300,
              "Stat": "p99",
            },
            "ReturnData": true,
          },
        ],
        "Threshold": 720000,
      },
      "Type": "AWS::CloudWatch::Alarm",
    },
    "ConstructHubMonitoringWatchfulTestConstructHubDiscovery5714D5BBErrorsAlarm373566EE": Object {
      "Properties": Object {
        "AlarmActions": Array [],
        "AlarmDescription": "Over 0 errors per minute",
        "ComparisonOperator": "GreaterThanThreshold",
        "Dimensions": Array [
          Object {
            "Name": "FunctionName",
            "Value": Object {
              "Ref": "ConstructHubDiscoveryD6EEC2B8",
            },
          },
        ],
        "EvaluationPeriods": 3,
        "MetricName": "Errors",
        "Namespace": "AWS/Lambda",
        "Period": 300,
        "Statistic": "Sum",
        "Threshold": 0,
      },
      "Type": "AWS::CloudWatch::Alarm",
    },
    "ConstructHubMonitoringWatchfulTestConstructHubDiscovery5714D5BBThrottlesAlarm261A4778": Object {
      "Properties": Object {
        "AlarmActions": Array [],
        "AlarmDescription": "Over 0 throttles per minute",
        "ComparisonOperator": "GreaterThanThreshold",
        "Dimensions": Array [
          Object {
            "Name": "FunctionName",
            "Value": Object {
              "Ref": "ConstructHubDiscoveryD6EEC2B8",
            },
          },
        ],
        "EvaluationPeriods": 3,
        "MetricName": "Throttles",
        "Namespace": "AWS/Lambda",
        "Period": 300,
        "Statistic": "Sum",
        "Threshold": 0,
      },
      "Type": "AWS::CloudWatch::Alarm",
    },
    "ConstructHubMonitoringWatchfulTestConstructHubIngestionAE667A08DurationAlarm8C97ADAD": Object {
      "Properties": Object {
        "AlarmActions": Array [],
        "AlarmDescription": "p99 latency >= 720s (80%)",
        "ComparisonOperator": "GreaterThanThreshold",
        "EvaluationPeriods": 3,
        "Metrics": Array [
          Object {
            "Id": "m1",
            "Label": "p99",
            "MetricStat": Object {
              "Metric": Object {
                "Dimensions": Array [
                  Object {
                    "Name": "FunctionName",
                    "Value": Object {
                      "Ref": "ConstructHubIngestion407909CE",
                    },
                  },
                ],
                "MetricName": "Duration",
                "Namespace": "AWS/Lambda",
              },
              "Period": 300,
              "Stat": "p99",
            },
            "ReturnData": true,
          },
        ],
        "Threshold": 720000,
      },
      "Type": "AWS::CloudWatch::Alarm",
    },
    "ConstructHubMonitoringWatchfulTestConstructHubIngestionAE667A08ErrorsAlarm76E1369B": Object {
      "Properties": Object {
        "AlarmActions": Array [],
        "AlarmDescription": "Over 0 errors per minute",
        "ComparisonOperator": "GreaterThanThreshold",
        "Dimensions": Array [
          Object {
            "Name": "FunctionName",
            "Value": Object {
              "Ref": "ConstructHubIngestion407909CE",
            },
          },
        ],
        "EvaluationPeriods": 3,
        "MetricName": "Errors",
        "Namespace": "AWS/Lambda",
        "Period": 300,
        "Statistic": "Sum",
        "Threshold": 0,
      },
      "Type": "AWS::CloudWatch::Alarm",
    },
    "ConstructHubMonitoringWatchfulTestConstructHubIngestionAE667A08ThrottlesAlarm2CD0B31C": Object {
      "Properties": Object {
        "AlarmActions": Array [],
        "AlarmDescription": "Over 0 throttles per minute",
        "ComparisonOperator": "GreaterThanThreshold",
        "Dimensions": Array [
          Object {
            "Name": "FunctionName",
            "Value": Object {
              "Ref": "ConstructHubIngestion407909CE",
            },
          },
        ],
        "EvaluationPeriods": 3,
        "MetricName": "Throttles",
        "Namespace": "AWS/Lambda",
        "Period": 300,
        "Statistic": "Sum",
        "Threshold": 0,
      },
      "Type": "AWS::CloudWatch::Alarm",
    },
    "ConstructHubMonitoringWatchfulTestConstructHubInventoryCanary54F5B7ACDurationAlarm2B1DCEF6": Object {
      "Properties": Object {
        "AlarmActions": Array [],
        "AlarmDescription": "p99 latency >= 240s (80%)",
        "ComparisonOperator": "GreaterThanThreshold",
        "EvaluationPeriods": 3,
        "Metrics": Array [
          Object {
            "Id": "m1",
            "Label": "p99",
            "MetricStat": Object {
              "Metric": Object {
                "Dimensions": Array [
                  Object {
                    "Name": "FunctionName",
                    "Value": Object {
                      "Ref": "ConstructHubInventoryCanary63D899BC",
                    },
                  },
                ],
                "MetricName": "Duration",
                "Namespace": "AWS/Lambda",
              },
              "Period": 300,
              "Stat": "p99",
            },
            "ReturnData": true,
          },
        ],
        "Threshold": 240000,
      },
      "Type": "AWS::CloudWatch::Alarm",
    },
    "ConstructHubMonitoringWatchfulTestConstructHubInventoryCanary54F5B7ACErrorsAlarm2DCA11C4": Object {
      "Properties": Object {
        "AlarmActions": Array [],
        "AlarmDescription": "Over 0 errors per minute",
        "ComparisonOperator": "GreaterThanThreshold",
        "Dimensions": Array [
          Object {
            "Name": "FunctionName",
            "Value": Object {
              "Ref": "ConstructHubInventoryCanary63D899BC",
            },
          },
        ],
        "EvaluationPeriods": 3,
        "MetricName": "Errors",
        "Namespace": "AWS/Lambda",
        "Period": 300,
        "Statistic": "Sum",
        "Threshold": 0,
      },
      "Type": "AWS::CloudWatch::Alarm",
    },
    "ConstructHubMonitoringWatchfulTestConstructHubInventoryCanary54F5B7ACThrottlesAlarm0D677953": Object {
      "Properties": Object {
        "AlarmActions": Array [],
        "AlarmDescription": "Over 0 throttles per minute",
        "ComparisonOperator": "GreaterThanThreshold",
        "Dimensions": Array [
          Object {
            "Name": "FunctionName",
            "Value": Object {
              "Ref": "ConstructHubInventoryCanary63D899BC",
            },
          },
        ],
        "EvaluationPeriods": 3,
        "MetricName": "Throttles",
        "Namespace": "AWS/Lambda",
        "Period": 300,
        "Statistic": "Sum",
        "Threshold": 0,
      },
      "Type": "AWS::CloudWatch::Alarm",
    },
    "ConstructHubMonitoringWatchfulTestConstructHubTransliterator3B0A6087DurationAlarm0D60D33F": Object {
      "Properties": Object {
        "AlarmActions": Array [],
        "AlarmDescription": "p99 latency >= 720s (80%)",
        "ComparisonOperator": "GreaterThanThreshold",
        "EvaluationPeriods": 3,
        "Metrics": Array [
          Object {
            "Id": "m1",
            "Label": "p99",
            "MetricStat": Object {
              "Metric": Object {
                "Dimensions": Array [
                  Object {
                    "Name": "FunctionName",
                    "Value": Object {
                      "Ref": "ConstructHubTransliterator9C48708A",
                    },
                  },
                ],
                "MetricName": "Duration",
                "Namespace": "AWS/Lambda",
              },
              "Period": 300,
              "Stat": "p99",
            },
            "ReturnData": true,
          },
        ],
        "Threshold": 720000,
      },
      "Type": "AWS::CloudWatch::Alarm",
    },
    "ConstructHubMonitoringWatchfulTestConstructHubTransliterator3B0A6087ErrorsAlarm1EDE57BC": Object {
      "Properties": Object {
        "AlarmActions": Array [],
        "AlarmDescription": "Over 0 errors per minute",
        "ComparisonOperator": "GreaterThanThreshold",
        "Dimensions": Array [
          Object {
            "Name": "FunctionName",
            "Value": Object {
              "Ref": "ConstructHubTransliterator9C48708A",
            },
          },
        ],
        "EvaluationPeriods": 3,
        "MetricName": "Errors",
        "Namespace": "AWS/Lambda",
        "Period": 300,
        "Statistic": "Sum",
        "Threshold": 0,
      },
      "Type": "AWS::CloudWatch::Alarm",
    },
    "ConstructHubMonitoringWatchfulTestConstructHubTransliterator3B0A6087ThrottlesAlarm34A8C7C1": Object {
      "Properties": Object {
        "AlarmActions": Array [],
        "AlarmDescription": "Over 0 throttles per minute",
        "ComparisonOperator": "GreaterThanThreshold",
        "Dimensions": Array [
          Object {
            "Name": "FunctionName",
            "Value": Object {
              "Ref": "ConstructHubTransliterator9C48708A",
            },
          },
        ],
        "EvaluationPeriods": 3,
        "MetricName": "Throttles",
        "Namespace": "AWS/Lambda",
        "Period": 300,
        "Statistic": "Sum",
        "Threshold": 0,
      },
      "Type": "AWS::CloudWatch::Alarm",
    },
    "ConstructHubMonitoringWebCanaryHomePageErrorsE7BB4002": Object {
      "Properties": Object {
        "AlarmActions": Array [
          "arn:aws:sns:us-east-1:123456789012:mystack-mytopic-NZJ5JSMVGFIE",
        ],
        "AlarmDescription": Object {
          "Fn::Join": Array [
            "",
            Array [
              "80% error rate for https://",
              Object {
                "Fn::GetAtt": Array [
                  "ConstructHubWebAppDistribution1F181DC9",
                  "DomainName",
                ],
              },
              " (Home Page)",
            ],
          ],
        },
        "ComparisonOperator": "GreaterThanOrEqualToThreshold",
        "EvaluationPeriods": 1,
        "Metrics": Array [
          Object {
            "Id": "m1",
            "Label": Object {
              "Fn::Join": Array [
                "",
                Array [
                  "https://",
                  Object {
                    "Fn::GetAtt": Array [
                      "ConstructHubWebAppDistribution1F181DC9",
                      "DomainName",
                    ],
                  },
                  " Errors",
                ],
              ],
            },
            "MetricStat": Object {
              "Metric": Object {
                "Dimensions": Array [
                  Object {
                    "Name": "FunctionName",
                    "Value": Object {
                      "Ref": "ConstructHubMonitoringWebCanaryHomePageHttpGetFunctionF27ADDC8",
                    },
                  },
                ],
                "MetricName": "Errors",
                "Namespace": "AWS/Lambda",
              },
              "Period": 300,
              "Stat": "Sum",
            },
            "ReturnData": true,
          },
        ],
        "Threshold": 4,
        "TreatMissingData": "breaching",
      },
      "Type": "AWS::CloudWatch::Alarm",
    },
    "ConstructHubMonitoringWebCanaryHomePageHttpGetFunctionF27ADDC8": Object {
      "DependsOn": Array [
        "ConstructHubMonitoringWebCanaryHomePageHttpGetFunctionServiceRole9AAAD93C",
      ],
      "Properties": Object {
        "Code": Object {
          "S3Bucket": Object {
            "Ref": "AssetParameters59be5a60739e4f0f9b881492bce41ccffa8d47d16b0a4d640db1bb8200f48bd5S3BucketFA2341B6",
          },
          "S3Key": Object {
            "Fn::Join": Array [
              "",
              Array [
                Object {
                  "Fn::Select": Array [
                    0,
                    Object {
                      "Fn::Split": Array [
                        "||",
                        Object {
                          "Ref": "AssetParameters59be5a60739e4f0f9b881492bce41ccffa8d47d16b0a4d640db1bb8200f48bd5S3VersionKeyB4EE9C49",
                        },
                      ],
                    },
                  ],
                },
                Object {
                  "Fn::Select": Array [
                    1,
                    Object {
                      "Fn::Split": Array [
                        "||",
                        Object {
                          "Ref": "AssetParameters59be5a60739e4f0f9b881492bce41ccffa8d47d16b0a4d640db1bb8200f48bd5S3VersionKeyB4EE9C49",
                        },
                      ],
                    },
                  ],
                },
              ],
            ],
          },
        },
        "Description": Object {
          "Fn::Join": Array [
            "",
            Array [
              "HTTP GET https://",
              Object {
                "Fn::GetAtt": Array [
                  "ConstructHubWebAppDistribution1F181DC9",
                  "DomainName",
                ],
              },
              ": Home Page",
            ],
          ],
        },
        "Environment": Object {
          "Variables": Object {
            "URL": Object {
              "Fn::Join": Array [
                "",
                Array [
                  "https://",
                  Object {
                    "Fn::GetAtt": Array [
                      "ConstructHubWebAppDistribution1F181DC9",
                      "DomainName",
                    ],
                  },
                ],
              ],
            },
          },
        },
        "Handler": "index.handler",
        "Role": Object {
          "Fn::GetAtt": Array [
            "ConstructHubMonitoringWebCanaryHomePageHttpGetFunctionServiceRole9AAAD93C",
            "Arn",
          ],
        },
        "Runtime": "nodejs14.x",
      },
      "Type": "AWS::Lambda::Function",
    },
    "ConstructHubMonitoringWebCanaryHomePageHttpGetFunctionServiceRole9AAAD93C": Object {
      "Properties": Object {
        "AssumeRolePolicyDocument": Object {
          "Statement": Array [
            Object {
              "Action": "sts:AssumeRole",
              "Effect": "Allow",
              "Principal": Object {
                "Service": "lambda.amazonaws.com",
              },
            },
          ],
          "Version": "2012-10-17",
        },
        "ManagedPolicyArns": Array [
          Object {
            "Fn::Join": Array [
              "",
              Array [
                "arn:",
                Object {
                  "Ref": "AWS::Partition",
                },
                ":iam::aws:policy/service-role/AWSLambdaBasicExecutionRole",
              ],
            ],
          },
        ],
      },
      "Type": "AWS::IAM::Role",
    },
    "ConstructHubMonitoringWebCanaryHomePageRuleAllowEventRuleTestConstructHubMonitoringWebCanaryHomePageHttpGetFunction941819C9E47F90EE": Object {
      "Properties": Object {
        "Action": "lambda:InvokeFunction",
        "FunctionName": Object {
          "Fn::GetAtt": Array [
            "ConstructHubMonitoringWebCanaryHomePageHttpGetFunctionF27ADDC8",
            "Arn",
          ],
        },
        "Principal": "events.amazonaws.com",
        "SourceArn": Object {
          "Fn::GetAtt": Array [
            "ConstructHubMonitoringWebCanaryHomePageRuleE14F9F4E",
            "Arn",
          ],
        },
      },
      "Type": "AWS::Lambda::Permission",
    },
    "ConstructHubMonitoringWebCanaryHomePageRuleE14F9F4E": Object {
      "Properties": Object {
        "ScheduleExpression": "rate(1 minute)",
        "State": "ENABLED",
        "Targets": Array [
          Object {
            "Arn": Object {
              "Fn::GetAtt": Array [
                "ConstructHubMonitoringWebCanaryHomePageHttpGetFunctionF27ADDC8",
                "Arn",
              ],
            },
            "Id": "Target0",
          },
        ],
      },
      "Type": "AWS::Events::Rule",
    },
    "ConstructHubPackageDataAllowBucketNotificationsToTestConstructHubCatalogBuilderC9A41048952FCDC8": Object {
      "Properties": Object {
        "Action": "lambda:InvokeFunction",
        "FunctionName": Object {
          "Fn::GetAtt": Array [
            "ConstructHubCatalogBuilder5A9DE4AF",
            "Arn",
          ],
        },
        "Principal": "s3.amazonaws.com",
        "SourceAccount": Object {
          "Ref": "AWS::AccountId",
        },
        "SourceArn": Object {
          "Fn::GetAtt": Array [
            "ConstructHubPackageDataDC5EF35E",
            "Arn",
          ],
        },
      },
      "Type": "AWS::Lambda::Permission",
    },
    "ConstructHubPackageDataAllowBucketNotificationsToTestConstructHubTransliterator3B0A6087EA339303": Object {
      "Properties": Object {
        "Action": "lambda:InvokeFunction",
        "FunctionName": Object {
          "Fn::GetAtt": Array [
            "ConstructHubTransliterator9C48708A",
            "Arn",
          ],
        },
        "Principal": "s3.amazonaws.com",
        "SourceAccount": Object {
          "Ref": "AWS::AccountId",
        },
        "SourceArn": Object {
          "Fn::GetAtt": Array [
            "ConstructHubPackageDataDC5EF35E",
            "Arn",
          ],
        },
      },
      "Type": "AWS::Lambda::Permission",
    },
    "ConstructHubPackageDataDC5EF35E": Object {
      "DeletionPolicy": "Retain",
      "Properties": Object {
        "BucketEncryption": Object {
          "ServerSideEncryptionConfiguration": Array [
            Object {
              "ServerSideEncryptionByDefault": Object {
                "SSEAlgorithm": "AES256",
              },
            },
          ],
        },
        "LifecycleConfiguration": Object {
          "Rules": Array [
            Object {
              "AbortIncompleteMultipartUpload": Object {
                "DaysAfterInitiation": 1,
              },
              "Status": "Enabled",
            },
            Object {
              "NoncurrentVersionTransitions": Array [
                Object {
                  "StorageClass": "STANDARD_IA",
                  "TransitionInDays": 31,
                },
              ],
              "Status": "Enabled",
            },
            Object {
              "NoncurrentVersionExpirationInDays": 90,
              "Status": "Enabled",
            },
          ],
        },
        "PublicAccessBlockConfiguration": Object {
          "BlockPublicAcls": true,
          "BlockPublicPolicy": true,
          "IgnorePublicAcls": true,
          "RestrictPublicBuckets": true,
        },
        "VersioningConfiguration": Object {
          "Status": "Enabled",
        },
      },
      "Type": "AWS::S3::Bucket",
      "UpdateReplacePolicy": "Retain",
    },
    "ConstructHubPackageDataNotifications81B45141": Object {
      "DependsOn": Array [
        "ConstructHubPackageDataAllowBucketNotificationsToTestConstructHubCatalogBuilderC9A41048952FCDC8",
        "ConstructHubPackageDataAllowBucketNotificationsToTestConstructHubTransliterator3B0A6087EA339303",
      ],
      "Properties": Object {
        "BucketName": Object {
          "Ref": "ConstructHubPackageDataDC5EF35E",
        },
        "NotificationConfiguration": Object {
          "LambdaFunctionConfigurations": Array [
            Object {
              "Events": Array [
                "s3:ObjectCreated:*",
              ],
              "Filter": Object {
                "Key": Object {
                  "FilterRules": Array [
                    Object {
                      "Name": "suffix",
                      "Value": "/package.tgz",
                    },
                    Object {
                      "Name": "prefix",
                      "Value": "data/",
                    },
                  ],
                },
              },
              "LambdaFunctionArn": Object {
                "Fn::GetAtt": Array [
                  "ConstructHubTransliterator9C48708A",
                  "Arn",
                ],
              },
            },
            Object {
              "Events": Array [
                "s3:ObjectCreated:*",
              ],
              "Filter": Object {
                "Key": Object {
                  "FilterRules": Array [
                    Object {
                      "Name": "suffix",
                      "Value": "/assembly.json",
                    },
                    Object {
                      "Name": "prefix",
                      "Value": "data/",
                    },
                  ],
                },
              },
              "LambdaFunctionArn": Object {
                "Fn::GetAtt": Array [
                  "ConstructHubCatalogBuilder5A9DE4AF",
                  "Arn",
                ],
              },
            },
          ],
        },
        "ServiceToken": Object {
          "Fn::GetAtt": Array [
            "BucketNotificationsHandler050a0587b7544547bf325f094a3db8347ECC3691",
            "Arn",
          ],
        },
      },
      "Type": "Custom::S3BucketNotifications",
    },
    "ConstructHubPackageDataPolicy4615475A": Object {
      "Properties": Object {
        "Bucket": Object {
          "Ref": "ConstructHubPackageDataDC5EF35E",
        },
        "PolicyDocument": Object {
          "Statement": Array [
            Object {
              "Action": "s3:GetObject",
              "Effect": "Allow",
              "Principal": Object {
                "CanonicalUser": Object {
                  "Fn::GetAtt": Array [
                    "ConstructHubWebAppDistributionOrigin2S3OriginDA7E7FF4",
                    "S3CanonicalUserId",
                  ],
                },
              },
              "Resource": Object {
                "Fn::Join": Array [
                  "",
                  Array [
                    Object {
                      "Fn::GetAtt": Array [
                        "ConstructHubPackageDataDC5EF35E",
                        "Arn",
                      ],
                    },
                    "/*",
                  ],
                ],
              },
            },
          ],
          "Version": "2012-10-17",
        },
      },
      "Type": "AWS::S3::BucketPolicy",
    },
    "ConstructHubTransliterator9C48708A": Object {
      "DependsOn": Array [
        "ConstructHubTransliteratorServiceRoleDefaultPolicyB9C4BE06",
        "ConstructHubTransliteratorServiceRole0F8A20C8",
      ],
      "Properties": Object {
        "Code": Object {
          "S3Bucket": Object {
            "Ref": "AssetParametersc9fda6b85a877755ac17a5e66417061d1f980faf9e1f346a6c8cecb5ae8695e9S3Bucket5CAE6558",
          },
          "S3Key": Object {
            "Fn::Join": Array [
              "",
              Array [
                Object {
                  "Fn::Select": Array [
                    0,
                    Object {
                      "Fn::Split": Array [
                        "||",
                        Object {
                          "Ref": "AssetParametersc9fda6b85a877755ac17a5e66417061d1f980faf9e1f346a6c8cecb5ae8695e9S3VersionKey854B18C5",
                        },
                      ],
                    },
                  ],
                },
                Object {
                  "Fn::Select": Array [
                    1,
                    Object {
                      "Fn::Split": Array [
                        "||",
                        Object {
                          "Ref": "AssetParametersc9fda6b85a877755ac17a5e66417061d1f980faf9e1f346a6c8cecb5ae8695e9S3VersionKey854B18C5",
                        },
                      ],
                    },
                  ],
                },
              ],
            ],
          },
        },
        "DeadLetterConfig": Object {
          "TargetArn": Object {
            "Fn::GetAtt": Array [
              "ConstructHubTransliteratorDeadLetterQueue5544BC9A",
              "Arn",
            ],
          },
        },
        "Description": "Creates transliterated assemblies from jsii-enabled npm packages",
        "Handler": "index.handler",
        "MemorySize": 10240,
        "Role": Object {
          "Fn::GetAtt": Array [
            "ConstructHubTransliteratorServiceRole0F8A20C8",
            "Arn",
          ],
        },
        "Runtime": "nodejs14.x",
        "Timeout": 900,
      },
      "Type": "AWS::Lambda::Function",
    },
    "ConstructHubTransliteratorDLQAlarmA93C182B": Object {
      "Properties": Object {
        "AlarmDescription": "The transliteration function failed for one or more packages",
        "ComparisonOperator": "GreaterThanOrEqualToThreshold",
        "Dimensions": Array [
          Object {
            "Name": "QueueName",
            "Value": Object {
              "Fn::GetAtt": Array [
                "ConstructHubTransliteratorDeadLetterQueue5544BC9A",
                "QueueName",
              ],
            },
          },
        ],
        "EvaluationPeriods": 1,
        "MetricName": "ApproximateNumberOfMessagesVisible",
        "Namespace": "AWS/SQS",
        "Period": 300,
        "Statistic": "Maximum",
        "Threshold": 1,
      },
      "Type": "AWS::CloudWatch::Alarm",
    },
    "ConstructHubTransliteratorDeadLetterQueue5544BC9A": Object {
      "DeletionPolicy": "Delete",
      "Properties": Object {
        "MessageRetentionPeriod": 1209600,
      },
      "Type": "AWS::SQS::Queue",
      "UpdateReplacePolicy": "Delete",
    },
    "ConstructHubTransliteratorEventInvokeConfig999CBA91": Object {
      "Properties": Object {
        "FunctionName": Object {
          "Ref": "ConstructHubTransliterator9C48708A",
        },
        "MaximumRetryAttempts": 2,
        "Qualifier": "$LATEST",
      },
      "Type": "AWS::Lambda::EventInvokeConfig",
    },
    "ConstructHubTransliteratorLogRetention25A9F47C": Object {
      "Properties": Object {
        "LogGroupName": Object {
          "Fn::Join": Array [
            "",
            Array [
              "/aws/lambda/",
              Object {
                "Ref": "ConstructHubTransliterator9C48708A",
              },
            ],
          ],
        },
        "RetentionInDays": 3653,
        "ServiceToken": Object {
          "Fn::GetAtt": Array [
            "LogRetentionaae0aa3c5b4d4f87b02d85b201efdd8aFD4BFC8A",
            "Arn",
          ],
        },
      },
      "Type": "Custom::LogRetention",
    },
    "ConstructHubTransliteratorServiceRole0F8A20C8": Object {
      "Properties": Object {
        "AssumeRolePolicyDocument": Object {
          "Statement": Array [
            Object {
              "Action": "sts:AssumeRole",
              "Effect": "Allow",
              "Principal": Object {
                "Service": "lambda.amazonaws.com",
              },
            },
          ],
          "Version": "2012-10-17",
        },
        "ManagedPolicyArns": Array [
          Object {
            "Fn::Join": Array [
              "",
              Array [
                "arn:",
                Object {
                  "Ref": "AWS::Partition",
                },
                ":iam::aws:policy/service-role/AWSLambdaBasicExecutionRole",
              ],
            ],
          },
        ],
      },
      "Type": "AWS::IAM::Role",
    },
    "ConstructHubTransliteratorServiceRoleDefaultPolicyB9C4BE06": Object {
      "Properties": Object {
        "PolicyDocument": Object {
          "Statement": Array [
            Object {
              "Action": "sqs:SendMessage",
              "Effect": "Allow",
              "Resource": Object {
                "Fn::GetAtt": Array [
                  "ConstructHubTransliteratorDeadLetterQueue5544BC9A",
                  "Arn",
                ],
              },
            },
            Object {
              "Action": Array [
                "s3:GetObject*",
                "s3:GetBucket*",
                "s3:List*",
              ],
              "Effect": "Allow",
              "Resource": Array [
                Object {
                  "Fn::GetAtt": Array [
                    "ConstructHubPackageDataDC5EF35E",
                    "Arn",
                  ],
                },
                Object {
                  "Fn::Join": Array [
                    "",
                    Array [
                      Object {
                        "Fn::GetAtt": Array [
                          "ConstructHubPackageDataDC5EF35E",
                          "Arn",
                        ],
                      },
                      "/data/*/package.tgz",
                    ],
                  ],
                },
              ],
            },
            Object {
              "Action": Array [
                "s3:DeleteObject*",
                "s3:PutObject*",
                "s3:Abort*",
              ],
              "Effect": "Allow",
              "Resource": Array [
                Object {
                  "Fn::GetAtt": Array [
                    "ConstructHubPackageDataDC5EF35E",
                    "Arn",
                  ],
                },
                Object {
                  "Fn::Join": Array [
                    "",
                    Array [
                      Object {
                        "Fn::GetAtt": Array [
                          "ConstructHubPackageDataDC5EF35E",
                          "Arn",
                        ],
                      },
                      "/data/*/assembly-*.json",
                    ],
                  ],
                },
              ],
            },
          ],
          "Version": "2012-10-17",
        },
        "PolicyName": "ConstructHubTransliteratorServiceRoleDefaultPolicyB9C4BE06",
        "Roles": Array [
          Object {
            "Ref": "ConstructHubTransliteratorServiceRole0F8A20C8",
          },
        ],
      },
      "Type": "AWS::IAM::Policy",
    },
    "ConstructHubWebAppDeployWebsiteAwsCliLayer23CFFBC1": Object {
      "Properties": Object {
        "Content": Object {
          "S3Bucket": Object {
            "Ref": "AssetParameterse9882ab123687399f934da0d45effe675ecc8ce13b40cb946f3e1d6141fe8d68S3BucketAEADE8C7",
          },
          "S3Key": Object {
            "Fn::Join": Array [
              "",
              Array [
                Object {
                  "Fn::Select": Array [
                    0,
                    Object {
                      "Fn::Split": Array [
                        "||",
                        Object {
                          "Ref": "AssetParameterse9882ab123687399f934da0d45effe675ecc8ce13b40cb946f3e1d6141fe8d68S3VersionKeyE415415F",
                        },
                      ],
                    },
                  ],
                },
                Object {
                  "Fn::Select": Array [
                    1,
                    Object {
                      "Fn::Split": Array [
                        "||",
                        Object {
                          "Ref": "AssetParameterse9882ab123687399f934da0d45effe675ecc8ce13b40cb946f3e1d6141fe8d68S3VersionKeyE415415F",
                        },
                      ],
                    },
                  ],
                },
              ],
            ],
          },
        },
        "Description": "/opt/awscli/aws",
      },
      "Type": "AWS::Lambda::LayerVersion",
    },
    "ConstructHubWebAppDeployWebsiteCustomResourceE6DF98C9": Object {
      "DeletionPolicy": "Delete",
      "Properties": Object {
        "DestinationBucketName": Object {
          "Ref": "ConstructHubWebAppWebsiteBucket4B2B9DB2",
        },
        "DistributionId": Object {
          "Ref": "ConstructHubWebAppDistribution1F181DC9",
        },
        "Prune": true,
        "ServiceToken": Object {
          "Fn::GetAtt": Array [
            "CustomCDKBucketDeployment8693BB64968944B69AAFB0CC9EB8756C81C01536",
            "Arn",
          ],
        },
        "SourceBucketNames": Array [
          Object {
            "Ref": "AssetParameters4b6912ddd2c1a25ba0a24866b345a27cf12c6de77a300acbf24ad516b2b7ad47S3Bucket5F22CB7E",
          },
        ],
        "SourceObjectKeys": Array [
          Object {
            "Fn::Join": Array [
              "",
              Array [
                Object {
                  "Fn::Select": Array [
                    0,
                    Object {
                      "Fn::Split": Array [
                        "||",
                        Object {
                          "Ref": "AssetParameters4b6912ddd2c1a25ba0a24866b345a27cf12c6de77a300acbf24ad516b2b7ad47S3VersionKey851EF575",
                        },
                      ],
                    },
                  ],
                },
                Object {
                  "Fn::Select": Array [
                    1,
                    Object {
                      "Fn::Split": Array [
                        "||",
                        Object {
                          "Ref": "AssetParameters4b6912ddd2c1a25ba0a24866b345a27cf12c6de77a300acbf24ad516b2b7ad47S3VersionKey851EF575",
                        },
                      ],
                    },
                  ],
                },
              ],
            ],
          },
        ],
      },
      "Type": "Custom::CDKBucketDeployment",
      "UpdateReplacePolicy": "Delete",
    },
    "ConstructHubWebAppDistribution1F181DC9": Object {
      "Properties": Object {
        "DistributionConfig": Object {
          "CacheBehaviors": Array [
            Object {
              "CachePolicyId": "658327ea-f89d-4fab-a63d-7e88639e58f6",
              "Compress": true,
              "FunctionAssociations": Array [
                Object {
                  "EventType": "viewer-response",
                  "FunctionARN": Object {
                    "Fn::GetAtt": Array [
                      "ConstructHubWebAppResponseFunction4C2BF3E9",
                      "FunctionARN",
                    ],
                  },
                },
              ],
              "PathPattern": "/data/*",
              "TargetOriginId": "TestConstructHubWebAppDistributionOrigin276090F90",
              "ViewerProtocolPolicy": "allow-all",
            },
            Object {
              "CachePolicyId": "658327ea-f89d-4fab-a63d-7e88639e58f6",
              "Compress": true,
              "FunctionAssociations": Array [
                Object {
                  "EventType": "viewer-response",
                  "FunctionARN": Object {
                    "Fn::GetAtt": Array [
                      "ConstructHubWebAppResponseFunction4C2BF3E9",
                      "FunctionARN",
                    ],
                  },
                },
              ],
              "PathPattern": "/catalog.json",
              "TargetOriginId": "TestConstructHubWebAppDistributionOrigin276090F90",
              "ViewerProtocolPolicy": "allow-all",
            },
          ],
          "CustomErrorResponses": Array [
            Object {
              "ErrorCode": 404,
              "ResponseCode": 200,
              "ResponsePagePath": "/index.html",
            },
            Object {
              "ErrorCode": 403,
              "ResponseCode": 200,
              "ResponsePagePath": "/index.html",
            },
          ],
          "DefaultCacheBehavior": Object {
            "CachePolicyId": "658327ea-f89d-4fab-a63d-7e88639e58f6",
            "Compress": true,
            "FunctionAssociations": Array [
              Object {
                "EventType": "viewer-response",
                "FunctionARN": Object {
                  "Fn::GetAtt": Array [
                    "ConstructHubWebAppResponseFunction4C2BF3E9",
                    "FunctionARN",
                  ],
                },
              },
            ],
            "TargetOriginId": "TestConstructHubWebAppDistributionOrigin171FF58D3",
            "ViewerProtocolPolicy": "allow-all",
          },
          "DefaultRootObject": "index.html",
          "Enabled": true,
          "HttpVersion": "http2",
          "IPV6Enabled": true,
          "Origins": Array [
            Object {
              "DomainName": Object {
                "Fn::GetAtt": Array [
                  "ConstructHubWebAppWebsiteBucket4B2B9DB2",
                  "RegionalDomainName",
                ],
              },
              "Id": "TestConstructHubWebAppDistributionOrigin171FF58D3",
              "S3OriginConfig": Object {
                "OriginAccessIdentity": Object {
                  "Fn::Join": Array [
                    "",
                    Array [
                      "origin-access-identity/cloudfront/",
                      Object {
                        "Ref": "ConstructHubWebAppDistributionOrigin1S3Origin694AF937",
                      },
                    ],
                  ],
                },
              },
            },
            Object {
              "DomainName": Object {
                "Fn::GetAtt": Array [
                  "ConstructHubPackageDataDC5EF35E",
                  "RegionalDomainName",
                ],
              },
              "Id": "TestConstructHubWebAppDistributionOrigin276090F90",
              "S3OriginConfig": Object {
                "OriginAccessIdentity": Object {
                  "Fn::Join": Array [
                    "",
                    Array [
                      "origin-access-identity/cloudfront/",
                      Object {
                        "Ref": "ConstructHubWebAppDistributionOrigin2S3OriginDA7E7FF4",
                      },
                    ],
                  ],
                },
              },
            },
          ],
        },
      },
      "Type": "AWS::CloudFront::Distribution",
    },
    "ConstructHubWebAppDistributionOrigin1S3Origin694AF937": Object {
      "Properties": Object {
        "CloudFrontOriginAccessIdentityConfig": Object {
          "Comment": "Identity for TestConstructHubWebAppDistributionOrigin171FF58D3",
        },
      },
      "Type": "AWS::CloudFront::CloudFrontOriginAccessIdentity",
    },
    "ConstructHubWebAppDistributionOrigin2S3OriginDA7E7FF4": Object {
      "Properties": Object {
        "CloudFrontOriginAccessIdentityConfig": Object {
          "Comment": "Identity for TestConstructHubWebAppDistributionOrigin276090F90",
        },
      },
      "Type": "AWS::CloudFront::CloudFrontOriginAccessIdentity",
    },
    "ConstructHubWebAppResponseFunction4C2BF3E9": Object {
      "Properties": Object {
        "AutoPublish": true,
        "FunctionCode": "\\"use strict\\";
function handler(event) {
    var response = event.response;
    var headers = response.headers;
    headers['x-frame-options'] = { value: 'deny' };
    headers['x-xss-protection'] = { value: '1; mode=block' };
    headers['x-content-type-options'] = { value: 'nosniff' };
    headers['strict-transport-security'] = { value: 'max-age=47304000; includeSubDomains' };
    headers['content-security-policy'] = {
        value: 'default-src \\\\'none\\\\'; img-src \\\\'self\\\\' https://img.shields.io; script-src \\\\'self\\\\'; style-src \\\\'unsafe-inline\\\\' \\\\'self\\\\'; object-src \\\\'none\\\\'; connect-src \\\\'self\\\\'; manifest-src \\\\'self\\\\'; font-src \\\\'self\\\\'; frame-src \\\\'none\\\\'',
    };
    return response;
}
//# sourceMappingURL=data:application/json;base64,eyJ2ZXJzaW9uIjozLCJmaWxlIjoicmVzcG9uc2UtZnVuY3Rpb24uanMiLCJzb3VyY2VSb290IjoiIiwic291cmNlcyI6WyIuLi8uLi8uLi9zcmMvd2ViYXBwL3Jlc3BvbnNlLWZ1bmN0aW9uL3Jlc3BvbnNlLWZ1bmN0aW9uLnRzIl0sIm5hbWVzIjpbXSwibWFwcGluZ3MiOiI7QUFTQSxTQUFTLE9BQU8sQ0FBQyxLQUF5QjtJQUN4QyxJQUFJLFFBQVEsR0FBRyxLQUFLLENBQUMsUUFBUSxDQUFDO0lBQzlCLElBQUksT0FBTyxHQUFHLFFBQVEsQ0FBQyxPQUFPLENBQUM7SUFFL0IsT0FBTyxDQUFDLGlCQUFpQixDQUFDLEdBQUcsRUFBRSxLQUFLLEVBQUUsTUFBTSxFQUFFLENBQUM7SUFDL0MsT0FBTyxDQUFDLGtCQUFrQixDQUFDLEdBQUcsRUFBRSxLQUFLLEVBQUUsZUFBZSxFQUFFLENBQUM7SUFDekQsT0FBTyxDQUFDLHdCQUF3QixDQUFDLEdBQUcsRUFBRSxLQUFLLEVBQUUsU0FBUyxFQUFFLENBQUM7SUFDekQsT0FBTyxDQUFDLDJCQUEyQixDQUFDLEdBQUcsRUFBRSxLQUFLLEVBQUUscUNBQXFDLEVBQUUsQ0FBQztJQUN4RixPQUFPLENBQUMseUJBQXlCLENBQUMsR0FBRztRQUNuQyxLQUFLLEVBQ0gsbU9BQW1PO0tBQ3RPLENBQUM7SUFFRixPQUFPLFFBQVEsQ0FBQztBQUNsQixDQUFDIiwic291cmNlc0NvbnRlbnQiOlsiaW50ZXJmYWNlIENsb3VkRnJvbnRSZXNwb25zZSB7XG4gIHJlc3BvbnNlOiBhbnk7XG4gIGhlYWRlcnM6IHtcbiAgICBba2V5OiBzdHJpbmddOiB7XG4gICAgICB2YWx1ZTogc3RyaW5nO1xuICAgIH07XG4gIH07XG59XG5cbmZ1bmN0aW9uIGhhbmRsZXIoZXZlbnQ6IENsb3VkRnJvbnRSZXNwb25zZSkge1xuICB2YXIgcmVzcG9uc2UgPSBldmVudC5yZXNwb25zZTtcbiAgdmFyIGhlYWRlcnMgPSByZXNwb25zZS5oZWFkZXJzO1xuXG4gIGhlYWRlcnNbJ3gtZnJhbWUtb3B0aW9ucyddID0geyB2YWx1ZTogJ2RlbnknIH07XG4gIGhlYWRlcnNbJ3gteHNzLXByb3RlY3Rpb24nXSA9IHsgdmFsdWU6ICcxOyBtb2RlPWJsb2NrJyB9O1xuICBoZWFkZXJzWyd4LWNvbnRlbnQtdHlwZS1vcHRpb25zJ10gPSB7IHZhbHVlOiAnbm9zbmlmZicgfTtcbiAgaGVhZGVyc1snc3RyaWN0LXRyYW5zcG9ydC1zZWN1cml0eSddID0geyB2YWx1ZTogJ21heC1hZ2U9NDczMDQwMDA7IGluY2x1ZGVTdWJEb21haW5zJyB9O1xuICBoZWFkZXJzWydjb250ZW50LXNlY3VyaXR5LXBvbGljeSddID0ge1xuICAgIHZhbHVlOlxuICAgICAgJ2RlZmF1bHQtc3JjIFxcJ25vbmVcXCc7IGltZy1zcmMgXFwnc2VsZlxcJyBodHRwczovL2ltZy5zaGllbGRzLmlvOyBzY3JpcHQtc3JjIFxcJ3NlbGZcXCc7IHN0eWxlLXNyYyBcXCd1bnNhZmUtaW5saW5lXFwnIFxcJ3NlbGZcXCc7IG9iamVjdC1zcmMgXFwnbm9uZVxcJzsgY29ubmVjdC1zcmMgXFwnc2VsZlxcJzsgbWFuaWZlc3Qtc3JjIFxcJ3NlbGZcXCc7IGZvbnQtc3JjIFxcJ3NlbGZcXCc7IGZyYW1lLXNyYyBcXCdub25lXFwnJyxcbiAgfTtcblxuICByZXR1cm4gcmVzcG9uc2U7XG59XG4iXX0=",
        "FunctionConfig": Object {
          "Comment": Object {
            "Fn::Join": Array [
              "",
              Array [
                Object {
                  "Ref": "AWS::Region",
                },
                "TestConstrubWebAppResponseFunction1F387BCC",
              ],
            ],
          },
          "Runtime": "cloudfront-js-1.0",
        },
        "Name": Object {
          "Fn::Join": Array [
            "",
            Array [
              Object {
                "Ref": "AWS::Region",
              },
              "TestConstrubWebAppResponseFunction1F387BCC",
            ],
          ],
        },
      },
      "Type": "AWS::CloudFront::Function",
    },
    "ConstructHubWebAppWebsiteBucket4B2B9DB2": Object {
      "DeletionPolicy": "Retain",
      "Properties": Object {
        "PublicAccessBlockConfiguration": Object {
          "BlockPublicAcls": true,
          "BlockPublicPolicy": true,
          "IgnorePublicAcls": true,
          "RestrictPublicBuckets": true,
        },
      },
      "Type": "AWS::S3::Bucket",
      "UpdateReplacePolicy": "Retain",
    },
    "ConstructHubWebAppWebsiteBucketPolicy17174C06": Object {
      "Properties": Object {
        "Bucket": Object {
          "Ref": "ConstructHubWebAppWebsiteBucket4B2B9DB2",
        },
        "PolicyDocument": Object {
          "Statement": Array [
            Object {
              "Action": "s3:GetObject",
              "Effect": "Allow",
              "Principal": Object {
                "CanonicalUser": Object {
                  "Fn::GetAtt": Array [
                    "ConstructHubWebAppDistributionOrigin1S3Origin694AF937",
                    "S3CanonicalUserId",
                  ],
                },
              },
              "Resource": Object {
                "Fn::Join": Array [
                  "",
                  Array [
                    Object {
                      "Fn::GetAtt": Array [
                        "ConstructHubWebAppWebsiteBucket4B2B9DB2",
                        "Arn",
                      ],
                    },
                    "/*",
                  ],
                ],
              },
            },
          ],
          "Version": "2012-10-17",
        },
      },
      "Type": "AWS::S3::BucketPolicy",
    },
    "CustomCDKBucketDeployment8693BB64968944B69AAFB0CC9EB8756C81C01536": Object {
      "DependsOn": Array [
        "CustomCDKBucketDeployment8693BB64968944B69AAFB0CC9EB8756CServiceRoleDefaultPolicy88902FDF",
        "CustomCDKBucketDeployment8693BB64968944B69AAFB0CC9EB8756CServiceRole89A01265",
      ],
      "Properties": Object {
        "Code": Object {
          "S3Bucket": Object {
            "Ref": "AssetParametersc24b999656e4fe6c609c31bae56a1cf4717a405619c3aa6ba1bc686b8c2c86cfS3Bucket55EFA30C",
          },
          "S3Key": Object {
            "Fn::Join": Array [
              "",
              Array [
                Object {
                  "Fn::Select": Array [
                    0,
                    Object {
                      "Fn::Split": Array [
                        "||",
                        Object {
                          "Ref": "AssetParametersc24b999656e4fe6c609c31bae56a1cf4717a405619c3aa6ba1bc686b8c2c86cfS3VersionKey60329B70",
                        },
                      ],
                    },
                  ],
                },
                Object {
                  "Fn::Select": Array [
                    1,
                    Object {
                      "Fn::Split": Array [
                        "||",
                        Object {
                          "Ref": "AssetParametersc24b999656e4fe6c609c31bae56a1cf4717a405619c3aa6ba1bc686b8c2c86cfS3VersionKey60329B70",
                        },
                      ],
                    },
                  ],
                },
              ],
            ],
          },
        },
        "Handler": "index.handler",
        "Layers": Array [
          Object {
            "Ref": "ConstructHubWebAppDeployWebsiteAwsCliLayer23CFFBC1",
          },
        ],
        "Role": Object {
          "Fn::GetAtt": Array [
            "CustomCDKBucketDeployment8693BB64968944B69AAFB0CC9EB8756CServiceRole89A01265",
            "Arn",
          ],
        },
        "Runtime": "python3.6",
        "Timeout": 900,
      },
      "Type": "AWS::Lambda::Function",
    },
    "CustomCDKBucketDeployment8693BB64968944B69AAFB0CC9EB8756CServiceRole89A01265": Object {
      "Properties": Object {
        "AssumeRolePolicyDocument": Object {
          "Statement": Array [
            Object {
              "Action": "sts:AssumeRole",
              "Effect": "Allow",
              "Principal": Object {
                "Service": "lambda.amazonaws.com",
              },
            },
          ],
          "Version": "2012-10-17",
        },
        "ManagedPolicyArns": Array [
          Object {
            "Fn::Join": Array [
              "",
              Array [
                "arn:",
                Object {
                  "Ref": "AWS::Partition",
                },
                ":iam::aws:policy/service-role/AWSLambdaBasicExecutionRole",
              ],
            ],
          },
        ],
      },
      "Type": "AWS::IAM::Role",
    },
    "CustomCDKBucketDeployment8693BB64968944B69AAFB0CC9EB8756CServiceRoleDefaultPolicy88902FDF": Object {
      "Properties": Object {
        "PolicyDocument": Object {
          "Statement": Array [
            Object {
              "Action": Array [
                "s3:GetObject*",
                "s3:GetBucket*",
                "s3:List*",
              ],
              "Effect": "Allow",
              "Resource": Array [
                Object {
                  "Fn::Join": Array [
                    "",
                    Array [
                      "arn:",
                      Object {
                        "Ref": "AWS::Partition",
                      },
                      ":s3:::",
                      Object {
                        "Ref": "AssetParameters4b6912ddd2c1a25ba0a24866b345a27cf12c6de77a300acbf24ad516b2b7ad47S3Bucket5F22CB7E",
                      },
                    ],
                  ],
                },
                Object {
                  "Fn::Join": Array [
                    "",
                    Array [
                      "arn:",
                      Object {
                        "Ref": "AWS::Partition",
                      },
                      ":s3:::",
                      Object {
                        "Ref": "AssetParameters4b6912ddd2c1a25ba0a24866b345a27cf12c6de77a300acbf24ad516b2b7ad47S3Bucket5F22CB7E",
                      },
                      "/*",
                    ],
                  ],
                },
              ],
            },
            Object {
              "Action": Array [
                "s3:GetObject*",
                "s3:GetBucket*",
                "s3:List*",
                "s3:DeleteObject*",
                "s3:PutObject*",
                "s3:Abort*",
              ],
              "Effect": "Allow",
              "Resource": Array [
                Object {
                  "Fn::GetAtt": Array [
                    "ConstructHubWebAppWebsiteBucket4B2B9DB2",
                    "Arn",
                  ],
                },
                Object {
                  "Fn::Join": Array [
                    "",
                    Array [
                      Object {
                        "Fn::GetAtt": Array [
                          "ConstructHubWebAppWebsiteBucket4B2B9DB2",
                          "Arn",
                        ],
                      },
                      "/*",
                    ],
                  ],
                },
              ],
            },
            Object {
              "Action": Array [
                "cloudfront:GetInvalidation",
                "cloudfront:CreateInvalidation",
              ],
              "Effect": "Allow",
              "Resource": "*",
            },
          ],
          "Version": "2012-10-17",
        },
        "PolicyName": "CustomCDKBucketDeployment8693BB64968944B69AAFB0CC9EB8756CServiceRoleDefaultPolicy88902FDF",
        "Roles": Array [
          Object {
            "Ref": "CustomCDKBucketDeployment8693BB64968944B69AAFB0CC9EB8756CServiceRole89A01265",
          },
        ],
      },
      "Type": "AWS::IAM::Policy",
    },
    "LogRetentionaae0aa3c5b4d4f87b02d85b201efdd8aFD4BFC8A": Object {
      "DependsOn": Array [
        "LogRetentionaae0aa3c5b4d4f87b02d85b201efdd8aServiceRoleDefaultPolicyADDA7DEB",
        "LogRetentionaae0aa3c5b4d4f87b02d85b201efdd8aServiceRole9741ECFB",
      ],
      "Properties": Object {
        "Code": Object {
          "S3Bucket": Object {
            "Ref": "AssetParameters67b7823b74bc135986aa72f889d6a8da058d0c4a20cbc2dfc6f78995fdd2fc24S3Bucket4D46ABB5",
          },
          "S3Key": Object {
            "Fn::Join": Array [
              "",
              Array [
                Object {
                  "Fn::Select": Array [
                    0,
                    Object {
                      "Fn::Split": Array [
                        "||",
                        Object {
                          "Ref": "AssetParameters67b7823b74bc135986aa72f889d6a8da058d0c4a20cbc2dfc6f78995fdd2fc24S3VersionKeyB0F28861",
                        },
                      ],
                    },
                  ],
                },
                Object {
                  "Fn::Select": Array [
                    1,
                    Object {
                      "Fn::Split": Array [
                        "||",
                        Object {
                          "Ref": "AssetParameters67b7823b74bc135986aa72f889d6a8da058d0c4a20cbc2dfc6f78995fdd2fc24S3VersionKeyB0F28861",
                        },
                      ],
                    },
                  ],
                },
              ],
            ],
          },
        },
        "Handler": "index.handler",
        "Role": Object {
          "Fn::GetAtt": Array [
            "LogRetentionaae0aa3c5b4d4f87b02d85b201efdd8aServiceRole9741ECFB",
            "Arn",
          ],
        },
        "Runtime": "nodejs12.x",
      },
      "Type": "AWS::Lambda::Function",
    },
    "LogRetentionaae0aa3c5b4d4f87b02d85b201efdd8aServiceRole9741ECFB": Object {
      "Properties": Object {
        "AssumeRolePolicyDocument": Object {
          "Statement": Array [
            Object {
              "Action": "sts:AssumeRole",
              "Effect": "Allow",
              "Principal": Object {
                "Service": "lambda.amazonaws.com",
              },
            },
          ],
          "Version": "2012-10-17",
        },
        "ManagedPolicyArns": Array [
          Object {
            "Fn::Join": Array [
              "",
              Array [
                "arn:",
                Object {
                  "Ref": "AWS::Partition",
                },
                ":iam::aws:policy/service-role/AWSLambdaBasicExecutionRole",
              ],
            ],
          },
        ],
      },
      "Type": "AWS::IAM::Role",
    },
    "LogRetentionaae0aa3c5b4d4f87b02d85b201efdd8aServiceRoleDefaultPolicyADDA7DEB": Object {
      "Properties": Object {
        "PolicyDocument": Object {
          "Statement": Array [
            Object {
              "Action": Array [
                "logs:PutRetentionPolicy",
                "logs:DeleteRetentionPolicy",
              ],
              "Effect": "Allow",
              "Resource": "*",
            },
          ],
          "Version": "2012-10-17",
        },
        "PolicyName": "LogRetentionaae0aa3c5b4d4f87b02d85b201efdd8aServiceRoleDefaultPolicyADDA7DEB",
        "Roles": Array [
          Object {
            "Ref": "LogRetentionaae0aa3c5b4d4f87b02d85b201efdd8aServiceRole9741ECFB",
          },
        ],
      },
      "Type": "AWS::IAM::Policy",
    },
  },
}
`;

exports[`with domain 1`] = `
Object {
  "Mappings": Object {
    "AWSCloudFrontPartitionHostedZoneIdMap": Object {
      "aws": Object {
        "zoneId": "Z2FDTNDATAQYW2",
      },
      "aws-cn": Object {
        "zoneId": "Z3RFFRIM2A3IF5",
      },
    },
  },
  "Outputs": Object {
    "ConstructHubMonitoringWatchfulWatchfulDashboard75D318D0": Object {
      "Value": Object {
        "Fn::Join": Array [
          "",
          Array [
            "https://console.aws.amazon.com/cloudwatch/home?region=",
            Object {
              "Ref": "AWS::Region",
            },
            "#dashboards:name=",
            Object {
              "Ref": "ConstructHubMonitoringWatchfulDashboardB8493D55",
            },
          ],
        ],
      },
    },
    "ConstructHubWebAppDomainNameDC10F8DD": Object {
      "Export": Object {
        "Name": "ConstructHubDomainName",
      },
      "Value": Object {
        "Fn::GetAtt": Array [
          "ConstructHubWebAppDistribution1F181DC9",
          "DomainName",
        ],
      },
    },
  },
  "Parameters": Object {
    "AssetParameters0dfb0b3b18599bad760f45b02537f770c6d07bfba2daa5407d82b6306d92963dArtifactHashFECDD477": Object {
      "Description": "Artifact hash for asset \\"0dfb0b3b18599bad760f45b02537f770c6d07bfba2daa5407d82b6306d92963d\\"",
      "Type": "String",
    },
    "AssetParameters0dfb0b3b18599bad760f45b02537f770c6d07bfba2daa5407d82b6306d92963dS3Bucket7B3413EA": Object {
      "Description": "S3 bucket for asset \\"0dfb0b3b18599bad760f45b02537f770c6d07bfba2daa5407d82b6306d92963d\\"",
      "Type": "String",
    },
    "AssetParameters0dfb0b3b18599bad760f45b02537f770c6d07bfba2daa5407d82b6306d92963dS3VersionKeyE2914469": Object {
      "Description": "S3 key for asset version \\"0dfb0b3b18599bad760f45b02537f770c6d07bfba2daa5407d82b6306d92963d\\"",
      "Type": "String",
    },
    "AssetParameters1ba28ce93db643201d8613eed4b49e8bfdbb812137021b400028887aa6cbfc21ArtifactHashCD81A433": Object {
      "Description": "Artifact hash for asset \\"1ba28ce93db643201d8613eed4b49e8bfdbb812137021b400028887aa6cbfc21\\"",
      "Type": "String",
    },
    "AssetParameters1ba28ce93db643201d8613eed4b49e8bfdbb812137021b400028887aa6cbfc21S3Bucket06D21812": Object {
      "Description": "S3 bucket for asset \\"1ba28ce93db643201d8613eed4b49e8bfdbb812137021b400028887aa6cbfc21\\"",
      "Type": "String",
    },
    "AssetParameters1ba28ce93db643201d8613eed4b49e8bfdbb812137021b400028887aa6cbfc21S3VersionKey1BCE3833": Object {
      "Description": "S3 key for asset version \\"1ba28ce93db643201d8613eed4b49e8bfdbb812137021b400028887aa6cbfc21\\"",
      "Type": "String",
    },
    "AssetParameters29569ad5bf9948e4744218e7f7440b327629220ab1ca1cce582477911c74780bArtifactHashD350A16C": Object {
      "Description": "Artifact hash for asset \\"29569ad5bf9948e4744218e7f7440b327629220ab1ca1cce582477911c74780b\\"",
      "Type": "String",
    },
    "AssetParameters29569ad5bf9948e4744218e7f7440b327629220ab1ca1cce582477911c74780bS3Bucket3171CA99": Object {
      "Description": "S3 bucket for asset \\"29569ad5bf9948e4744218e7f7440b327629220ab1ca1cce582477911c74780b\\"",
      "Type": "String",
    },
    "AssetParameters29569ad5bf9948e4744218e7f7440b327629220ab1ca1cce582477911c74780bS3VersionKeyB69597A2": Object {
      "Description": "S3 key for asset version \\"29569ad5bf9948e4744218e7f7440b327629220ab1ca1cce582477911c74780b\\"",
      "Type": "String",
    },
<<<<<<< HEAD
    "AssetParameters2ab515491bc53b609798e5e8acd29fc126823cee09dc6b59e96c6462b131d8b5ArtifactHash743C3C98": Object {
      "Description": "Artifact hash for asset \\"2ab515491bc53b609798e5e8acd29fc126823cee09dc6b59e96c6462b131d8b5\\"",
      "Type": "String",
    },
    "AssetParameters2ab515491bc53b609798e5e8acd29fc126823cee09dc6b59e96c6462b131d8b5S3BucketBBEF348A": Object {
      "Description": "S3 bucket for asset \\"2ab515491bc53b609798e5e8acd29fc126823cee09dc6b59e96c6462b131d8b5\\"",
      "Type": "String",
    },
    "AssetParameters2ab515491bc53b609798e5e8acd29fc126823cee09dc6b59e96c6462b131d8b5S3VersionKey708EEDAF": Object {
      "Description": "S3 key for asset version \\"2ab515491bc53b609798e5e8acd29fc126823cee09dc6b59e96c6462b131d8b5\\"",
=======
    "AssetParameters3e02956cc32cf10dd2b4bc9b8ce10b11fd2bf864ae97f32e5d3df6b7284d0236ArtifactHashE5BF8317": Object {
      "Description": "Artifact hash for asset \\"3e02956cc32cf10dd2b4bc9b8ce10b11fd2bf864ae97f32e5d3df6b7284d0236\\"",
      "Type": "String",
    },
    "AssetParameters3e02956cc32cf10dd2b4bc9b8ce10b11fd2bf864ae97f32e5d3df6b7284d0236S3BucketD05214B3": Object {
      "Description": "S3 bucket for asset \\"3e02956cc32cf10dd2b4bc9b8ce10b11fd2bf864ae97f32e5d3df6b7284d0236\\"",
      "Type": "String",
    },
    "AssetParameters3e02956cc32cf10dd2b4bc9b8ce10b11fd2bf864ae97f32e5d3df6b7284d0236S3VersionKey29F1A337": Object {
      "Description": "S3 key for asset version \\"3e02956cc32cf10dd2b4bc9b8ce10b11fd2bf864ae97f32e5d3df6b7284d0236\\"",
      "Type": "String",
    },
    "AssetParameters4b6912ddd2c1a25ba0a24866b345a27cf12c6de77a300acbf24ad516b2b7ad47ArtifactHash56F3F204": Object {
      "Description": "Artifact hash for asset \\"4b6912ddd2c1a25ba0a24866b345a27cf12c6de77a300acbf24ad516b2b7ad47\\"",
      "Type": "String",
    },
    "AssetParameters4b6912ddd2c1a25ba0a24866b345a27cf12c6de77a300acbf24ad516b2b7ad47S3Bucket5F22CB7E": Object {
      "Description": "S3 bucket for asset \\"4b6912ddd2c1a25ba0a24866b345a27cf12c6de77a300acbf24ad516b2b7ad47\\"",
      "Type": "String",
    },
    "AssetParameters4b6912ddd2c1a25ba0a24866b345a27cf12c6de77a300acbf24ad516b2b7ad47S3VersionKey851EF575": Object {
      "Description": "S3 key for asset version \\"4b6912ddd2c1a25ba0a24866b345a27cf12c6de77a300acbf24ad516b2b7ad47\\"",
>>>>>>> 72a22890
      "Type": "String",
    },
    "AssetParameters59be5a60739e4f0f9b881492bce41ccffa8d47d16b0a4d640db1bb8200f48bd5ArtifactHash76FE5C86": Object {
      "Description": "Artifact hash for asset \\"59be5a60739e4f0f9b881492bce41ccffa8d47d16b0a4d640db1bb8200f48bd5\\"",
      "Type": "String",
    },
    "AssetParameters59be5a60739e4f0f9b881492bce41ccffa8d47d16b0a4d640db1bb8200f48bd5S3BucketFA2341B6": Object {
      "Description": "S3 bucket for asset \\"59be5a60739e4f0f9b881492bce41ccffa8d47d16b0a4d640db1bb8200f48bd5\\"",
      "Type": "String",
    },
    "AssetParameters59be5a60739e4f0f9b881492bce41ccffa8d47d16b0a4d640db1bb8200f48bd5S3VersionKeyB4EE9C49": Object {
      "Description": "S3 key for asset version \\"59be5a60739e4f0f9b881492bce41ccffa8d47d16b0a4d640db1bb8200f48bd5\\"",
      "Type": "String",
    },
    "AssetParameters67b7823b74bc135986aa72f889d6a8da058d0c4a20cbc2dfc6f78995fdd2fc24ArtifactHashBA91B77F": Object {
      "Description": "Artifact hash for asset \\"67b7823b74bc135986aa72f889d6a8da058d0c4a20cbc2dfc6f78995fdd2fc24\\"",
      "Type": "String",
    },
    "AssetParameters67b7823b74bc135986aa72f889d6a8da058d0c4a20cbc2dfc6f78995fdd2fc24S3Bucket4D46ABB5": Object {
      "Description": "S3 bucket for asset \\"67b7823b74bc135986aa72f889d6a8da058d0c4a20cbc2dfc6f78995fdd2fc24\\"",
      "Type": "String",
    },
    "AssetParameters67b7823b74bc135986aa72f889d6a8da058d0c4a20cbc2dfc6f78995fdd2fc24S3VersionKeyB0F28861": Object {
      "Description": "S3 key for asset version \\"67b7823b74bc135986aa72f889d6a8da058d0c4a20cbc2dfc6f78995fdd2fc24\\"",
      "Type": "String",
    },
    "AssetParameters7af6295e521fd55af94332393ceffb3e866aac4dc4956321f7918f21e72199e4ArtifactHash5E28809B": Object {
      "Description": "Artifact hash for asset \\"7af6295e521fd55af94332393ceffb3e866aac4dc4956321f7918f21e72199e4\\"",
      "Type": "String",
    },
    "AssetParameters7af6295e521fd55af94332393ceffb3e866aac4dc4956321f7918f21e72199e4S3Bucket5BEBDCBE": Object {
      "Description": "S3 bucket for asset \\"7af6295e521fd55af94332393ceffb3e866aac4dc4956321f7918f21e72199e4\\"",
      "Type": "String",
    },
    "AssetParameters7af6295e521fd55af94332393ceffb3e866aac4dc4956321f7918f21e72199e4S3VersionKey326451BC": Object {
      "Description": "S3 key for asset version \\"7af6295e521fd55af94332393ceffb3e866aac4dc4956321f7918f21e72199e4\\"",
      "Type": "String",
    },
    "AssetParameters97e6563aeb743805ef5d4bbbbe29d6b3bb28c0544c9cca24a203de835bd21784ArtifactHash1A2C2611": Object {
      "Description": "Artifact hash for asset \\"97e6563aeb743805ef5d4bbbbe29d6b3bb28c0544c9cca24a203de835bd21784\\"",
      "Type": "String",
    },
    "AssetParameters97e6563aeb743805ef5d4bbbbe29d6b3bb28c0544c9cca24a203de835bd21784S3BucketE5876F15": Object {
      "Description": "S3 bucket for asset \\"97e6563aeb743805ef5d4bbbbe29d6b3bb28c0544c9cca24a203de835bd21784\\"",
      "Type": "String",
    },
    "AssetParameters97e6563aeb743805ef5d4bbbbe29d6b3bb28c0544c9cca24a203de835bd21784S3VersionKey267A8045": Object {
      "Description": "S3 key for asset version \\"97e6563aeb743805ef5d4bbbbe29d6b3bb28c0544c9cca24a203de835bd21784\\"",
      "Type": "String",
    },
    "AssetParametersc24b999656e4fe6c609c31bae56a1cf4717a405619c3aa6ba1bc686b8c2c86cfArtifactHash85F58E48": Object {
      "Description": "Artifact hash for asset \\"c24b999656e4fe6c609c31bae56a1cf4717a405619c3aa6ba1bc686b8c2c86cf\\"",
      "Type": "String",
    },
    "AssetParametersc24b999656e4fe6c609c31bae56a1cf4717a405619c3aa6ba1bc686b8c2c86cfS3Bucket55EFA30C": Object {
      "Description": "S3 bucket for asset \\"c24b999656e4fe6c609c31bae56a1cf4717a405619c3aa6ba1bc686b8c2c86cf\\"",
      "Type": "String",
    },
    "AssetParametersc24b999656e4fe6c609c31bae56a1cf4717a405619c3aa6ba1bc686b8c2c86cfS3VersionKey60329B70": Object {
      "Description": "S3 key for asset version \\"c24b999656e4fe6c609c31bae56a1cf4717a405619c3aa6ba1bc686b8c2c86cf\\"",
      "Type": "String",
    },
    "AssetParametersc9fda6b85a877755ac17a5e66417061d1f980faf9e1f346a6c8cecb5ae8695e9ArtifactHash98105084": Object {
      "Description": "Artifact hash for asset \\"c9fda6b85a877755ac17a5e66417061d1f980faf9e1f346a6c8cecb5ae8695e9\\"",
      "Type": "String",
    },
    "AssetParametersc9fda6b85a877755ac17a5e66417061d1f980faf9e1f346a6c8cecb5ae8695e9S3Bucket5CAE6558": Object {
      "Description": "S3 bucket for asset \\"c9fda6b85a877755ac17a5e66417061d1f980faf9e1f346a6c8cecb5ae8695e9\\"",
      "Type": "String",
    },
    "AssetParametersc9fda6b85a877755ac17a5e66417061d1f980faf9e1f346a6c8cecb5ae8695e9S3VersionKey854B18C5": Object {
      "Description": "S3 key for asset version \\"c9fda6b85a877755ac17a5e66417061d1f980faf9e1f346a6c8cecb5ae8695e9\\"",
      "Type": "String",
    },
    "AssetParameterse9882ab123687399f934da0d45effe675ecc8ce13b40cb946f3e1d6141fe8d68ArtifactHashD9A515C3": Object {
      "Description": "Artifact hash for asset \\"e9882ab123687399f934da0d45effe675ecc8ce13b40cb946f3e1d6141fe8d68\\"",
      "Type": "String",
    },
    "AssetParameterse9882ab123687399f934da0d45effe675ecc8ce13b40cb946f3e1d6141fe8d68S3BucketAEADE8C7": Object {
      "Description": "S3 bucket for asset \\"e9882ab123687399f934da0d45effe675ecc8ce13b40cb946f3e1d6141fe8d68\\"",
      "Type": "String",
    },
    "AssetParameterse9882ab123687399f934da0d45effe675ecc8ce13b40cb946f3e1d6141fe8d68S3VersionKeyE415415F": Object {
      "Description": "S3 key for asset version \\"e9882ab123687399f934da0d45effe675ecc8ce13b40cb946f3e1d6141fe8d68\\"",
      "Type": "String",
    },
  },
  "Resources": Object {
    "BucketNotificationsHandler050a0587b7544547bf325f094a3db8347ECC3691": Object {
      "DependsOn": Array [
        "BucketNotificationsHandler050a0587b7544547bf325f094a3db834RoleDefaultPolicy2CF63D36",
        "BucketNotificationsHandler050a0587b7544547bf325f094a3db834RoleB6FB88EC",
      ],
      "Properties": Object {
        "Code": Object {
          "ZipFile": "exports.handler = (event, context) => {
    // eslint-disable-next-line @typescript-eslint/no-require-imports, import/no-extraneous-dependencies
    const s3 = new (require('aws-sdk').S3)();
    // eslint-disable-next-line @typescript-eslint/no-require-imports
    const https = require('https');
    // eslint-disable-next-line @typescript-eslint/no-require-imports
    const url = require('url');
    log(JSON.stringify(event, undefined, 2));
    const props = event.ResourceProperties;
    if (event.RequestType === 'Delete') {
        props.NotificationConfiguration = {}; // this is how you clean out notifications
    }
    const req = {
        Bucket: props.BucketName,
        NotificationConfiguration: props.NotificationConfiguration,
    };
    return s3.putBucketNotificationConfiguration(req, (err, data) => {
        log({ err, data });
        if (err) {
            return submitResponse('FAILED', err.message + \`\\\\nMore information in CloudWatch Log Stream: \${context.logStreamName}\`);
        }
        else {
            return submitResponse('SUCCESS');
        }
    });
    function log(obj) {
        console.error(event.RequestId, event.StackId, event.LogicalResourceId, obj);
    }
    // eslint-disable-next-line max-len
    // adapted from https://docs.aws.amazon.com/AWSCloudFormation/latest/UserGuide/aws-properties-lambda-function-code.html#cfn-lambda-function-code-cfnresponsemodule
    // to allow sending an error message as a reason.
    function submitResponse(responseStatus, reason) {
        const responseBody = JSON.stringify({
            Status: responseStatus,
            Reason: reason || 'See the details in CloudWatch Log Stream: ' + context.logStreamName,
            PhysicalResourceId: event.PhysicalResourceId || event.LogicalResourceId,
            StackId: event.StackId,
            RequestId: event.RequestId,
            LogicalResourceId: event.LogicalResourceId,
            NoEcho: false,
        });
        log({ responseBody });
        const parsedUrl = url.parse(event.ResponseURL);
        const options = {
            hostname: parsedUrl.hostname,
            port: 443,
            path: parsedUrl.path,
            method: 'PUT',
            headers: {
                'content-type': '',
                'content-length': responseBody.length,
            },
        };
        const request = https.request(options, (r) => {
            log({ statusCode: r.statusCode, statusMessage: r.statusMessage });
            context.done();
        });
        request.on('error', (error) => {
            log({ sendError: error });
            context.done();
        });
        request.write(responseBody);
        request.end();
    }
};",
        },
        "Description": "AWS CloudFormation handler for \\"Custom::S3BucketNotifications\\" resources (@aws-cdk/aws-s3)",
        "Handler": "index.handler",
        "Role": Object {
          "Fn::GetAtt": Array [
            "BucketNotificationsHandler050a0587b7544547bf325f094a3db834RoleB6FB88EC",
            "Arn",
          ],
        },
        "Runtime": "nodejs12.x",
        "Timeout": 300,
      },
      "Type": "AWS::Lambda::Function",
    },
    "BucketNotificationsHandler050a0587b7544547bf325f094a3db834RoleB6FB88EC": Object {
      "Properties": Object {
        "AssumeRolePolicyDocument": Object {
          "Statement": Array [
            Object {
              "Action": "sts:AssumeRole",
              "Effect": "Allow",
              "Principal": Object {
                "Service": "lambda.amazonaws.com",
              },
            },
          ],
          "Version": "2012-10-17",
        },
        "ManagedPolicyArns": Array [
          Object {
            "Fn::Join": Array [
              "",
              Array [
                "arn:",
                Object {
                  "Ref": "AWS::Partition",
                },
                ":iam::aws:policy/service-role/AWSLambdaBasicExecutionRole",
              ],
            ],
          },
        ],
      },
      "Type": "AWS::IAM::Role",
    },
    "BucketNotificationsHandler050a0587b7544547bf325f094a3db834RoleDefaultPolicy2CF63D36": Object {
      "Properties": Object {
        "PolicyDocument": Object {
          "Statement": Array [
            Object {
              "Action": "s3:PutBucketNotification",
              "Effect": "Allow",
              "Resource": "*",
            },
          ],
          "Version": "2012-10-17",
        },
        "PolicyName": "BucketNotificationsHandler050a0587b7544547bf325f094a3db834RoleDefaultPolicy2CF63D36",
        "Roles": Array [
          Object {
            "Ref": "BucketNotificationsHandler050a0587b7544547bf325f094a3db834RoleB6FB88EC",
          },
        ],
      },
      "Type": "AWS::IAM::Policy",
    },
    "CertCertificateRequestorFunction98FDF273": Object {
      "DependsOn": Array [
        "CertCertificateRequestorFunctionServiceRoleDefaultPolicy4F1E63AC",
        "CertCertificateRequestorFunctionServiceRoleF65859C0",
      ],
      "Properties": Object {
        "Code": Object {
          "S3Bucket": Object {
            "Ref": "AssetParameters7af6295e521fd55af94332393ceffb3e866aac4dc4956321f7918f21e72199e4S3Bucket5BEBDCBE",
          },
          "S3Key": Object {
            "Fn::Join": Array [
              "",
              Array [
                Object {
                  "Fn::Select": Array [
                    0,
                    Object {
                      "Fn::Split": Array [
                        "||",
                        Object {
                          "Ref": "AssetParameters7af6295e521fd55af94332393ceffb3e866aac4dc4956321f7918f21e72199e4S3VersionKey326451BC",
                        },
                      ],
                    },
                  ],
                },
                Object {
                  "Fn::Select": Array [
                    1,
                    Object {
                      "Fn::Split": Array [
                        "||",
                        Object {
                          "Ref": "AssetParameters7af6295e521fd55af94332393ceffb3e866aac4dc4956321f7918f21e72199e4S3VersionKey326451BC",
                        },
                      ],
                    },
                  ],
                },
              ],
            ],
          },
        },
        "Handler": "index.certificateRequestHandler",
        "Role": Object {
          "Fn::GetAtt": Array [
            "CertCertificateRequestorFunctionServiceRoleF65859C0",
            "Arn",
          ],
        },
        "Runtime": "nodejs14.x",
        "Timeout": 900,
      },
      "Type": "AWS::Lambda::Function",
    },
    "CertCertificateRequestorFunctionServiceRoleDefaultPolicy4F1E63AC": Object {
      "Properties": Object {
        "PolicyDocument": Object {
          "Statement": Array [
            Object {
              "Action": Array [
                "acm:RequestCertificate",
                "acm:DescribeCertificate",
                "acm:DeleteCertificate",
                "acm:AddTagsToCertificate",
              ],
              "Effect": "Allow",
              "Resource": "*",
            },
            Object {
              "Action": "route53:GetChange",
              "Effect": "Allow",
              "Resource": "*",
            },
            Object {
              "Action": "route53:changeResourceRecordSets",
              "Effect": "Allow",
              "Resource": Object {
                "Fn::Join": Array [
                  "",
                  Array [
                    "arn:",
                    Object {
                      "Ref": "AWS::Partition",
                    },
                    ":route53:::hostedzone/ZONEID",
                  ],
                ],
              },
            },
          ],
          "Version": "2012-10-17",
        },
        "PolicyName": "CertCertificateRequestorFunctionServiceRoleDefaultPolicy4F1E63AC",
        "Roles": Array [
          Object {
            "Ref": "CertCertificateRequestorFunctionServiceRoleF65859C0",
          },
        ],
      },
      "Type": "AWS::IAM::Policy",
    },
    "CertCertificateRequestorFunctionServiceRoleF65859C0": Object {
      "Properties": Object {
        "AssumeRolePolicyDocument": Object {
          "Statement": Array [
            Object {
              "Action": "sts:AssumeRole",
              "Effect": "Allow",
              "Principal": Object {
                "Service": "lambda.amazonaws.com",
              },
            },
          ],
          "Version": "2012-10-17",
        },
        "ManagedPolicyArns": Array [
          Object {
            "Fn::Join": Array [
              "",
              Array [
                "arn:",
                Object {
                  "Ref": "AWS::Partition",
                },
                ":iam::aws:policy/service-role/AWSLambdaBasicExecutionRole",
              ],
            ],
          },
        ],
      },
      "Type": "AWS::IAM::Role",
    },
    "CertCertificateRequestorResource9D0836FD": Object {
      "DeletionPolicy": "Delete",
      "Properties": Object {
        "DomainName": "my.construct.hub",
        "HostedZoneId": "ZONEID",
        "ServiceToken": Object {
          "Fn::GetAtt": Array [
            "CertCertificateRequestorFunction98FDF273",
            "Arn",
          ],
        },
      },
      "Type": "AWS::CloudFormation::CustomResource",
      "UpdateReplacePolicy": "Delete",
    },
    "ConstructHubCatalogBuilder5A9DE4AF": Object {
      "DependsOn": Array [
        "ConstructHubCatalogBuilderServiceRoleDefaultPolicyF51442BC",
        "ConstructHubCatalogBuilderServiceRole7EB4C395",
      ],
      "Properties": Object {
        "Code": Object {
          "S3Bucket": Object {
            "Ref": "AssetParameters29569ad5bf9948e4744218e7f7440b327629220ab1ca1cce582477911c74780bS3Bucket3171CA99",
          },
          "S3Key": Object {
            "Fn::Join": Array [
              "",
              Array [
                Object {
                  "Fn::Select": Array [
                    0,
                    Object {
                      "Fn::Split": Array [
                        "||",
                        Object {
                          "Ref": "AssetParameters29569ad5bf9948e4744218e7f7440b327629220ab1ca1cce582477911c74780bS3VersionKeyB69597A2",
                        },
                      ],
                    },
                  ],
                },
                Object {
                  "Fn::Select": Array [
                    1,
                    Object {
                      "Fn::Split": Array [
                        "||",
                        Object {
                          "Ref": "AssetParameters29569ad5bf9948e4744218e7f7440b327629220ab1ca1cce582477911c74780bS3VersionKeyB69597A2",
                        },
                      ],
                    },
                  ],
                },
              ],
            ],
          },
        },
        "DeadLetterConfig": Object {
          "TargetArn": Object {
            "Fn::GetAtt": Array [
              "ConstructHubCatalogBuilderDeadLetterQueue1D42C407",
              "Arn",
            ],
          },
        },
        "Description": Object {
          "Fn::Join": Array [
            "",
            Array [
              "Creates the catalog.json object in ",
              Object {
                "Ref": "ConstructHubPackageDataDC5EF35E",
              },
            ],
          ],
        },
        "Environment": Object {
          "Variables": Object {
            "BUCKET_NAME": Object {
              "Ref": "ConstructHubPackageDataDC5EF35E",
            },
          },
        },
        "Handler": "index.handler",
        "MemorySize": 10240,
        "ReservedConcurrentExecutions": 1,
        "Role": Object {
          "Fn::GetAtt": Array [
            "ConstructHubCatalogBuilderServiceRole7EB4C395",
            "Arn",
          ],
        },
        "Runtime": "nodejs14.x",
        "Timeout": 900,
      },
      "Type": "AWS::Lambda::Function",
    },
    "ConstructHubCatalogBuilderDLQAlarm9D928A2B": Object {
      "Properties": Object {
        "AlarmDescription": "The catalog builder function failed to run",
        "ComparisonOperator": "GreaterThanOrEqualToThreshold",
        "Dimensions": Array [
          Object {
            "Name": "QueueName",
            "Value": Object {
              "Fn::GetAtt": Array [
                "ConstructHubCatalogBuilderDeadLetterQueue1D42C407",
                "QueueName",
              ],
            },
          },
        ],
        "EvaluationPeriods": 1,
        "MetricName": "ApproximateNumberOfMessagesVisible",
        "Namespace": "AWS/SQS",
        "Period": 300,
        "Statistic": "Maximum",
        "Threshold": 1,
      },
      "Type": "AWS::CloudWatch::Alarm",
    },
    "ConstructHubCatalogBuilderDeadLetterQueue1D42C407": Object {
      "DeletionPolicy": "Delete",
      "Properties": Object {
        "MessageRetentionPeriod": 1209600,
      },
      "Type": "AWS::SQS::Queue",
      "UpdateReplacePolicy": "Delete",
    },
    "ConstructHubCatalogBuilderLogRetentionD5D7858F": Object {
      "Properties": Object {
        "LogGroupName": Object {
          "Fn::Join": Array [
            "",
            Array [
              "/aws/lambda/",
              Object {
                "Ref": "ConstructHubCatalogBuilder5A9DE4AF",
              },
            ],
          ],
        },
        "RetentionInDays": 3653,
        "ServiceToken": Object {
          "Fn::GetAtt": Array [
            "LogRetentionaae0aa3c5b4d4f87b02d85b201efdd8aFD4BFC8A",
            "Arn",
          ],
        },
      },
      "Type": "Custom::LogRetention",
    },
    "ConstructHubCatalogBuilderServiceRole7EB4C395": Object {
      "Properties": Object {
        "AssumeRolePolicyDocument": Object {
          "Statement": Array [
            Object {
              "Action": "sts:AssumeRole",
              "Effect": "Allow",
              "Principal": Object {
                "Service": "lambda.amazonaws.com",
              },
            },
          ],
          "Version": "2012-10-17",
        },
        "ManagedPolicyArns": Array [
          Object {
            "Fn::Join": Array [
              "",
              Array [
                "arn:",
                Object {
                  "Ref": "AWS::Partition",
                },
                ":iam::aws:policy/service-role/AWSLambdaBasicExecutionRole",
              ],
            ],
          },
        ],
      },
      "Type": "AWS::IAM::Role",
    },
    "ConstructHubCatalogBuilderServiceRoleDefaultPolicyF51442BC": Object {
      "Properties": Object {
        "PolicyDocument": Object {
          "Statement": Array [
            Object {
              "Action": "sqs:SendMessage",
              "Effect": "Allow",
              "Resource": Object {
                "Fn::GetAtt": Array [
                  "ConstructHubCatalogBuilderDeadLetterQueue1D42C407",
                  "Arn",
                ],
              },
            },
            Object {
              "Action": Array [
                "s3:GetObject*",
                "s3:GetBucket*",
                "s3:List*",
                "s3:DeleteObject*",
                "s3:PutObject*",
                "s3:Abort*",
              ],
              "Effect": "Allow",
              "Resource": Array [
                Object {
                  "Fn::GetAtt": Array [
                    "ConstructHubPackageDataDC5EF35E",
                    "Arn",
                  ],
                },
                Object {
                  "Fn::Join": Array [
                    "",
                    Array [
                      Object {
                        "Fn::GetAtt": Array [
                          "ConstructHubPackageDataDC5EF35E",
                          "Arn",
                        ],
                      },
                      "/*",
                    ],
                  ],
                },
              ],
            },
          ],
          "Version": "2012-10-17",
        },
        "PolicyName": "ConstructHubCatalogBuilderServiceRoleDefaultPolicyF51442BC",
        "Roles": Array [
          Object {
            "Ref": "ConstructHubCatalogBuilderServiceRole7EB4C395",
          },
        ],
      },
      "Type": "AWS::IAM::Policy",
    },
    "ConstructHubDiscoveryD6EEC2B8": Object {
      "DependsOn": Array [
        "ConstructHubDiscoveryServiceRoleDefaultPolicy9D5F91B3",
        "ConstructHubDiscoveryServiceRole1B3CFF96",
      ],
      "Properties": Object {
        "Code": Object {
          "S3Bucket": Object {
            "Ref": "AssetParameters0dfb0b3b18599bad760f45b02537f770c6d07bfba2daa5407d82b6306d92963dS3Bucket7B3413EA",
          },
          "S3Key": Object {
            "Fn::Join": Array [
              "",
              Array [
                Object {
                  "Fn::Select": Array [
                    0,
                    Object {
                      "Fn::Split": Array [
                        "||",
                        Object {
                          "Ref": "AssetParameters0dfb0b3b18599bad760f45b02537f770c6d07bfba2daa5407d82b6306d92963dS3VersionKeyE2914469",
                        },
                      ],
                    },
                  ],
                },
                Object {
                  "Fn::Select": Array [
                    1,
                    Object {
                      "Fn::Split": Array [
                        "||",
                        Object {
                          "Ref": "AssetParameters0dfb0b3b18599bad760f45b02537f770c6d07bfba2daa5407d82b6306d92963dS3VersionKeyE2914469",
                        },
                      ],
                    },
                  ],
                },
              ],
            ],
          },
        },
        "Description": "Periodically query npm.js index for new construct libraries",
        "Environment": Object {
          "Variables": Object {
            "BUCKET_NAME": Object {
              "Ref": "ConstructHubDiscoveryStagingBucket1F2F7AE8",
            },
            "QUEUE_URL": Object {
              "Ref": "ConstructHubIngestionQueue1AD94CA3",
            },
          },
        },
        "Handler": "index.handler",
        "MemorySize": 10240,
        "ReservedConcurrentExecutions": 1,
        "Role": Object {
          "Fn::GetAtt": Array [
            "ConstructHubDiscoveryServiceRole1B3CFF96",
            "Arn",
          ],
        },
        "Runtime": "nodejs14.x",
        "Timeout": 900,
      },
      "Type": "AWS::Lambda::Function",
    },
    "ConstructHubDiscoveryErrorsAlarmDEA85148": Object {
      "Properties": Object {
        "AlarmDescription": "The discovery function (on npmjs.com) failed to run",
        "ComparisonOperator": "GreaterThanOrEqualToThreshold",
        "Dimensions": Array [
          Object {
            "Name": "FunctionName",
            "Value": Object {
              "Ref": "ConstructHubDiscoveryD6EEC2B8",
            },
          },
        ],
        "EvaluationPeriods": 1,
        "MetricName": "Errors",
        "Namespace": "AWS/Lambda",
        "Period": 900,
        "Statistic": "Sum",
        "Threshold": 1,
      },
      "Type": "AWS::CloudWatch::Alarm",
    },
    "ConstructHubDiscoveryNoInvocationsAlarm6F5E3A99": Object {
      "Properties": Object {
        "AlarmDescription": "The discovery function (on npmjs.com) is not running as scheduled",
        "ComparisonOperator": "LessThanThreshold",
        "Dimensions": Array [
          Object {
            "Name": "FunctionName",
            "Value": Object {
              "Ref": "ConstructHubDiscoveryD6EEC2B8",
            },
          },
        ],
        "EvaluationPeriods": 1,
        "MetricName": "Invocations",
        "Namespace": "AWS/Lambda",
        "Period": 900,
        "Statistic": "Sum",
        "Threshold": 1,
      },
      "Type": "AWS::CloudWatch::Alarm",
    },
    "ConstructHubDiscoveryScheduleRule90EE2E2A": Object {
      "Properties": Object {
        "ScheduleExpression": "rate(15 minutes)",
        "State": "ENABLED",
        "Targets": Array [
          Object {
            "Arn": Object {
              "Fn::GetAtt": Array [
                "ConstructHubDiscoveryD6EEC2B8",
                "Arn",
              ],
            },
            "Id": "Target0",
          },
        ],
      },
      "Type": "AWS::Events::Rule",
    },
    "ConstructHubDiscoveryScheduleRuleAllowEventRuleTestConstructHubDiscovery5714D5BB9D860B10": Object {
      "Properties": Object {
        "Action": "lambda:InvokeFunction",
        "FunctionName": Object {
          "Fn::GetAtt": Array [
            "ConstructHubDiscoveryD6EEC2B8",
            "Arn",
          ],
        },
        "Principal": "events.amazonaws.com",
        "SourceArn": Object {
          "Fn::GetAtt": Array [
            "ConstructHubDiscoveryScheduleRule90EE2E2A",
            "Arn",
          ],
        },
      },
      "Type": "AWS::Lambda::Permission",
    },
    "ConstructHubDiscoveryServiceRole1B3CFF96": Object {
      "Properties": Object {
        "AssumeRolePolicyDocument": Object {
          "Statement": Array [
            Object {
              "Action": "sts:AssumeRole",
              "Effect": "Allow",
              "Principal": Object {
                "Service": "lambda.amazonaws.com",
              },
            },
          ],
          "Version": "2012-10-17",
        },
        "ManagedPolicyArns": Array [
          Object {
            "Fn::Join": Array [
              "",
              Array [
                "arn:",
                Object {
                  "Ref": "AWS::Partition",
                },
                ":iam::aws:policy/service-role/AWSLambdaBasicExecutionRole",
              ],
            ],
          },
        ],
      },
      "Type": "AWS::IAM::Role",
    },
    "ConstructHubDiscoveryServiceRoleDefaultPolicy9D5F91B3": Object {
      "Properties": Object {
        "PolicyDocument": Object {
          "Statement": Array [
            Object {
              "Action": Array [
                "s3:GetObject*",
                "s3:GetBucket*",
                "s3:List*",
                "s3:DeleteObject*",
                "s3:PutObject*",
                "s3:Abort*",
              ],
              "Effect": "Allow",
              "Resource": Array [
                Object {
                  "Fn::GetAtt": Array [
                    "ConstructHubDiscoveryStagingBucket1F2F7AE8",
                    "Arn",
                  ],
                },
                Object {
                  "Fn::Join": Array [
                    "",
                    Array [
                      Object {
                        "Fn::GetAtt": Array [
                          "ConstructHubDiscoveryStagingBucket1F2F7AE8",
                          "Arn",
                        ],
                      },
                      "/*",
                    ],
                  ],
                },
              ],
            },
            Object {
              "Action": Array [
                "sqs:SendMessage",
                "sqs:GetQueueAttributes",
                "sqs:GetQueueUrl",
              ],
              "Effect": "Allow",
              "Resource": Object {
                "Fn::GetAtt": Array [
                  "ConstructHubIngestionQueue1AD94CA3",
                  "Arn",
                ],
              },
            },
          ],
          "Version": "2012-10-17",
        },
        "PolicyName": "ConstructHubDiscoveryServiceRoleDefaultPolicy9D5F91B3",
        "Roles": Array [
          Object {
            "Ref": "ConstructHubDiscoveryServiceRole1B3CFF96",
          },
        ],
      },
      "Type": "AWS::IAM::Policy",
    },
    "ConstructHubDiscoveryStagingBucket1F2F7AE8": Object {
      "DeletionPolicy": "Retain",
      "Properties": Object {
        "LifecycleConfiguration": Object {
          "Rules": Array [
            Object {
              "ExpirationInDays": 30,
              "Prefix": "staged/",
              "Status": "Enabled",
            },
          ],
        },
        "PublicAccessBlockConfiguration": Object {
          "BlockPublicAcls": true,
          "BlockPublicPolicy": true,
          "IgnorePublicAcls": true,
          "RestrictPublicBuckets": true,
        },
      },
      "Type": "AWS::S3::Bucket",
      "UpdateReplacePolicy": "Retain",
    },
    "ConstructHubIngestion407909CE": Object {
      "DependsOn": Array [
        "ConstructHubIngestionServiceRoleDefaultPolicyC0D2B6F2",
        "ConstructHubIngestionServiceRole6380BAB6",
      ],
      "Properties": Object {
        "Code": Object {
          "S3Bucket": Object {
<<<<<<< HEAD
            "Ref": "AssetParameters2ab515491bc53b609798e5e8acd29fc126823cee09dc6b59e96c6462b131d8b5S3BucketBBEF348A",
=======
            "Ref": "AssetParameters3e02956cc32cf10dd2b4bc9b8ce10b11fd2bf864ae97f32e5d3df6b7284d0236S3BucketD05214B3",
>>>>>>> 72a22890
          },
          "S3Key": Object {
            "Fn::Join": Array [
              "",
              Array [
                Object {
                  "Fn::Select": Array [
                    0,
                    Object {
                      "Fn::Split": Array [
                        "||",
                        Object {
<<<<<<< HEAD
                          "Ref": "AssetParameters2ab515491bc53b609798e5e8acd29fc126823cee09dc6b59e96c6462b131d8b5S3VersionKey708EEDAF",
=======
                          "Ref": "AssetParameters3e02956cc32cf10dd2b4bc9b8ce10b11fd2bf864ae97f32e5d3df6b7284d0236S3VersionKey29F1A337",
>>>>>>> 72a22890
                        },
                      ],
                    },
                  ],
                },
                Object {
                  "Fn::Select": Array [
                    1,
                    Object {
                      "Fn::Split": Array [
                        "||",
                        Object {
<<<<<<< HEAD
                          "Ref": "AssetParameters2ab515491bc53b609798e5e8acd29fc126823cee09dc6b59e96c6462b131d8b5S3VersionKey708EEDAF",
=======
                          "Ref": "AssetParameters3e02956cc32cf10dd2b4bc9b8ce10b11fd2bf864ae97f32e5d3df6b7284d0236S3VersionKey29F1A337",
>>>>>>> 72a22890
                        },
                      ],
                    },
                  ],
                },
              ],
            ],
          },
        },
        "DeadLetterConfig": Object {
          "TargetArn": Object {
            "Fn::GetAtt": Array [
              "ConstructHubIngestionDeadLetterQueueFC1025F8",
              "Arn",
            ],
          },
        },
        "Description": "Ingests new package versions into the Construct Hub",
        "Environment": Object {
          "Variables": Object {
            "BUCKET_NAME": Object {
              "Ref": "ConstructHubPackageDataDC5EF35E",
            },
          },
        },
        "Handler": "index.handler",
        "MemorySize": 10240,
        "Role": Object {
          "Fn::GetAtt": Array [
            "ConstructHubIngestionServiceRole6380BAB6",
            "Arn",
          ],
        },
        "Runtime": "nodejs14.x",
        "Timeout": 900,
      },
      "Type": "AWS::Lambda::Function",
    },
    "ConstructHubIngestionDLQAlarm83BD1903": Object {
      "Properties": Object {
        "AlarmDescription": "The ingestion function failed for one or more packages",
        "ComparisonOperator": "GreaterThanOrEqualToThreshold",
        "Dimensions": Array [
          Object {
            "Name": "QueueName",
            "Value": Object {
              "Fn::GetAtt": Array [
                "ConstructHubIngestionDeadLetterQueueFC1025F8",
                "QueueName",
              ],
            },
          },
        ],
        "EvaluationPeriods": 1,
        "MetricName": "ApproximateNumberOfMessagesVisible",
        "Namespace": "AWS/SQS",
        "Period": 300,
        "Statistic": "Maximum",
        "Threshold": 1,
      },
      "Type": "AWS::CloudWatch::Alarm",
    },
    "ConstructHubIngestionDeadLetterQueueFC1025F8": Object {
      "DeletionPolicy": "Delete",
      "Properties": Object {
        "MessageRetentionPeriod": 1209600,
      },
      "Type": "AWS::SQS::Queue",
      "UpdateReplacePolicy": "Delete",
    },
    "ConstructHubIngestionEventInvokeConfig47AAD616": Object {
      "Properties": Object {
        "FunctionName": Object {
          "Ref": "ConstructHubIngestion407909CE",
        },
        "MaximumRetryAttempts": 2,
        "Qualifier": "$LATEST",
      },
      "Type": "AWS::Lambda::EventInvokeConfig",
    },
    "ConstructHubIngestionQueue1AD94CA3": Object {
      "DeletionPolicy": "Delete",
      "Properties": Object {
        "KmsMasterKeyId": "alias/aws/sqs",
        "VisibilityTimeout": 900,
      },
      "Type": "AWS::SQS::Queue",
      "UpdateReplacePolicy": "Delete",
    },
    "ConstructHubIngestionServiceRole6380BAB6": Object {
      "Properties": Object {
        "AssumeRolePolicyDocument": Object {
          "Statement": Array [
            Object {
              "Action": "sts:AssumeRole",
              "Effect": "Allow",
              "Principal": Object {
                "Service": "lambda.amazonaws.com",
              },
            },
          ],
          "Version": "2012-10-17",
        },
        "ManagedPolicyArns": Array [
          Object {
            "Fn::Join": Array [
              "",
              Array [
                "arn:",
                Object {
                  "Ref": "AWS::Partition",
                },
                ":iam::aws:policy/service-role/AWSLambdaBasicExecutionRole",
              ],
            ],
          },
        ],
      },
      "Type": "AWS::IAM::Role",
    },
    "ConstructHubIngestionServiceRoleDefaultPolicyC0D2B6F2": Object {
      "Properties": Object {
        "PolicyDocument": Object {
          "Statement": Array [
            Object {
              "Action": "sqs:SendMessage",
              "Effect": "Allow",
              "Resource": Object {
                "Fn::GetAtt": Array [
                  "ConstructHubIngestionDeadLetterQueueFC1025F8",
                  "Arn",
                ],
              },
            },
            Object {
              "Action": Array [
                "s3:DeleteObject*",
                "s3:PutObject*",
                "s3:Abort*",
              ],
              "Effect": "Allow",
              "Resource": Array [
                Object {
                  "Fn::GetAtt": Array [
                    "ConstructHubPackageDataDC5EF35E",
                    "Arn",
                  ],
                },
                Object {
                  "Fn::Join": Array [
                    "",
                    Array [
                      Object {
                        "Fn::GetAtt": Array [
                          "ConstructHubPackageDataDC5EF35E",
                          "Arn",
                        ],
                      },
                      "/*",
                    ],
                  ],
                },
              ],
            },
            Object {
              "Action": Array [
                "sqs:ReceiveMessage",
                "sqs:ChangeMessageVisibility",
                "sqs:GetQueueUrl",
                "sqs:DeleteMessage",
                "sqs:GetQueueAttributes",
              ],
              "Effect": "Allow",
              "Resource": Object {
                "Fn::GetAtt": Array [
                  "ConstructHubIngestionQueue1AD94CA3",
                  "Arn",
                ],
              },
            },
            Object {
              "Action": Array [
                "s3:GetObject*",
                "s3:GetBucket*",
                "s3:List*",
              ],
              "Effect": "Allow",
              "Resource": Array [
                Object {
                  "Fn::GetAtt": Array [
                    "ConstructHubDiscoveryStagingBucket1F2F7AE8",
                    "Arn",
                  ],
                },
                Object {
                  "Fn::Join": Array [
                    "",
                    Array [
                      Object {
                        "Fn::GetAtt": Array [
                          "ConstructHubDiscoveryStagingBucket1F2F7AE8",
                          "Arn",
                        ],
                      },
                      "/*",
                    ],
                  ],
                },
              ],
            },
          ],
          "Version": "2012-10-17",
        },
        "PolicyName": "ConstructHubIngestionServiceRoleDefaultPolicyC0D2B6F2",
        "Roles": Array [
          Object {
            "Ref": "ConstructHubIngestionServiceRole6380BAB6",
          },
        ],
      },
      "Type": "AWS::IAM::Policy",
    },
    "ConstructHubIngestionSqsEventSourceTestConstructHubIngestionQueue165B81E2C095FF2A": Object {
      "Properties": Object {
        "BatchSize": 1,
        "EventSourceArn": Object {
          "Fn::GetAtt": Array [
            "ConstructHubIngestionQueue1AD94CA3",
            "Arn",
          ],
        },
        "FunctionName": Object {
          "Ref": "ConstructHubIngestion407909CE",
        },
      },
      "Type": "AWS::Lambda::EventSourceMapping",
    },
    "ConstructHubInventoryCanary63D899BC": Object {
      "DependsOn": Array [
        "ConstructHubInventoryCanaryServiceRoleDefaultPolicy144783F1",
        "ConstructHubInventoryCanaryServiceRole7684EDDE",
      ],
      "Properties": Object {
        "Code": Object {
          "S3Bucket": Object {
            "Ref": "AssetParameters97e6563aeb743805ef5d4bbbbe29d6b3bb28c0544c9cca24a203de835bd21784S3BucketE5876F15",
          },
          "S3Key": Object {
            "Fn::Join": Array [
              "",
              Array [
                Object {
                  "Fn::Select": Array [
                    0,
                    Object {
                      "Fn::Split": Array [
                        "||",
                        Object {
                          "Ref": "AssetParameters97e6563aeb743805ef5d4bbbbe29d6b3bb28c0544c9cca24a203de835bd21784S3VersionKey267A8045",
                        },
                      ],
                    },
                  ],
                },
                Object {
                  "Fn::Select": Array [
                    1,
                    Object {
                      "Fn::Split": Array [
                        "||",
                        Object {
                          "Ref": "AssetParameters97e6563aeb743805ef5d4bbbbe29d6b3bb28c0544c9cca24a203de835bd21784S3VersionKey267A8045",
                        },
                      ],
                    },
                  ],
                },
              ],
            ],
          },
        },
        "Description": "[ConstructHub/Inventory] A canary that periodically inspects the list of indexed packages",
        "Environment": Object {
          "Variables": Object {
            "BUCKET_NAME": Object {
              "Ref": "ConstructHubPackageDataDC5EF35E",
            },
          },
        },
        "Handler": "index.handler",
        "MemorySize": 10240,
        "Role": Object {
          "Fn::GetAtt": Array [
            "ConstructHubInventoryCanaryServiceRole7684EDDE",
            "Arn",
          ],
        },
        "Runtime": "nodejs14.x",
        "Timeout": 300,
      },
      "Type": "AWS::Lambda::Function",
    },
    "ConstructHubInventoryCanaryScheduleRule79F2F8D8": Object {
      "DependsOn": Array [
        "ConstructHubInventoryCanaryServiceRoleDefaultPolicy144783F1",
      ],
      "Properties": Object {
        "ScheduleExpression": "rate(5 minutes)",
        "State": "ENABLED",
        "Targets": Array [
          Object {
            "Arn": Object {
              "Fn::GetAtt": Array [
                "ConstructHubInventoryCanary63D899BC",
                "Arn",
              ],
            },
            "Id": "Target0",
          },
        ],
      },
      "Type": "AWS::Events::Rule",
    },
    "ConstructHubInventoryCanaryScheduleRuleAllowEventRuleTestConstructHubInventoryCanary54F5B7AC7EBA7AB2": Object {
      "DependsOn": Array [
        "ConstructHubInventoryCanaryServiceRoleDefaultPolicy144783F1",
      ],
      "Properties": Object {
        "Action": "lambda:InvokeFunction",
        "FunctionName": Object {
          "Fn::GetAtt": Array [
            "ConstructHubInventoryCanary63D899BC",
            "Arn",
          ],
        },
        "Principal": "events.amazonaws.com",
        "SourceArn": Object {
          "Fn::GetAtt": Array [
            "ConstructHubInventoryCanaryScheduleRule79F2F8D8",
            "Arn",
          ],
        },
      },
      "Type": "AWS::Lambda::Permission",
    },
    "ConstructHubInventoryCanaryServiceRole7684EDDE": Object {
      "Properties": Object {
        "AssumeRolePolicyDocument": Object {
          "Statement": Array [
            Object {
              "Action": "sts:AssumeRole",
              "Effect": "Allow",
              "Principal": Object {
                "Service": "lambda.amazonaws.com",
              },
            },
          ],
          "Version": "2012-10-17",
        },
        "ManagedPolicyArns": Array [
          Object {
            "Fn::Join": Array [
              "",
              Array [
                "arn:",
                Object {
                  "Ref": "AWS::Partition",
                },
                ":iam::aws:policy/service-role/AWSLambdaBasicExecutionRole",
              ],
            ],
          },
        ],
      },
      "Type": "AWS::IAM::Role",
    },
    "ConstructHubInventoryCanaryServiceRoleDefaultPolicy144783F1": Object {
      "Properties": Object {
        "PolicyDocument": Object {
          "Statement": Array [
            Object {
              "Action": Array [
                "s3:GetObject*",
                "s3:GetBucket*",
                "s3:List*",
              ],
              "Effect": "Allow",
              "Resource": Array [
                Object {
                  "Fn::GetAtt": Array [
                    "ConstructHubPackageDataDC5EF35E",
                    "Arn",
                  ],
                },
                Object {
                  "Fn::Join": Array [
                    "",
                    Array [
                      Object {
                        "Fn::GetAtt": Array [
                          "ConstructHubPackageDataDC5EF35E",
                          "Arn",
                        ],
                      },
                      "/*",
                    ],
                  ],
                },
              ],
            },
          ],
          "Version": "2012-10-17",
        },
        "PolicyName": "ConstructHubInventoryCanaryServiceRoleDefaultPolicy144783F1",
        "Roles": Array [
          Object {
            "Ref": "ConstructHubInventoryCanaryServiceRole7684EDDE",
          },
        ],
      },
      "Type": "AWS::IAM::Policy",
    },
    "ConstructHubMonitoringDashboard78E057C8": Object {
      "Properties": Object {
        "DashboardBody": Object {
          "Fn::Join": Array [
            "",
            Array [
              "{\\"widgets\\":[{\\"type\\":\\"metric\\",\\"width\\":24,\\"height\\":6,\\"x\\":0,\\"y\\":0,\\"properties\\":{\\"view\\":\\"timeSeries\\",\\"title\\":\\"ACM Certificate Expiry\\",\\"region\\":\\"",
              Object {
                "Ref": "AWS::Region",
              },
              "\\",\\"annotations\\":{\\"alarms\\":[\\"",
              Object {
                "Fn::GetAtt": Array [
                  "ConstructHubWebAppExpirationMonitorACMAlarm0B479A12",
                  "Arn",
                ],
              },
              "\\"]},\\"yAxis\\":{}}},{\\"type\\":\\"metric\\",\\"width\\":24,\\"height\\":6,\\"x\\":0,\\"y\\":6,\\"properties\\":{\\"view\\":\\"timeSeries\\",\\"title\\":\\"Endpoint Certificate Expiry\\",\\"region\\":\\"",
              Object {
                "Ref": "AWS::Region",
              },
              "\\",\\"annotations\\":{\\"alarms\\":[\\"",
              Object {
                "Fn::GetAtt": Array [
                  "ConstructHubWebAppExpirationMonitorEndpointAlarmAA7AF160",
                  "Arn",
                ],
              },
              "\\"]},\\"yAxis\\":{}}},{\\"type\\":\\"metric\\",\\"width\\":24,\\"height\\":6,\\"x\\":0,\\"y\\":12,\\"properties\\":{\\"view\\":\\"timeSeries\\",\\"title\\":\\"Home Page Canary\\",\\"region\\":\\"",
              Object {
                "Ref": "AWS::Region",
              },
              "\\",\\"annotations\\":{\\"alarms\\":[\\"",
              Object {
                "Fn::GetAtt": Array [
                  "ConstructHubMonitoringWebCanaryHomePageErrorsE7BB4002",
                  "Arn",
                ],
              },
              "\\"]},\\"yAxis\\":{}}}]}",
            ],
          ],
        },
        "DashboardName": "construct-hub-high-severity",
      },
      "Type": "AWS::CloudWatch::Dashboard",
    },
    "ConstructHubMonitoringWatchfulDashboardB8493D55": Object {
      "Properties": Object {
        "DashboardBody": Object {
          "Fn::Join": Array [
            "",
            Array [
              "{\\"widgets\\":[{\\"type\\":\\"text\\",\\"width\\":24,\\"height\\":2,\\"x\\":0,\\"y\\":0,\\"properties\\":{\\"markdown\\":\\"# Ingestion Function\\\\n\\\\n[button:AWS Lambda Console](https://console.aws.amazon.com/lambda/home?region=",
              Object {
                "Ref": "AWS::Region",
              },
              "#/functions/",
              Object {
                "Ref": "ConstructHubIngestion407909CE",
              },
              "?tab=graph) [button:CloudWatch Logs](https://console.aws.amazon.com/cloudwatch/home?region=",
              Object {
                "Ref": "AWS::Region",
              },
              "#logEventViewer:group=/aws/lambda/",
              Object {
                "Ref": "ConstructHubIngestion407909CE",
              },
              ")\\"}},{\\"type\\":\\"metric\\",\\"width\\":6,\\"height\\":6,\\"x\\":0,\\"y\\":2,\\"properties\\":{\\"view\\":\\"timeSeries\\",\\"title\\":\\"Invocations/5min\\",\\"region\\":\\"",
              Object {
                "Ref": "AWS::Region",
              },
              "\\",\\"metrics\\":[[\\"AWS/Lambda\\",\\"Invocations\\",\\"FunctionName\\",\\"",
              Object {
                "Ref": "ConstructHubIngestion407909CE",
              },
              "\\",{\\"stat\\":\\"Sum\\"}]],\\"yAxis\\":{}}},{\\"type\\":\\"metric\\",\\"width\\":6,\\"height\\":6,\\"x\\":6,\\"y\\":2,\\"properties\\":{\\"view\\":\\"timeSeries\\",\\"title\\":\\"Errors/5min\\",\\"region\\":\\"",
              Object {
                "Ref": "AWS::Region",
              },
              "\\",\\"metrics\\":[[\\"AWS/Lambda\\",\\"Errors\\",\\"FunctionName\\",\\"",
              Object {
                "Ref": "ConstructHubIngestion407909CE",
              },
              "\\",{\\"stat\\":\\"Sum\\"}]],\\"annotations\\":{\\"horizontal\\":[{\\"label\\":\\"Errors > 0 for 3 datapoints within 15 minutes\\",\\"value\\":0,\\"yAxis\\":\\"left\\"}]},\\"yAxis\\":{}}},{\\"type\\":\\"metric\\",\\"width\\":6,\\"height\\":6,\\"x\\":12,\\"y\\":2,\\"properties\\":{\\"view\\":\\"timeSeries\\",\\"title\\":\\"Throttles/5min\\",\\"region\\":\\"",
              Object {
                "Ref": "AWS::Region",
              },
              "\\",\\"metrics\\":[[\\"AWS/Lambda\\",\\"Throttles\\",\\"FunctionName\\",\\"",
              Object {
                "Ref": "ConstructHubIngestion407909CE",
              },
              "\\",{\\"stat\\":\\"Sum\\"}]],\\"annotations\\":{\\"horizontal\\":[{\\"label\\":\\"Throttles > 0 for 3 datapoints within 15 minutes\\",\\"value\\":0,\\"yAxis\\":\\"left\\"}]},\\"yAxis\\":{}}},{\\"type\\":\\"metric\\",\\"width\\":6,\\"height\\":6,\\"x\\":18,\\"y\\":2,\\"properties\\":{\\"view\\":\\"timeSeries\\",\\"title\\":\\"Duration/5min\\",\\"region\\":\\"",
              Object {
                "Ref": "AWS::Region",
              },
              "\\",\\"metrics\\":[[\\"AWS/Lambda\\",\\"Duration\\",\\"FunctionName\\",\\"",
              Object {
                "Ref": "ConstructHubIngestion407909CE",
              },
              "\\",{\\"label\\":\\"p99\\",\\"stat\\":\\"p99\\"}]],\\"annotations\\":{\\"horizontal\\":[{\\"label\\":\\"p99 > 720000 for 3 datapoints within 15 minutes\\",\\"value\\":720000,\\"yAxis\\":\\"left\\"}]},\\"yAxis\\":{}}},{\\"type\\":\\"text\\",\\"width\\":24,\\"height\\":2,\\"x\\":0,\\"y\\":8,\\"properties\\":{\\"markdown\\":\\"# Discovery Function\\\\n\\\\n[button:AWS Lambda Console](https://console.aws.amazon.com/lambda/home?region=",
              Object {
                "Ref": "AWS::Region",
              },
              "#/functions/",
              Object {
                "Ref": "ConstructHubDiscoveryD6EEC2B8",
              },
              "?tab=graph) [button:CloudWatch Logs](https://console.aws.amazon.com/cloudwatch/home?region=",
              Object {
                "Ref": "AWS::Region",
              },
              "#logEventViewer:group=/aws/lambda/",
              Object {
                "Ref": "ConstructHubDiscoveryD6EEC2B8",
              },
              ")\\"}},{\\"type\\":\\"metric\\",\\"width\\":6,\\"height\\":6,\\"x\\":0,\\"y\\":10,\\"properties\\":{\\"view\\":\\"timeSeries\\",\\"title\\":\\"Invocations/5min\\",\\"region\\":\\"",
              Object {
                "Ref": "AWS::Region",
              },
              "\\",\\"metrics\\":[[\\"AWS/Lambda\\",\\"Invocations\\",\\"FunctionName\\",\\"",
              Object {
                "Ref": "ConstructHubDiscoveryD6EEC2B8",
              },
              "\\",{\\"stat\\":\\"Sum\\"}]],\\"yAxis\\":{}}},{\\"type\\":\\"metric\\",\\"width\\":6,\\"height\\":6,\\"x\\":6,\\"y\\":10,\\"properties\\":{\\"view\\":\\"timeSeries\\",\\"title\\":\\"Errors/5min\\",\\"region\\":\\"",
              Object {
                "Ref": "AWS::Region",
              },
              "\\",\\"metrics\\":[[\\"AWS/Lambda\\",\\"Errors\\",\\"FunctionName\\",\\"",
              Object {
                "Ref": "ConstructHubDiscoveryD6EEC2B8",
              },
              "\\",{\\"stat\\":\\"Sum\\"}]],\\"annotations\\":{\\"horizontal\\":[{\\"label\\":\\"Errors > 0 for 3 datapoints within 15 minutes\\",\\"value\\":0,\\"yAxis\\":\\"left\\"}]},\\"yAxis\\":{}}},{\\"type\\":\\"metric\\",\\"width\\":6,\\"height\\":6,\\"x\\":12,\\"y\\":10,\\"properties\\":{\\"view\\":\\"timeSeries\\",\\"title\\":\\"Throttles/5min\\",\\"region\\":\\"",
              Object {
                "Ref": "AWS::Region",
              },
              "\\",\\"metrics\\":[[\\"AWS/Lambda\\",\\"Throttles\\",\\"FunctionName\\",\\"",
              Object {
                "Ref": "ConstructHubDiscoveryD6EEC2B8",
              },
              "\\",{\\"stat\\":\\"Sum\\"}]],\\"annotations\\":{\\"horizontal\\":[{\\"label\\":\\"Throttles > 0 for 3 datapoints within 15 minutes\\",\\"value\\":0,\\"yAxis\\":\\"left\\"}]},\\"yAxis\\":{}}},{\\"type\\":\\"metric\\",\\"width\\":6,\\"height\\":6,\\"x\\":18,\\"y\\":10,\\"properties\\":{\\"view\\":\\"timeSeries\\",\\"title\\":\\"Duration/5min\\",\\"region\\":\\"",
              Object {
                "Ref": "AWS::Region",
              },
              "\\",\\"metrics\\":[[\\"AWS/Lambda\\",\\"Duration\\",\\"FunctionName\\",\\"",
              Object {
                "Ref": "ConstructHubDiscoveryD6EEC2B8",
              },
              "\\",{\\"label\\":\\"p99\\",\\"stat\\":\\"p99\\"}]],\\"annotations\\":{\\"horizontal\\":[{\\"label\\":\\"p99 > 720000 for 3 datapoints within 15 minutes\\",\\"value\\":720000,\\"yAxis\\":\\"left\\"}]},\\"yAxis\\":{}}},{\\"type\\":\\"text\\",\\"width\\":24,\\"height\\":2,\\"x\\":0,\\"y\\":16,\\"properties\\":{\\"markdown\\":\\"# Transliterator Function\\\\n\\\\n[button:AWS Lambda Console](https://console.aws.amazon.com/lambda/home?region=",
              Object {
                "Ref": "AWS::Region",
              },
              "#/functions/",
              Object {
                "Ref": "ConstructHubTransliterator9C48708A",
              },
              "?tab=graph) [button:CloudWatch Logs](https://console.aws.amazon.com/cloudwatch/home?region=",
              Object {
                "Ref": "AWS::Region",
              },
              "#logEventViewer:group=/aws/lambda/",
              Object {
                "Ref": "ConstructHubTransliterator9C48708A",
              },
              ")\\"}},{\\"type\\":\\"metric\\",\\"width\\":6,\\"height\\":6,\\"x\\":0,\\"y\\":18,\\"properties\\":{\\"view\\":\\"timeSeries\\",\\"title\\":\\"Invocations/5min\\",\\"region\\":\\"",
              Object {
                "Ref": "AWS::Region",
              },
              "\\",\\"metrics\\":[[\\"AWS/Lambda\\",\\"Invocations\\",\\"FunctionName\\",\\"",
              Object {
                "Ref": "ConstructHubTransliterator9C48708A",
              },
              "\\",{\\"stat\\":\\"Sum\\"}]],\\"yAxis\\":{}}},{\\"type\\":\\"metric\\",\\"width\\":6,\\"height\\":6,\\"x\\":6,\\"y\\":18,\\"properties\\":{\\"view\\":\\"timeSeries\\",\\"title\\":\\"Errors/5min\\",\\"region\\":\\"",
              Object {
                "Ref": "AWS::Region",
              },
              "\\",\\"metrics\\":[[\\"AWS/Lambda\\",\\"Errors\\",\\"FunctionName\\",\\"",
              Object {
                "Ref": "ConstructHubTransliterator9C48708A",
              },
              "\\",{\\"stat\\":\\"Sum\\"}]],\\"annotations\\":{\\"horizontal\\":[{\\"label\\":\\"Errors > 0 for 3 datapoints within 15 minutes\\",\\"value\\":0,\\"yAxis\\":\\"left\\"}]},\\"yAxis\\":{}}},{\\"type\\":\\"metric\\",\\"width\\":6,\\"height\\":6,\\"x\\":12,\\"y\\":18,\\"properties\\":{\\"view\\":\\"timeSeries\\",\\"title\\":\\"Throttles/5min\\",\\"region\\":\\"",
              Object {
                "Ref": "AWS::Region",
              },
              "\\",\\"metrics\\":[[\\"AWS/Lambda\\",\\"Throttles\\",\\"FunctionName\\",\\"",
              Object {
                "Ref": "ConstructHubTransliterator9C48708A",
              },
              "\\",{\\"stat\\":\\"Sum\\"}]],\\"annotations\\":{\\"horizontal\\":[{\\"label\\":\\"Throttles > 0 for 3 datapoints within 15 minutes\\",\\"value\\":0,\\"yAxis\\":\\"left\\"}]},\\"yAxis\\":{}}},{\\"type\\":\\"metric\\",\\"width\\":6,\\"height\\":6,\\"x\\":18,\\"y\\":18,\\"properties\\":{\\"view\\":\\"timeSeries\\",\\"title\\":\\"Duration/5min\\",\\"region\\":\\"",
              Object {
                "Ref": "AWS::Region",
              },
              "\\",\\"metrics\\":[[\\"AWS/Lambda\\",\\"Duration\\",\\"FunctionName\\",\\"",
              Object {
                "Ref": "ConstructHubTransliterator9C48708A",
              },
              "\\",{\\"label\\":\\"p99\\",\\"stat\\":\\"p99\\"}]],\\"annotations\\":{\\"horizontal\\":[{\\"label\\":\\"p99 > 720000 for 3 datapoints within 15 minutes\\",\\"value\\":720000,\\"yAxis\\":\\"left\\"}]},\\"yAxis\\":{}}},{\\"type\\":\\"text\\",\\"width\\":24,\\"height\\":2,\\"x\\":0,\\"y\\":24,\\"properties\\":{\\"markdown\\":\\"# Catalog Builder Function\\\\n\\\\n[button:AWS Lambda Console](https://console.aws.amazon.com/lambda/home?region=",
              Object {
                "Ref": "AWS::Region",
              },
              "#/functions/",
              Object {
                "Ref": "ConstructHubCatalogBuilder5A9DE4AF",
              },
              "?tab=graph) [button:CloudWatch Logs](https://console.aws.amazon.com/cloudwatch/home?region=",
              Object {
                "Ref": "AWS::Region",
              },
              "#logEventViewer:group=/aws/lambda/",
              Object {
                "Ref": "ConstructHubCatalogBuilder5A9DE4AF",
              },
              ")\\"}},{\\"type\\":\\"metric\\",\\"width\\":6,\\"height\\":6,\\"x\\":0,\\"y\\":26,\\"properties\\":{\\"view\\":\\"timeSeries\\",\\"title\\":\\"Invocations/5min\\",\\"region\\":\\"",
              Object {
                "Ref": "AWS::Region",
              },
              "\\",\\"metrics\\":[[\\"AWS/Lambda\\",\\"Invocations\\",\\"FunctionName\\",\\"",
              Object {
                "Ref": "ConstructHubCatalogBuilder5A9DE4AF",
              },
              "\\",{\\"stat\\":\\"Sum\\"}]],\\"yAxis\\":{}}},{\\"type\\":\\"metric\\",\\"width\\":6,\\"height\\":6,\\"x\\":6,\\"y\\":26,\\"properties\\":{\\"view\\":\\"timeSeries\\",\\"title\\":\\"Errors/5min\\",\\"region\\":\\"",
              Object {
                "Ref": "AWS::Region",
              },
              "\\",\\"metrics\\":[[\\"AWS/Lambda\\",\\"Errors\\",\\"FunctionName\\",\\"",
              Object {
                "Ref": "ConstructHubCatalogBuilder5A9DE4AF",
              },
              "\\",{\\"stat\\":\\"Sum\\"}]],\\"annotations\\":{\\"horizontal\\":[{\\"label\\":\\"Errors > 0 for 3 datapoints within 15 minutes\\",\\"value\\":0,\\"yAxis\\":\\"left\\"}]},\\"yAxis\\":{}}},{\\"type\\":\\"metric\\",\\"width\\":6,\\"height\\":6,\\"x\\":12,\\"y\\":26,\\"properties\\":{\\"view\\":\\"timeSeries\\",\\"title\\":\\"Throttles/5min\\",\\"region\\":\\"",
              Object {
                "Ref": "AWS::Region",
              },
              "\\",\\"metrics\\":[[\\"AWS/Lambda\\",\\"Throttles\\",\\"FunctionName\\",\\"",
              Object {
                "Ref": "ConstructHubCatalogBuilder5A9DE4AF",
              },
              "\\",{\\"stat\\":\\"Sum\\"}]],\\"annotations\\":{\\"horizontal\\":[{\\"label\\":\\"Throttles > 0 for 3 datapoints within 15 minutes\\",\\"value\\":0,\\"yAxis\\":\\"left\\"}]},\\"yAxis\\":{}}},{\\"type\\":\\"metric\\",\\"width\\":6,\\"height\\":6,\\"x\\":18,\\"y\\":26,\\"properties\\":{\\"view\\":\\"timeSeries\\",\\"title\\":\\"Duration/5min\\",\\"region\\":\\"",
              Object {
                "Ref": "AWS::Region",
              },
              "\\",\\"metrics\\":[[\\"AWS/Lambda\\",\\"Duration\\",\\"FunctionName\\",\\"",
              Object {
                "Ref": "ConstructHubCatalogBuilder5A9DE4AF",
              },
              "\\",{\\"label\\":\\"p99\\",\\"stat\\":\\"p99\\"}]],\\"annotations\\":{\\"horizontal\\":[{\\"label\\":\\"p99 > 720000 for 3 datapoints within 15 minutes\\",\\"value\\":720000,\\"yAxis\\":\\"left\\"}]},\\"yAxis\\":{}}},{\\"type\\":\\"text\\",\\"width\\":24,\\"height\\":2,\\"x\\":0,\\"y\\":32,\\"properties\\":{\\"markdown\\":\\"# Inventory Canary\\\\n\\\\n[button:AWS Lambda Console](https://console.aws.amazon.com/lambda/home?region=",
              Object {
                "Ref": "AWS::Region",
              },
              "#/functions/",
              Object {
                "Ref": "ConstructHubInventoryCanary63D899BC",
              },
              "?tab=graph) [button:CloudWatch Logs](https://console.aws.amazon.com/cloudwatch/home?region=",
              Object {
                "Ref": "AWS::Region",
              },
              "#logEventViewer:group=/aws/lambda/",
              Object {
                "Ref": "ConstructHubInventoryCanary63D899BC",
              },
              ")\\"}},{\\"type\\":\\"metric\\",\\"width\\":6,\\"height\\":6,\\"x\\":0,\\"y\\":34,\\"properties\\":{\\"view\\":\\"timeSeries\\",\\"title\\":\\"Invocations/5min\\",\\"region\\":\\"",
              Object {
                "Ref": "AWS::Region",
              },
              "\\",\\"metrics\\":[[\\"AWS/Lambda\\",\\"Invocations\\",\\"FunctionName\\",\\"",
              Object {
                "Ref": "ConstructHubInventoryCanary63D899BC",
              },
              "\\",{\\"stat\\":\\"Sum\\"}]],\\"yAxis\\":{}}},{\\"type\\":\\"metric\\",\\"width\\":6,\\"height\\":6,\\"x\\":6,\\"y\\":34,\\"properties\\":{\\"view\\":\\"timeSeries\\",\\"title\\":\\"Errors/5min\\",\\"region\\":\\"",
              Object {
                "Ref": "AWS::Region",
              },
              "\\",\\"metrics\\":[[\\"AWS/Lambda\\",\\"Errors\\",\\"FunctionName\\",\\"",
              Object {
                "Ref": "ConstructHubInventoryCanary63D899BC",
              },
              "\\",{\\"stat\\":\\"Sum\\"}]],\\"annotations\\":{\\"horizontal\\":[{\\"label\\":\\"Errors > 0 for 3 datapoints within 15 minutes\\",\\"value\\":0,\\"yAxis\\":\\"left\\"}]},\\"yAxis\\":{}}},{\\"type\\":\\"metric\\",\\"width\\":6,\\"height\\":6,\\"x\\":12,\\"y\\":34,\\"properties\\":{\\"view\\":\\"timeSeries\\",\\"title\\":\\"Throttles/5min\\",\\"region\\":\\"",
              Object {
                "Ref": "AWS::Region",
              },
              "\\",\\"metrics\\":[[\\"AWS/Lambda\\",\\"Throttles\\",\\"FunctionName\\",\\"",
              Object {
                "Ref": "ConstructHubInventoryCanary63D899BC",
              },
              "\\",{\\"stat\\":\\"Sum\\"}]],\\"annotations\\":{\\"horizontal\\":[{\\"label\\":\\"Throttles > 0 for 3 datapoints within 15 minutes\\",\\"value\\":0,\\"yAxis\\":\\"left\\"}]},\\"yAxis\\":{}}},{\\"type\\":\\"metric\\",\\"width\\":6,\\"height\\":6,\\"x\\":18,\\"y\\":34,\\"properties\\":{\\"view\\":\\"timeSeries\\",\\"title\\":\\"Duration/5min\\",\\"region\\":\\"",
              Object {
                "Ref": "AWS::Region",
              },
              "\\",\\"metrics\\":[[\\"AWS/Lambda\\",\\"Duration\\",\\"FunctionName\\",\\"",
              Object {
                "Ref": "ConstructHubInventoryCanary63D899BC",
              },
              "\\",{\\"label\\":\\"p99\\",\\"stat\\":\\"p99\\"}]],\\"annotations\\":{\\"horizontal\\":[{\\"label\\":\\"p99 > 240000 for 3 datapoints within 15 minutes\\",\\"value\\":240000,\\"yAxis\\":\\"left\\"}]},\\"yAxis\\":{}}}]}",
            ],
          ],
        },
        "DashboardName": "construct-hub",
      },
      "Type": "AWS::CloudWatch::Dashboard",
    },
    "ConstructHubMonitoringWatchfulTestConstructHubCatalogBuilderC9A41048DurationAlarm557052D9": Object {
      "Properties": Object {
        "AlarmActions": Array [],
        "AlarmDescription": "p99 latency >= 720s (80%)",
        "ComparisonOperator": "GreaterThanThreshold",
        "EvaluationPeriods": 3,
        "Metrics": Array [
          Object {
            "Id": "m1",
            "Label": "p99",
            "MetricStat": Object {
              "Metric": Object {
                "Dimensions": Array [
                  Object {
                    "Name": "FunctionName",
                    "Value": Object {
                      "Ref": "ConstructHubCatalogBuilder5A9DE4AF",
                    },
                  },
                ],
                "MetricName": "Duration",
                "Namespace": "AWS/Lambda",
              },
              "Period": 300,
              "Stat": "p99",
            },
            "ReturnData": true,
          },
        ],
        "Threshold": 720000,
      },
      "Type": "AWS::CloudWatch::Alarm",
    },
    "ConstructHubMonitoringWatchfulTestConstructHubCatalogBuilderC9A41048ErrorsAlarmF91F07CD": Object {
      "Properties": Object {
        "AlarmActions": Array [],
        "AlarmDescription": "Over 0 errors per minute",
        "ComparisonOperator": "GreaterThanThreshold",
        "Dimensions": Array [
          Object {
            "Name": "FunctionName",
            "Value": Object {
              "Ref": "ConstructHubCatalogBuilder5A9DE4AF",
            },
          },
        ],
        "EvaluationPeriods": 3,
        "MetricName": "Errors",
        "Namespace": "AWS/Lambda",
        "Period": 300,
        "Statistic": "Sum",
        "Threshold": 0,
      },
      "Type": "AWS::CloudWatch::Alarm",
    },
    "ConstructHubMonitoringWatchfulTestConstructHubCatalogBuilderC9A41048ThrottlesAlarm2A5B0492": Object {
      "Properties": Object {
        "AlarmActions": Array [],
        "AlarmDescription": "Over 0 throttles per minute",
        "ComparisonOperator": "GreaterThanThreshold",
        "Dimensions": Array [
          Object {
            "Name": "FunctionName",
            "Value": Object {
              "Ref": "ConstructHubCatalogBuilder5A9DE4AF",
            },
          },
        ],
        "EvaluationPeriods": 3,
        "MetricName": "Throttles",
        "Namespace": "AWS/Lambda",
        "Period": 300,
        "Statistic": "Sum",
        "Threshold": 0,
      },
      "Type": "AWS::CloudWatch::Alarm",
    },
    "ConstructHubMonitoringWatchfulTestConstructHubDiscovery5714D5BBDurationAlarm5CFE5B52": Object {
      "Properties": Object {
        "AlarmActions": Array [],
        "AlarmDescription": "p99 latency >= 720s (80%)",
        "ComparisonOperator": "GreaterThanThreshold",
        "EvaluationPeriods": 3,
        "Metrics": Array [
          Object {
            "Id": "m1",
            "Label": "p99",
            "MetricStat": Object {
              "Metric": Object {
                "Dimensions": Array [
                  Object {
                    "Name": "FunctionName",
                    "Value": Object {
                      "Ref": "ConstructHubDiscoveryD6EEC2B8",
                    },
                  },
                ],
                "MetricName": "Duration",
                "Namespace": "AWS/Lambda",
              },
              "Period": 300,
              "Stat": "p99",
            },
            "ReturnData": true,
          },
        ],
        "Threshold": 720000,
      },
      "Type": "AWS::CloudWatch::Alarm",
    },
    "ConstructHubMonitoringWatchfulTestConstructHubDiscovery5714D5BBErrorsAlarm373566EE": Object {
      "Properties": Object {
        "AlarmActions": Array [],
        "AlarmDescription": "Over 0 errors per minute",
        "ComparisonOperator": "GreaterThanThreshold",
        "Dimensions": Array [
          Object {
            "Name": "FunctionName",
            "Value": Object {
              "Ref": "ConstructHubDiscoveryD6EEC2B8",
            },
          },
        ],
        "EvaluationPeriods": 3,
        "MetricName": "Errors",
        "Namespace": "AWS/Lambda",
        "Period": 300,
        "Statistic": "Sum",
        "Threshold": 0,
      },
      "Type": "AWS::CloudWatch::Alarm",
    },
    "ConstructHubMonitoringWatchfulTestConstructHubDiscovery5714D5BBThrottlesAlarm261A4778": Object {
      "Properties": Object {
        "AlarmActions": Array [],
        "AlarmDescription": "Over 0 throttles per minute",
        "ComparisonOperator": "GreaterThanThreshold",
        "Dimensions": Array [
          Object {
            "Name": "FunctionName",
            "Value": Object {
              "Ref": "ConstructHubDiscoveryD6EEC2B8",
            },
          },
        ],
        "EvaluationPeriods": 3,
        "MetricName": "Throttles",
        "Namespace": "AWS/Lambda",
        "Period": 300,
        "Statistic": "Sum",
        "Threshold": 0,
      },
      "Type": "AWS::CloudWatch::Alarm",
    },
    "ConstructHubMonitoringWatchfulTestConstructHubIngestionAE667A08DurationAlarm8C97ADAD": Object {
      "Properties": Object {
        "AlarmActions": Array [],
        "AlarmDescription": "p99 latency >= 720s (80%)",
        "ComparisonOperator": "GreaterThanThreshold",
        "EvaluationPeriods": 3,
        "Metrics": Array [
          Object {
            "Id": "m1",
            "Label": "p99",
            "MetricStat": Object {
              "Metric": Object {
                "Dimensions": Array [
                  Object {
                    "Name": "FunctionName",
                    "Value": Object {
                      "Ref": "ConstructHubIngestion407909CE",
                    },
                  },
                ],
                "MetricName": "Duration",
                "Namespace": "AWS/Lambda",
              },
              "Period": 300,
              "Stat": "p99",
            },
            "ReturnData": true,
          },
        ],
        "Threshold": 720000,
      },
      "Type": "AWS::CloudWatch::Alarm",
    },
    "ConstructHubMonitoringWatchfulTestConstructHubIngestionAE667A08ErrorsAlarm76E1369B": Object {
      "Properties": Object {
        "AlarmActions": Array [],
        "AlarmDescription": "Over 0 errors per minute",
        "ComparisonOperator": "GreaterThanThreshold",
        "Dimensions": Array [
          Object {
            "Name": "FunctionName",
            "Value": Object {
              "Ref": "ConstructHubIngestion407909CE",
            },
          },
        ],
        "EvaluationPeriods": 3,
        "MetricName": "Errors",
        "Namespace": "AWS/Lambda",
        "Period": 300,
        "Statistic": "Sum",
        "Threshold": 0,
      },
      "Type": "AWS::CloudWatch::Alarm",
    },
    "ConstructHubMonitoringWatchfulTestConstructHubIngestionAE667A08ThrottlesAlarm2CD0B31C": Object {
      "Properties": Object {
        "AlarmActions": Array [],
        "AlarmDescription": "Over 0 throttles per minute",
        "ComparisonOperator": "GreaterThanThreshold",
        "Dimensions": Array [
          Object {
            "Name": "FunctionName",
            "Value": Object {
              "Ref": "ConstructHubIngestion407909CE",
            },
          },
        ],
        "EvaluationPeriods": 3,
        "MetricName": "Throttles",
        "Namespace": "AWS/Lambda",
        "Period": 300,
        "Statistic": "Sum",
        "Threshold": 0,
      },
      "Type": "AWS::CloudWatch::Alarm",
    },
    "ConstructHubMonitoringWatchfulTestConstructHubInventoryCanary54F5B7ACDurationAlarm2B1DCEF6": Object {
      "Properties": Object {
        "AlarmActions": Array [],
        "AlarmDescription": "p99 latency >= 240s (80%)",
        "ComparisonOperator": "GreaterThanThreshold",
        "EvaluationPeriods": 3,
        "Metrics": Array [
          Object {
            "Id": "m1",
            "Label": "p99",
            "MetricStat": Object {
              "Metric": Object {
                "Dimensions": Array [
                  Object {
                    "Name": "FunctionName",
                    "Value": Object {
                      "Ref": "ConstructHubInventoryCanary63D899BC",
                    },
                  },
                ],
                "MetricName": "Duration",
                "Namespace": "AWS/Lambda",
              },
              "Period": 300,
              "Stat": "p99",
            },
            "ReturnData": true,
          },
        ],
        "Threshold": 240000,
      },
      "Type": "AWS::CloudWatch::Alarm",
    },
    "ConstructHubMonitoringWatchfulTestConstructHubInventoryCanary54F5B7ACErrorsAlarm2DCA11C4": Object {
      "Properties": Object {
        "AlarmActions": Array [],
        "AlarmDescription": "Over 0 errors per minute",
        "ComparisonOperator": "GreaterThanThreshold",
        "Dimensions": Array [
          Object {
            "Name": "FunctionName",
            "Value": Object {
              "Ref": "ConstructHubInventoryCanary63D899BC",
            },
          },
        ],
        "EvaluationPeriods": 3,
        "MetricName": "Errors",
        "Namespace": "AWS/Lambda",
        "Period": 300,
        "Statistic": "Sum",
        "Threshold": 0,
      },
      "Type": "AWS::CloudWatch::Alarm",
    },
    "ConstructHubMonitoringWatchfulTestConstructHubInventoryCanary54F5B7ACThrottlesAlarm0D677953": Object {
      "Properties": Object {
        "AlarmActions": Array [],
        "AlarmDescription": "Over 0 throttles per minute",
        "ComparisonOperator": "GreaterThanThreshold",
        "Dimensions": Array [
          Object {
            "Name": "FunctionName",
            "Value": Object {
              "Ref": "ConstructHubInventoryCanary63D899BC",
            },
          },
        ],
        "EvaluationPeriods": 3,
        "MetricName": "Throttles",
        "Namespace": "AWS/Lambda",
        "Period": 300,
        "Statistic": "Sum",
        "Threshold": 0,
      },
      "Type": "AWS::CloudWatch::Alarm",
    },
    "ConstructHubMonitoringWatchfulTestConstructHubTransliterator3B0A6087DurationAlarm0D60D33F": Object {
      "Properties": Object {
        "AlarmActions": Array [],
        "AlarmDescription": "p99 latency >= 720s (80%)",
        "ComparisonOperator": "GreaterThanThreshold",
        "EvaluationPeriods": 3,
        "Metrics": Array [
          Object {
            "Id": "m1",
            "Label": "p99",
            "MetricStat": Object {
              "Metric": Object {
                "Dimensions": Array [
                  Object {
                    "Name": "FunctionName",
                    "Value": Object {
                      "Ref": "ConstructHubTransliterator9C48708A",
                    },
                  },
                ],
                "MetricName": "Duration",
                "Namespace": "AWS/Lambda",
              },
              "Period": 300,
              "Stat": "p99",
            },
            "ReturnData": true,
          },
        ],
        "Threshold": 720000,
      },
      "Type": "AWS::CloudWatch::Alarm",
    },
    "ConstructHubMonitoringWatchfulTestConstructHubTransliterator3B0A6087ErrorsAlarm1EDE57BC": Object {
      "Properties": Object {
        "AlarmActions": Array [],
        "AlarmDescription": "Over 0 errors per minute",
        "ComparisonOperator": "GreaterThanThreshold",
        "Dimensions": Array [
          Object {
            "Name": "FunctionName",
            "Value": Object {
              "Ref": "ConstructHubTransliterator9C48708A",
            },
          },
        ],
        "EvaluationPeriods": 3,
        "MetricName": "Errors",
        "Namespace": "AWS/Lambda",
        "Period": 300,
        "Statistic": "Sum",
        "Threshold": 0,
      },
      "Type": "AWS::CloudWatch::Alarm",
    },
    "ConstructHubMonitoringWatchfulTestConstructHubTransliterator3B0A6087ThrottlesAlarm34A8C7C1": Object {
      "Properties": Object {
        "AlarmActions": Array [],
        "AlarmDescription": "Over 0 throttles per minute",
        "ComparisonOperator": "GreaterThanThreshold",
        "Dimensions": Array [
          Object {
            "Name": "FunctionName",
            "Value": Object {
              "Ref": "ConstructHubTransliterator9C48708A",
            },
          },
        ],
        "EvaluationPeriods": 3,
        "MetricName": "Throttles",
        "Namespace": "AWS/Lambda",
        "Period": 300,
        "Statistic": "Sum",
        "Threshold": 0,
      },
      "Type": "AWS::CloudWatch::Alarm",
    },
    "ConstructHubMonitoringWebCanaryHomePageErrorsE7BB4002": Object {
      "Properties": Object {
        "AlarmActions": Array [
          "arn:aws:sns:us-east-1:123456789012:mystack-mytopic-NZJ5JSMVGFIE",
        ],
        "AlarmDescription": Object {
          "Fn::Join": Array [
            "",
            Array [
              "80% error rate for https://",
              Object {
                "Fn::GetAtt": Array [
                  "ConstructHubWebAppDistribution1F181DC9",
                  "DomainName",
                ],
              },
              " (Home Page)",
            ],
          ],
        },
        "ComparisonOperator": "GreaterThanOrEqualToThreshold",
        "EvaluationPeriods": 1,
        "Metrics": Array [
          Object {
            "Id": "m1",
            "Label": Object {
              "Fn::Join": Array [
                "",
                Array [
                  "https://",
                  Object {
                    "Fn::GetAtt": Array [
                      "ConstructHubWebAppDistribution1F181DC9",
                      "DomainName",
                    ],
                  },
                  " Errors",
                ],
              ],
            },
            "MetricStat": Object {
              "Metric": Object {
                "Dimensions": Array [
                  Object {
                    "Name": "FunctionName",
                    "Value": Object {
                      "Ref": "ConstructHubMonitoringWebCanaryHomePageHttpGetFunctionF27ADDC8",
                    },
                  },
                ],
                "MetricName": "Errors",
                "Namespace": "AWS/Lambda",
              },
              "Period": 300,
              "Stat": "Sum",
            },
            "ReturnData": true,
          },
        ],
        "Threshold": 4,
        "TreatMissingData": "breaching",
      },
      "Type": "AWS::CloudWatch::Alarm",
    },
    "ConstructHubMonitoringWebCanaryHomePageHttpGetFunctionF27ADDC8": Object {
      "DependsOn": Array [
        "ConstructHubMonitoringWebCanaryHomePageHttpGetFunctionServiceRole9AAAD93C",
      ],
      "Properties": Object {
        "Code": Object {
          "S3Bucket": Object {
            "Ref": "AssetParameters59be5a60739e4f0f9b881492bce41ccffa8d47d16b0a4d640db1bb8200f48bd5S3BucketFA2341B6",
          },
          "S3Key": Object {
            "Fn::Join": Array [
              "",
              Array [
                Object {
                  "Fn::Select": Array [
                    0,
                    Object {
                      "Fn::Split": Array [
                        "||",
                        Object {
                          "Ref": "AssetParameters59be5a60739e4f0f9b881492bce41ccffa8d47d16b0a4d640db1bb8200f48bd5S3VersionKeyB4EE9C49",
                        },
                      ],
                    },
                  ],
                },
                Object {
                  "Fn::Select": Array [
                    1,
                    Object {
                      "Fn::Split": Array [
                        "||",
                        Object {
                          "Ref": "AssetParameters59be5a60739e4f0f9b881492bce41ccffa8d47d16b0a4d640db1bb8200f48bd5S3VersionKeyB4EE9C49",
                        },
                      ],
                    },
                  ],
                },
              ],
            ],
          },
        },
        "Description": Object {
          "Fn::Join": Array [
            "",
            Array [
              "HTTP GET https://",
              Object {
                "Fn::GetAtt": Array [
                  "ConstructHubWebAppDistribution1F181DC9",
                  "DomainName",
                ],
              },
              ": Home Page",
            ],
          ],
        },
        "Environment": Object {
          "Variables": Object {
            "URL": Object {
              "Fn::Join": Array [
                "",
                Array [
                  "https://",
                  Object {
                    "Fn::GetAtt": Array [
                      "ConstructHubWebAppDistribution1F181DC9",
                      "DomainName",
                    ],
                  },
                ],
              ],
            },
          },
        },
        "Handler": "index.handler",
        "Role": Object {
          "Fn::GetAtt": Array [
            "ConstructHubMonitoringWebCanaryHomePageHttpGetFunctionServiceRole9AAAD93C",
            "Arn",
          ],
        },
        "Runtime": "nodejs14.x",
      },
      "Type": "AWS::Lambda::Function",
    },
    "ConstructHubMonitoringWebCanaryHomePageHttpGetFunctionServiceRole9AAAD93C": Object {
      "Properties": Object {
        "AssumeRolePolicyDocument": Object {
          "Statement": Array [
            Object {
              "Action": "sts:AssumeRole",
              "Effect": "Allow",
              "Principal": Object {
                "Service": "lambda.amazonaws.com",
              },
            },
          ],
          "Version": "2012-10-17",
        },
        "ManagedPolicyArns": Array [
          Object {
            "Fn::Join": Array [
              "",
              Array [
                "arn:",
                Object {
                  "Ref": "AWS::Partition",
                },
                ":iam::aws:policy/service-role/AWSLambdaBasicExecutionRole",
              ],
            ],
          },
        ],
      },
      "Type": "AWS::IAM::Role",
    },
    "ConstructHubMonitoringWebCanaryHomePageRuleAllowEventRuleTestConstructHubMonitoringWebCanaryHomePageHttpGetFunction941819C9E47F90EE": Object {
      "Properties": Object {
        "Action": "lambda:InvokeFunction",
        "FunctionName": Object {
          "Fn::GetAtt": Array [
            "ConstructHubMonitoringWebCanaryHomePageHttpGetFunctionF27ADDC8",
            "Arn",
          ],
        },
        "Principal": "events.amazonaws.com",
        "SourceArn": Object {
          "Fn::GetAtt": Array [
            "ConstructHubMonitoringWebCanaryHomePageRuleE14F9F4E",
            "Arn",
          ],
        },
      },
      "Type": "AWS::Lambda::Permission",
    },
    "ConstructHubMonitoringWebCanaryHomePageRuleE14F9F4E": Object {
      "Properties": Object {
        "ScheduleExpression": "rate(1 minute)",
        "State": "ENABLED",
        "Targets": Array [
          Object {
            "Arn": Object {
              "Fn::GetAtt": Array [
                "ConstructHubMonitoringWebCanaryHomePageHttpGetFunctionF27ADDC8",
                "Arn",
              ],
            },
            "Id": "Target0",
          },
        ],
      },
      "Type": "AWS::Events::Rule",
    },
    "ConstructHubPackageDataAllowBucketNotificationsToTestConstructHubCatalogBuilderC9A41048952FCDC8": Object {
      "Properties": Object {
        "Action": "lambda:InvokeFunction",
        "FunctionName": Object {
          "Fn::GetAtt": Array [
            "ConstructHubCatalogBuilder5A9DE4AF",
            "Arn",
          ],
        },
        "Principal": "s3.amazonaws.com",
        "SourceAccount": Object {
          "Ref": "AWS::AccountId",
        },
        "SourceArn": Object {
          "Fn::GetAtt": Array [
            "ConstructHubPackageDataDC5EF35E",
            "Arn",
          ],
        },
      },
      "Type": "AWS::Lambda::Permission",
    },
    "ConstructHubPackageDataAllowBucketNotificationsToTestConstructHubTransliterator3B0A6087EA339303": Object {
      "Properties": Object {
        "Action": "lambda:InvokeFunction",
        "FunctionName": Object {
          "Fn::GetAtt": Array [
            "ConstructHubTransliterator9C48708A",
            "Arn",
          ],
        },
        "Principal": "s3.amazonaws.com",
        "SourceAccount": Object {
          "Ref": "AWS::AccountId",
        },
        "SourceArn": Object {
          "Fn::GetAtt": Array [
            "ConstructHubPackageDataDC5EF35E",
            "Arn",
          ],
        },
      },
      "Type": "AWS::Lambda::Permission",
    },
    "ConstructHubPackageDataDC5EF35E": Object {
      "DeletionPolicy": "Retain",
      "Properties": Object {
        "BucketEncryption": Object {
          "ServerSideEncryptionConfiguration": Array [
            Object {
              "ServerSideEncryptionByDefault": Object {
                "SSEAlgorithm": "AES256",
              },
            },
          ],
        },
        "LifecycleConfiguration": Object {
          "Rules": Array [
            Object {
              "AbortIncompleteMultipartUpload": Object {
                "DaysAfterInitiation": 1,
              },
              "Status": "Enabled",
            },
            Object {
              "NoncurrentVersionTransitions": Array [
                Object {
                  "StorageClass": "STANDARD_IA",
                  "TransitionInDays": 31,
                },
              ],
              "Status": "Enabled",
            },
            Object {
              "NoncurrentVersionExpirationInDays": 90,
              "Status": "Enabled",
            },
          ],
        },
        "PublicAccessBlockConfiguration": Object {
          "BlockPublicAcls": true,
          "BlockPublicPolicy": true,
          "IgnorePublicAcls": true,
          "RestrictPublicBuckets": true,
        },
        "VersioningConfiguration": Object {
          "Status": "Enabled",
        },
      },
      "Type": "AWS::S3::Bucket",
      "UpdateReplacePolicy": "Retain",
    },
    "ConstructHubPackageDataNotifications81B45141": Object {
      "DependsOn": Array [
        "ConstructHubPackageDataAllowBucketNotificationsToTestConstructHubCatalogBuilderC9A41048952FCDC8",
        "ConstructHubPackageDataAllowBucketNotificationsToTestConstructHubTransliterator3B0A6087EA339303",
      ],
      "Properties": Object {
        "BucketName": Object {
          "Ref": "ConstructHubPackageDataDC5EF35E",
        },
        "NotificationConfiguration": Object {
          "LambdaFunctionConfigurations": Array [
            Object {
              "Events": Array [
                "s3:ObjectCreated:*",
              ],
              "Filter": Object {
                "Key": Object {
                  "FilterRules": Array [
                    Object {
                      "Name": "suffix",
                      "Value": "/package.tgz",
                    },
                    Object {
                      "Name": "prefix",
                      "Value": "data/",
                    },
                  ],
                },
              },
              "LambdaFunctionArn": Object {
                "Fn::GetAtt": Array [
                  "ConstructHubTransliterator9C48708A",
                  "Arn",
                ],
              },
            },
            Object {
              "Events": Array [
                "s3:ObjectCreated:*",
              ],
              "Filter": Object {
                "Key": Object {
                  "FilterRules": Array [
                    Object {
                      "Name": "suffix",
                      "Value": "/assembly.json",
                    },
                    Object {
                      "Name": "prefix",
                      "Value": "data/",
                    },
                  ],
                },
              },
              "LambdaFunctionArn": Object {
                "Fn::GetAtt": Array [
                  "ConstructHubCatalogBuilder5A9DE4AF",
                  "Arn",
                ],
              },
            },
          ],
        },
        "ServiceToken": Object {
          "Fn::GetAtt": Array [
            "BucketNotificationsHandler050a0587b7544547bf325f094a3db8347ECC3691",
            "Arn",
          ],
        },
      },
      "Type": "Custom::S3BucketNotifications",
    },
    "ConstructHubPackageDataPolicy4615475A": Object {
      "Properties": Object {
        "Bucket": Object {
          "Ref": "ConstructHubPackageDataDC5EF35E",
        },
        "PolicyDocument": Object {
          "Statement": Array [
            Object {
              "Action": "s3:GetObject",
              "Effect": "Allow",
              "Principal": Object {
                "CanonicalUser": Object {
                  "Fn::GetAtt": Array [
                    "ConstructHubWebAppDistributionOrigin2S3OriginDA7E7FF4",
                    "S3CanonicalUserId",
                  ],
                },
              },
              "Resource": Object {
                "Fn::Join": Array [
                  "",
                  Array [
                    Object {
                      "Fn::GetAtt": Array [
                        "ConstructHubPackageDataDC5EF35E",
                        "Arn",
                      ],
                    },
                    "/*",
                  ],
                ],
              },
            },
          ],
          "Version": "2012-10-17",
        },
      },
      "Type": "AWS::S3::BucketPolicy",
    },
    "ConstructHubTransliterator9C48708A": Object {
      "DependsOn": Array [
        "ConstructHubTransliteratorServiceRoleDefaultPolicyB9C4BE06",
        "ConstructHubTransliteratorServiceRole0F8A20C8",
      ],
      "Properties": Object {
        "Code": Object {
          "S3Bucket": Object {
            "Ref": "AssetParametersc9fda6b85a877755ac17a5e66417061d1f980faf9e1f346a6c8cecb5ae8695e9S3Bucket5CAE6558",
          },
          "S3Key": Object {
            "Fn::Join": Array [
              "",
              Array [
                Object {
                  "Fn::Select": Array [
                    0,
                    Object {
                      "Fn::Split": Array [
                        "||",
                        Object {
                          "Ref": "AssetParametersc9fda6b85a877755ac17a5e66417061d1f980faf9e1f346a6c8cecb5ae8695e9S3VersionKey854B18C5",
                        },
                      ],
                    },
                  ],
                },
                Object {
                  "Fn::Select": Array [
                    1,
                    Object {
                      "Fn::Split": Array [
                        "||",
                        Object {
                          "Ref": "AssetParametersc9fda6b85a877755ac17a5e66417061d1f980faf9e1f346a6c8cecb5ae8695e9S3VersionKey854B18C5",
                        },
                      ],
                    },
                  ],
                },
              ],
            ],
          },
        },
        "DeadLetterConfig": Object {
          "TargetArn": Object {
            "Fn::GetAtt": Array [
              "ConstructHubTransliteratorDeadLetterQueue5544BC9A",
              "Arn",
            ],
          },
        },
        "Description": "Creates transliterated assemblies from jsii-enabled npm packages",
        "Handler": "index.handler",
        "MemorySize": 10240,
        "Role": Object {
          "Fn::GetAtt": Array [
            "ConstructHubTransliteratorServiceRole0F8A20C8",
            "Arn",
          ],
        },
        "Runtime": "nodejs14.x",
        "Timeout": 900,
      },
      "Type": "AWS::Lambda::Function",
    },
    "ConstructHubTransliteratorDLQAlarmA93C182B": Object {
      "Properties": Object {
        "AlarmDescription": "The transliteration function failed for one or more packages",
        "ComparisonOperator": "GreaterThanOrEqualToThreshold",
        "Dimensions": Array [
          Object {
            "Name": "QueueName",
            "Value": Object {
              "Fn::GetAtt": Array [
                "ConstructHubTransliteratorDeadLetterQueue5544BC9A",
                "QueueName",
              ],
            },
          },
        ],
        "EvaluationPeriods": 1,
        "MetricName": "ApproximateNumberOfMessagesVisible",
        "Namespace": "AWS/SQS",
        "Period": 300,
        "Statistic": "Maximum",
        "Threshold": 1,
      },
      "Type": "AWS::CloudWatch::Alarm",
    },
    "ConstructHubTransliteratorDeadLetterQueue5544BC9A": Object {
      "DeletionPolicy": "Delete",
      "Properties": Object {
        "MessageRetentionPeriod": 1209600,
      },
      "Type": "AWS::SQS::Queue",
      "UpdateReplacePolicy": "Delete",
    },
    "ConstructHubTransliteratorEventInvokeConfig999CBA91": Object {
      "Properties": Object {
        "FunctionName": Object {
          "Ref": "ConstructHubTransliterator9C48708A",
        },
        "MaximumRetryAttempts": 2,
        "Qualifier": "$LATEST",
      },
      "Type": "AWS::Lambda::EventInvokeConfig",
    },
    "ConstructHubTransliteratorLogRetention25A9F47C": Object {
      "Properties": Object {
        "LogGroupName": Object {
          "Fn::Join": Array [
            "",
            Array [
              "/aws/lambda/",
              Object {
                "Ref": "ConstructHubTransliterator9C48708A",
              },
            ],
          ],
        },
        "RetentionInDays": 3653,
        "ServiceToken": Object {
          "Fn::GetAtt": Array [
            "LogRetentionaae0aa3c5b4d4f87b02d85b201efdd8aFD4BFC8A",
            "Arn",
          ],
        },
      },
      "Type": "Custom::LogRetention",
    },
    "ConstructHubTransliteratorServiceRole0F8A20C8": Object {
      "Properties": Object {
        "AssumeRolePolicyDocument": Object {
          "Statement": Array [
            Object {
              "Action": "sts:AssumeRole",
              "Effect": "Allow",
              "Principal": Object {
                "Service": "lambda.amazonaws.com",
              },
            },
          ],
          "Version": "2012-10-17",
        },
        "ManagedPolicyArns": Array [
          Object {
            "Fn::Join": Array [
              "",
              Array [
                "arn:",
                Object {
                  "Ref": "AWS::Partition",
                },
                ":iam::aws:policy/service-role/AWSLambdaBasicExecutionRole",
              ],
            ],
          },
        ],
      },
      "Type": "AWS::IAM::Role",
    },
    "ConstructHubTransliteratorServiceRoleDefaultPolicyB9C4BE06": Object {
      "Properties": Object {
        "PolicyDocument": Object {
          "Statement": Array [
            Object {
              "Action": "sqs:SendMessage",
              "Effect": "Allow",
              "Resource": Object {
                "Fn::GetAtt": Array [
                  "ConstructHubTransliteratorDeadLetterQueue5544BC9A",
                  "Arn",
                ],
              },
            },
            Object {
              "Action": Array [
                "s3:GetObject*",
                "s3:GetBucket*",
                "s3:List*",
              ],
              "Effect": "Allow",
              "Resource": Array [
                Object {
                  "Fn::GetAtt": Array [
                    "ConstructHubPackageDataDC5EF35E",
                    "Arn",
                  ],
                },
                Object {
                  "Fn::Join": Array [
                    "",
                    Array [
                      Object {
                        "Fn::GetAtt": Array [
                          "ConstructHubPackageDataDC5EF35E",
                          "Arn",
                        ],
                      },
                      "/data/*/package.tgz",
                    ],
                  ],
                },
              ],
            },
            Object {
              "Action": Array [
                "s3:DeleteObject*",
                "s3:PutObject*",
                "s3:Abort*",
              ],
              "Effect": "Allow",
              "Resource": Array [
                Object {
                  "Fn::GetAtt": Array [
                    "ConstructHubPackageDataDC5EF35E",
                    "Arn",
                  ],
                },
                Object {
                  "Fn::Join": Array [
                    "",
                    Array [
                      Object {
                        "Fn::GetAtt": Array [
                          "ConstructHubPackageDataDC5EF35E",
                          "Arn",
                        ],
                      },
                      "/data/*/assembly-*.json",
                    ],
                  ],
                },
              ],
            },
          ],
          "Version": "2012-10-17",
        },
        "PolicyName": "ConstructHubTransliteratorServiceRoleDefaultPolicyB9C4BE06",
        "Roles": Array [
          Object {
            "Ref": "ConstructHubTransliteratorServiceRole0F8A20C8",
          },
        ],
      },
      "Type": "AWS::IAM::Policy",
    },
    "ConstructHubWebAppARecord3863FF6C": Object {
      "Properties": Object {
        "AliasTarget": Object {
          "DNSName": Object {
            "Fn::GetAtt": Array [
              "ConstructHubWebAppDistribution1F181DC9",
              "DomainName",
            ],
          },
          "HostedZoneId": Object {
            "Fn::FindInMap": Array [
              "AWSCloudFrontPartitionHostedZoneIdMap",
              Object {
                "Ref": "AWS::Partition",
              },
              "zoneId",
            ],
          },
        },
        "Comment": "Created by the AWS CDK",
        "HostedZoneId": "ZONEID",
        "Name": "my.construct.hub.",
        "Type": "A",
      },
      "Type": "AWS::Route53::RecordSet",
    },
    "ConstructHubWebAppAaaaRecord5D99098B": Object {
      "Properties": Object {
        "AliasTarget": Object {
          "DNSName": Object {
            "Fn::GetAtt": Array [
              "ConstructHubWebAppDistribution1F181DC9",
              "DomainName",
            ],
          },
          "HostedZoneId": Object {
            "Fn::FindInMap": Array [
              "AWSCloudFrontPartitionHostedZoneIdMap",
              Object {
                "Ref": "AWS::Partition",
              },
              "zoneId",
            ],
          },
        },
        "Comment": "Created by the AWS CDK",
        "HostedZoneId": "ZONEID",
        "Name": "my.construct.hub.",
        "Type": "AAAA",
      },
      "Type": "AWS::Route53::RecordSet",
    },
    "ConstructHubWebAppDeployWebsiteAwsCliLayer23CFFBC1": Object {
      "Properties": Object {
        "Content": Object {
          "S3Bucket": Object {
            "Ref": "AssetParameterse9882ab123687399f934da0d45effe675ecc8ce13b40cb946f3e1d6141fe8d68S3BucketAEADE8C7",
          },
          "S3Key": Object {
            "Fn::Join": Array [
              "",
              Array [
                Object {
                  "Fn::Select": Array [
                    0,
                    Object {
                      "Fn::Split": Array [
                        "||",
                        Object {
                          "Ref": "AssetParameterse9882ab123687399f934da0d45effe675ecc8ce13b40cb946f3e1d6141fe8d68S3VersionKeyE415415F",
                        },
                      ],
                    },
                  ],
                },
                Object {
                  "Fn::Select": Array [
                    1,
                    Object {
                      "Fn::Split": Array [
                        "||",
                        Object {
                          "Ref": "AssetParameterse9882ab123687399f934da0d45effe675ecc8ce13b40cb946f3e1d6141fe8d68S3VersionKeyE415415F",
                        },
                      ],
                    },
                  ],
                },
              ],
            ],
          },
        },
        "Description": "/opt/awscli/aws",
      },
      "Type": "AWS::Lambda::LayerVersion",
    },
    "ConstructHubWebAppDeployWebsiteCustomResourceE6DF98C9": Object {
      "DeletionPolicy": "Delete",
      "Properties": Object {
        "DestinationBucketName": Object {
          "Ref": "ConstructHubWebAppWebsiteBucket4B2B9DB2",
        },
        "DistributionId": Object {
          "Ref": "ConstructHubWebAppDistribution1F181DC9",
        },
        "Prune": true,
        "ServiceToken": Object {
          "Fn::GetAtt": Array [
            "CustomCDKBucketDeployment8693BB64968944B69AAFB0CC9EB8756C81C01536",
            "Arn",
          ],
        },
        "SourceBucketNames": Array [
          Object {
            "Ref": "AssetParameters4b6912ddd2c1a25ba0a24866b345a27cf12c6de77a300acbf24ad516b2b7ad47S3Bucket5F22CB7E",
          },
        ],
        "SourceObjectKeys": Array [
          Object {
            "Fn::Join": Array [
              "",
              Array [
                Object {
                  "Fn::Select": Array [
                    0,
                    Object {
                      "Fn::Split": Array [
                        "||",
                        Object {
                          "Ref": "AssetParameters4b6912ddd2c1a25ba0a24866b345a27cf12c6de77a300acbf24ad516b2b7ad47S3VersionKey851EF575",
                        },
                      ],
                    },
                  ],
                },
                Object {
                  "Fn::Select": Array [
                    1,
                    Object {
                      "Fn::Split": Array [
                        "||",
                        Object {
                          "Ref": "AssetParameters4b6912ddd2c1a25ba0a24866b345a27cf12c6de77a300acbf24ad516b2b7ad47S3VersionKey851EF575",
                        },
                      ],
                    },
                  ],
                },
              ],
            ],
          },
        ],
      },
      "Type": "Custom::CDKBucketDeployment",
      "UpdateReplacePolicy": "Delete",
    },
    "ConstructHubWebAppDistribution1F181DC9": Object {
      "Properties": Object {
        "DistributionConfig": Object {
          "Aliases": Array [
            "my.construct.hub",
          ],
          "CacheBehaviors": Array [
            Object {
              "CachePolicyId": "658327ea-f89d-4fab-a63d-7e88639e58f6",
              "Compress": true,
              "FunctionAssociations": Array [
                Object {
                  "EventType": "viewer-response",
                  "FunctionARN": Object {
                    "Fn::GetAtt": Array [
                      "ConstructHubWebAppResponseFunction4C2BF3E9",
                      "FunctionARN",
                    ],
                  },
                },
              ],
              "PathPattern": "/data/*",
              "TargetOriginId": "TestConstructHubWebAppDistributionOrigin276090F90",
              "ViewerProtocolPolicy": "allow-all",
            },
            Object {
              "CachePolicyId": "658327ea-f89d-4fab-a63d-7e88639e58f6",
              "Compress": true,
              "FunctionAssociations": Array [
                Object {
                  "EventType": "viewer-response",
                  "FunctionARN": Object {
                    "Fn::GetAtt": Array [
                      "ConstructHubWebAppResponseFunction4C2BF3E9",
                      "FunctionARN",
                    ],
                  },
                },
              ],
              "PathPattern": "/catalog.json",
              "TargetOriginId": "TestConstructHubWebAppDistributionOrigin276090F90",
              "ViewerProtocolPolicy": "allow-all",
            },
          ],
          "CustomErrorResponses": Array [
            Object {
              "ErrorCode": 404,
              "ResponseCode": 200,
              "ResponsePagePath": "/index.html",
            },
            Object {
              "ErrorCode": 403,
              "ResponseCode": 200,
              "ResponsePagePath": "/index.html",
            },
          ],
          "DefaultCacheBehavior": Object {
            "CachePolicyId": "658327ea-f89d-4fab-a63d-7e88639e58f6",
            "Compress": true,
            "FunctionAssociations": Array [
              Object {
                "EventType": "viewer-response",
                "FunctionARN": Object {
                  "Fn::GetAtt": Array [
                    "ConstructHubWebAppResponseFunction4C2BF3E9",
                    "FunctionARN",
                  ],
                },
              },
            ],
            "TargetOriginId": "TestConstructHubWebAppDistributionOrigin171FF58D3",
            "ViewerProtocolPolicy": "allow-all",
          },
          "DefaultRootObject": "index.html",
          "Enabled": true,
          "HttpVersion": "http2",
          "IPV6Enabled": true,
          "Origins": Array [
            Object {
              "DomainName": Object {
                "Fn::GetAtt": Array [
                  "ConstructHubWebAppWebsiteBucket4B2B9DB2",
                  "RegionalDomainName",
                ],
              },
              "Id": "TestConstructHubWebAppDistributionOrigin171FF58D3",
              "S3OriginConfig": Object {
                "OriginAccessIdentity": Object {
                  "Fn::Join": Array [
                    "",
                    Array [
                      "origin-access-identity/cloudfront/",
                      Object {
                        "Ref": "ConstructHubWebAppDistributionOrigin1S3Origin694AF937",
                      },
                    ],
                  ],
                },
              },
            },
            Object {
              "DomainName": Object {
                "Fn::GetAtt": Array [
                  "ConstructHubPackageDataDC5EF35E",
                  "RegionalDomainName",
                ],
              },
              "Id": "TestConstructHubWebAppDistributionOrigin276090F90",
              "S3OriginConfig": Object {
                "OriginAccessIdentity": Object {
                  "Fn::Join": Array [
                    "",
                    Array [
                      "origin-access-identity/cloudfront/",
                      Object {
                        "Ref": "ConstructHubWebAppDistributionOrigin2S3OriginDA7E7FF4",
                      },
                    ],
                  ],
                },
              },
            },
          ],
          "ViewerCertificate": Object {
            "AcmCertificateArn": Object {
              "Fn::GetAtt": Array [
                "CertCertificateRequestorResource9D0836FD",
                "Arn",
              ],
            },
            "MinimumProtocolVersion": "TLSv1.2_2018",
            "SslSupportMethod": "sni-only",
          },
        },
      },
      "Type": "AWS::CloudFront::Distribution",
    },
    "ConstructHubWebAppDistributionOrigin1S3Origin694AF937": Object {
      "Properties": Object {
        "CloudFrontOriginAccessIdentityConfig": Object {
          "Comment": "Identity for TestConstructHubWebAppDistributionOrigin171FF58D3",
        },
      },
      "Type": "AWS::CloudFront::CloudFrontOriginAccessIdentity",
    },
    "ConstructHubWebAppDistributionOrigin2S3OriginDA7E7FF4": Object {
      "Properties": Object {
        "CloudFrontOriginAccessIdentityConfig": Object {
          "Comment": "Identity for TestConstructHubWebAppDistributionOrigin276090F90",
        },
      },
      "Type": "AWS::CloudFront::CloudFrontOriginAccessIdentity",
    },
    "ConstructHubWebAppExpirationMonitorACMAlarm0B479A12": Object {
      "Properties": Object {
        "AlarmActions": Array [
          "arn:aws:sns:us-east-1:123456789012:mystack-mytopic-NZJ5JSMVGFIE",
        ],
        "AlarmDescription": Object {
          "Fn::Join": Array [
            "",
            Array [
              "The ACM certificate ",
              Object {
                "Fn::GetAtt": Array [
                  "CertCertificateRequestorResource9D0836FD",
                  "Arn",
                ],
              },
              " will expire in less than 45 days!",
            ],
          ],
        },
        "ComparisonOperator": "LessThanThreshold",
        "Dimensions": Array [
          Object {
            "Name": "CertificateArn",
            "Value": Object {
              "Fn::GetAtt": Array [
                "CertCertificateRequestorResource9D0836FD",
                "Arn",
              ],
            },
          },
        ],
        "EvaluationPeriods": 1,
        "MetricName": "DaysToExpiry",
        "Namespace": "AWS/CertificateManager",
        "Period": 86400,
        "Statistic": "Minimum",
        "Threshold": 45,
        "TreatMissingData": "breaching",
      },
      "Type": "AWS::CloudWatch::Alarm",
    },
    "ConstructHubWebAppExpirationMonitorC375584C": Object {
      "DependsOn": Array [
        "ConstructHubWebAppExpirationMonitorServiceRoleCA4166B2",
      ],
      "Properties": Object {
        "Code": Object {
          "S3Bucket": Object {
            "Ref": "AssetParameters1ba28ce93db643201d8613eed4b49e8bfdbb812137021b400028887aa6cbfc21S3Bucket06D21812",
          },
          "S3Key": Object {
            "Fn::Join": Array [
              "",
              Array [
                Object {
                  "Fn::Select": Array [
                    0,
                    Object {
                      "Fn::Split": Array [
                        "||",
                        Object {
                          "Ref": "AssetParameters1ba28ce93db643201d8613eed4b49e8bfdbb812137021b400028887aa6cbfc21S3VersionKey1BCE3833",
                        },
                      ],
                    },
                  ],
                },
                Object {
                  "Fn::Select": Array [
                    1,
                    Object {
                      "Fn::Split": Array [
                        "||",
                        Object {
                          "Ref": "AssetParameters1ba28ce93db643201d8613eed4b49e8bfdbb812137021b400028887aa6cbfc21S3VersionKey1BCE3833",
                        },
                      ],
                    },
                  ],
                },
              ],
            ],
          },
        },
        "Description": "Monitors the days to expiry of the certificate used to serve my.construct.hub",
        "Environment": Object {
          "Variables": Object {
            "HTTPS_ENDPOINT": "my.construct.hub",
            "METRIC_NAME": "DaysToExpiry",
            "METRIC_NAMESPACE": "Test",
          },
        },
        "Handler": "index.handler",
        "MemorySize": 1024,
        "Role": Object {
          "Fn::GetAtt": Array [
            "ConstructHubWebAppExpirationMonitorServiceRoleCA4166B2",
            "Arn",
          ],
        },
        "Runtime": "nodejs14.x",
        "Timeout": 300,
      },
      "Type": "AWS::Lambda::Function",
    },
    "ConstructHubWebAppExpirationMonitorEndpointAlarmAA7AF160": Object {
      "DependsOn": Array [
        "ConstructHubWebAppExpirationMonitorScheduleAllowEventRuleTestConstructHubWebAppExpirationMonitorA4C6D17539763086",
        "ConstructHubWebAppExpirationMonitorSchedule6EC6E0EA",
      ],
      "Properties": Object {
        "AlarmActions": Array [
          "arn:aws:sns:us-east-1:123456789012:mystack-mytopic-NZJ5JSMVGFIE",
        ],
        "AlarmDescription": "The certificate used to serve my.construct.hub will expire in less than 45 days!",
        "ComparisonOperator": "LessThanThreshold",
        "Dimensions": Array [
          Object {
            "Name": "DomainName",
            "Value": "my.construct.hub",
          },
        ],
        "EvaluationPeriods": 1,
        "MetricName": "DaysToExpiry",
        "Namespace": "Test",
        "Period": 86400,
        "Statistic": "Minimum",
        "Threshold": 45,
        "TreatMissingData": "breaching",
      },
      "Type": "AWS::CloudWatch::Alarm",
    },
    "ConstructHubWebAppExpirationMonitorSchedule6EC6E0EA": Object {
      "Properties": Object {
        "Description": Object {
          "Fn::Join": Array [
            "",
            Array [
              "Executes the ",
              Object {
                "Ref": "ConstructHubWebAppExpirationMonitorC375584C",
              },
              " function every 30 minutes",
            ],
          ],
        },
        "ScheduleExpression": "rate(30 minutes)",
        "State": "ENABLED",
        "Targets": Array [
          Object {
            "Arn": Object {
              "Fn::GetAtt": Array [
                "ConstructHubWebAppExpirationMonitorC375584C",
                "Arn",
              ],
            },
            "Id": "Target0",
          },
        ],
      },
      "Type": "AWS::Events::Rule",
    },
    "ConstructHubWebAppExpirationMonitorScheduleAllowEventRuleTestConstructHubWebAppExpirationMonitorA4C6D17539763086": Object {
      "Properties": Object {
        "Action": "lambda:InvokeFunction",
        "FunctionName": Object {
          "Fn::GetAtt": Array [
            "ConstructHubWebAppExpirationMonitorC375584C",
            "Arn",
          ],
        },
        "Principal": "events.amazonaws.com",
        "SourceArn": Object {
          "Fn::GetAtt": Array [
            "ConstructHubWebAppExpirationMonitorSchedule6EC6E0EA",
            "Arn",
          ],
        },
      },
      "Type": "AWS::Lambda::Permission",
    },
    "ConstructHubWebAppExpirationMonitorServiceRoleCA4166B2": Object {
      "Properties": Object {
        "AssumeRolePolicyDocument": Object {
          "Statement": Array [
            Object {
              "Action": "sts:AssumeRole",
              "Effect": "Allow",
              "Principal": Object {
                "Service": "lambda.amazonaws.com",
              },
            },
          ],
          "Version": "2012-10-17",
        },
        "ManagedPolicyArns": Array [
          Object {
            "Fn::Join": Array [
              "",
              Array [
                "arn:",
                Object {
                  "Ref": "AWS::Partition",
                },
                ":iam::aws:policy/service-role/AWSLambdaBasicExecutionRole",
              ],
            ],
          },
        ],
      },
      "Type": "AWS::IAM::Role",
    },
    "ConstructHubWebAppResponseFunction4C2BF3E9": Object {
      "Properties": Object {
        "AutoPublish": true,
        "FunctionCode": "\\"use strict\\";
function handler(event) {
    var response = event.response;
    var headers = response.headers;
    headers['x-frame-options'] = { value: 'deny' };
    headers['x-xss-protection'] = { value: '1; mode=block' };
    headers['x-content-type-options'] = { value: 'nosniff' };
    headers['strict-transport-security'] = { value: 'max-age=47304000; includeSubDomains' };
    headers['content-security-policy'] = {
        value: 'default-src \\\\'none\\\\'; img-src \\\\'self\\\\' https://img.shields.io; script-src \\\\'self\\\\'; style-src \\\\'unsafe-inline\\\\' \\\\'self\\\\'; object-src \\\\'none\\\\'; connect-src \\\\'self\\\\'; manifest-src \\\\'self\\\\'; font-src \\\\'self\\\\'; frame-src \\\\'none\\\\'',
    };
    return response;
}
//# sourceMappingURL=data:application/json;base64,eyJ2ZXJzaW9uIjozLCJmaWxlIjoicmVzcG9uc2UtZnVuY3Rpb24uanMiLCJzb3VyY2VSb290IjoiIiwic291cmNlcyI6WyIuLi8uLi8uLi9zcmMvd2ViYXBwL3Jlc3BvbnNlLWZ1bmN0aW9uL3Jlc3BvbnNlLWZ1bmN0aW9uLnRzIl0sIm5hbWVzIjpbXSwibWFwcGluZ3MiOiI7QUFTQSxTQUFTLE9BQU8sQ0FBQyxLQUF5QjtJQUN4QyxJQUFJLFFBQVEsR0FBRyxLQUFLLENBQUMsUUFBUSxDQUFDO0lBQzlCLElBQUksT0FBTyxHQUFHLFFBQVEsQ0FBQyxPQUFPLENBQUM7SUFFL0IsT0FBTyxDQUFDLGlCQUFpQixDQUFDLEdBQUcsRUFBRSxLQUFLLEVBQUUsTUFBTSxFQUFFLENBQUM7SUFDL0MsT0FBTyxDQUFDLGtCQUFrQixDQUFDLEdBQUcsRUFBRSxLQUFLLEVBQUUsZUFBZSxFQUFFLENBQUM7SUFDekQsT0FBTyxDQUFDLHdCQUF3QixDQUFDLEdBQUcsRUFBRSxLQUFLLEVBQUUsU0FBUyxFQUFFLENBQUM7SUFDekQsT0FBTyxDQUFDLDJCQUEyQixDQUFDLEdBQUcsRUFBRSxLQUFLLEVBQUUscUNBQXFDLEVBQUUsQ0FBQztJQUN4RixPQUFPLENBQUMseUJBQXlCLENBQUMsR0FBRztRQUNuQyxLQUFLLEVBQ0gsbU9BQW1PO0tBQ3RPLENBQUM7SUFFRixPQUFPLFFBQVEsQ0FBQztBQUNsQixDQUFDIiwic291cmNlc0NvbnRlbnQiOlsiaW50ZXJmYWNlIENsb3VkRnJvbnRSZXNwb25zZSB7XG4gIHJlc3BvbnNlOiBhbnk7XG4gIGhlYWRlcnM6IHtcbiAgICBba2V5OiBzdHJpbmddOiB7XG4gICAgICB2YWx1ZTogc3RyaW5nO1xuICAgIH07XG4gIH07XG59XG5cbmZ1bmN0aW9uIGhhbmRsZXIoZXZlbnQ6IENsb3VkRnJvbnRSZXNwb25zZSkge1xuICB2YXIgcmVzcG9uc2UgPSBldmVudC5yZXNwb25zZTtcbiAgdmFyIGhlYWRlcnMgPSByZXNwb25zZS5oZWFkZXJzO1xuXG4gIGhlYWRlcnNbJ3gtZnJhbWUtb3B0aW9ucyddID0geyB2YWx1ZTogJ2RlbnknIH07XG4gIGhlYWRlcnNbJ3gteHNzLXByb3RlY3Rpb24nXSA9IHsgdmFsdWU6ICcxOyBtb2RlPWJsb2NrJyB9O1xuICBoZWFkZXJzWyd4LWNvbnRlbnQtdHlwZS1vcHRpb25zJ10gPSB7IHZhbHVlOiAnbm9zbmlmZicgfTtcbiAgaGVhZGVyc1snc3RyaWN0LXRyYW5zcG9ydC1zZWN1cml0eSddID0geyB2YWx1ZTogJ21heC1hZ2U9NDczMDQwMDA7IGluY2x1ZGVTdWJEb21haW5zJyB9O1xuICBoZWFkZXJzWydjb250ZW50LXNlY3VyaXR5LXBvbGljeSddID0ge1xuICAgIHZhbHVlOlxuICAgICAgJ2RlZmF1bHQtc3JjIFxcJ25vbmVcXCc7IGltZy1zcmMgXFwnc2VsZlxcJyBodHRwczovL2ltZy5zaGllbGRzLmlvOyBzY3JpcHQtc3JjIFxcJ3NlbGZcXCc7IHN0eWxlLXNyYyBcXCd1bnNhZmUtaW5saW5lXFwnIFxcJ3NlbGZcXCc7IG9iamVjdC1zcmMgXFwnbm9uZVxcJzsgY29ubmVjdC1zcmMgXFwnc2VsZlxcJzsgbWFuaWZlc3Qtc3JjIFxcJ3NlbGZcXCc7IGZvbnQtc3JjIFxcJ3NlbGZcXCc7IGZyYW1lLXNyYyBcXCdub25lXFwnJyxcbiAgfTtcblxuICByZXR1cm4gcmVzcG9uc2U7XG59XG4iXX0=",
        "FunctionConfig": Object {
          "Comment": Object {
            "Fn::Join": Array [
              "",
              Array [
                Object {
                  "Ref": "AWS::Region",
                },
                "TestConstrubWebAppResponseFunction1F387BCC",
              ],
            ],
          },
          "Runtime": "cloudfront-js-1.0",
        },
        "Name": Object {
          "Fn::Join": Array [
            "",
            Array [
              Object {
                "Ref": "AWS::Region",
              },
              "TestConstrubWebAppResponseFunction1F387BCC",
            ],
          ],
        },
      },
      "Type": "AWS::CloudFront::Function",
    },
    "ConstructHubWebAppWebsiteBucket4B2B9DB2": Object {
      "DeletionPolicy": "Retain",
      "Properties": Object {
        "PublicAccessBlockConfiguration": Object {
          "BlockPublicAcls": true,
          "BlockPublicPolicy": true,
          "IgnorePublicAcls": true,
          "RestrictPublicBuckets": true,
        },
      },
      "Type": "AWS::S3::Bucket",
      "UpdateReplacePolicy": "Retain",
    },
    "ConstructHubWebAppWebsiteBucketPolicy17174C06": Object {
      "Properties": Object {
        "Bucket": Object {
          "Ref": "ConstructHubWebAppWebsiteBucket4B2B9DB2",
        },
        "PolicyDocument": Object {
          "Statement": Array [
            Object {
              "Action": "s3:GetObject",
              "Effect": "Allow",
              "Principal": Object {
                "CanonicalUser": Object {
                  "Fn::GetAtt": Array [
                    "ConstructHubWebAppDistributionOrigin1S3Origin694AF937",
                    "S3CanonicalUserId",
                  ],
                },
              },
              "Resource": Object {
                "Fn::Join": Array [
                  "",
                  Array [
                    Object {
                      "Fn::GetAtt": Array [
                        "ConstructHubWebAppWebsiteBucket4B2B9DB2",
                        "Arn",
                      ],
                    },
                    "/*",
                  ],
                ],
              },
            },
          ],
          "Version": "2012-10-17",
        },
      },
      "Type": "AWS::S3::BucketPolicy",
    },
    "CustomCDKBucketDeployment8693BB64968944B69AAFB0CC9EB8756C81C01536": Object {
      "DependsOn": Array [
        "CustomCDKBucketDeployment8693BB64968944B69AAFB0CC9EB8756CServiceRoleDefaultPolicy88902FDF",
        "CustomCDKBucketDeployment8693BB64968944B69AAFB0CC9EB8756CServiceRole89A01265",
      ],
      "Properties": Object {
        "Code": Object {
          "S3Bucket": Object {
            "Ref": "AssetParametersc24b999656e4fe6c609c31bae56a1cf4717a405619c3aa6ba1bc686b8c2c86cfS3Bucket55EFA30C",
          },
          "S3Key": Object {
            "Fn::Join": Array [
              "",
              Array [
                Object {
                  "Fn::Select": Array [
                    0,
                    Object {
                      "Fn::Split": Array [
                        "||",
                        Object {
                          "Ref": "AssetParametersc24b999656e4fe6c609c31bae56a1cf4717a405619c3aa6ba1bc686b8c2c86cfS3VersionKey60329B70",
                        },
                      ],
                    },
                  ],
                },
                Object {
                  "Fn::Select": Array [
                    1,
                    Object {
                      "Fn::Split": Array [
                        "||",
                        Object {
                          "Ref": "AssetParametersc24b999656e4fe6c609c31bae56a1cf4717a405619c3aa6ba1bc686b8c2c86cfS3VersionKey60329B70",
                        },
                      ],
                    },
                  ],
                },
              ],
            ],
          },
        },
        "Handler": "index.handler",
        "Layers": Array [
          Object {
            "Ref": "ConstructHubWebAppDeployWebsiteAwsCliLayer23CFFBC1",
          },
        ],
        "Role": Object {
          "Fn::GetAtt": Array [
            "CustomCDKBucketDeployment8693BB64968944B69AAFB0CC9EB8756CServiceRole89A01265",
            "Arn",
          ],
        },
        "Runtime": "python3.6",
        "Timeout": 900,
      },
      "Type": "AWS::Lambda::Function",
    },
    "CustomCDKBucketDeployment8693BB64968944B69AAFB0CC9EB8756CServiceRole89A01265": Object {
      "Properties": Object {
        "AssumeRolePolicyDocument": Object {
          "Statement": Array [
            Object {
              "Action": "sts:AssumeRole",
              "Effect": "Allow",
              "Principal": Object {
                "Service": "lambda.amazonaws.com",
              },
            },
          ],
          "Version": "2012-10-17",
        },
        "ManagedPolicyArns": Array [
          Object {
            "Fn::Join": Array [
              "",
              Array [
                "arn:",
                Object {
                  "Ref": "AWS::Partition",
                },
                ":iam::aws:policy/service-role/AWSLambdaBasicExecutionRole",
              ],
            ],
          },
        ],
      },
      "Type": "AWS::IAM::Role",
    },
    "CustomCDKBucketDeployment8693BB64968944B69AAFB0CC9EB8756CServiceRoleDefaultPolicy88902FDF": Object {
      "Properties": Object {
        "PolicyDocument": Object {
          "Statement": Array [
            Object {
              "Action": Array [
                "s3:GetObject*",
                "s3:GetBucket*",
                "s3:List*",
              ],
              "Effect": "Allow",
              "Resource": Array [
                Object {
                  "Fn::Join": Array [
                    "",
                    Array [
                      "arn:",
                      Object {
                        "Ref": "AWS::Partition",
                      },
                      ":s3:::",
                      Object {
                        "Ref": "AssetParameters4b6912ddd2c1a25ba0a24866b345a27cf12c6de77a300acbf24ad516b2b7ad47S3Bucket5F22CB7E",
                      },
                    ],
                  ],
                },
                Object {
                  "Fn::Join": Array [
                    "",
                    Array [
                      "arn:",
                      Object {
                        "Ref": "AWS::Partition",
                      },
                      ":s3:::",
                      Object {
                        "Ref": "AssetParameters4b6912ddd2c1a25ba0a24866b345a27cf12c6de77a300acbf24ad516b2b7ad47S3Bucket5F22CB7E",
                      },
                      "/*",
                    ],
                  ],
                },
              ],
            },
            Object {
              "Action": Array [
                "s3:GetObject*",
                "s3:GetBucket*",
                "s3:List*",
                "s3:DeleteObject*",
                "s3:PutObject*",
                "s3:Abort*",
              ],
              "Effect": "Allow",
              "Resource": Array [
                Object {
                  "Fn::GetAtt": Array [
                    "ConstructHubWebAppWebsiteBucket4B2B9DB2",
                    "Arn",
                  ],
                },
                Object {
                  "Fn::Join": Array [
                    "",
                    Array [
                      Object {
                        "Fn::GetAtt": Array [
                          "ConstructHubWebAppWebsiteBucket4B2B9DB2",
                          "Arn",
                        ],
                      },
                      "/*",
                    ],
                  ],
                },
              ],
            },
            Object {
              "Action": Array [
                "cloudfront:GetInvalidation",
                "cloudfront:CreateInvalidation",
              ],
              "Effect": "Allow",
              "Resource": "*",
            },
          ],
          "Version": "2012-10-17",
        },
        "PolicyName": "CustomCDKBucketDeployment8693BB64968944B69AAFB0CC9EB8756CServiceRoleDefaultPolicy88902FDF",
        "Roles": Array [
          Object {
            "Ref": "CustomCDKBucketDeployment8693BB64968944B69AAFB0CC9EB8756CServiceRole89A01265",
          },
        ],
      },
      "Type": "AWS::IAM::Policy",
    },
    "LogRetentionaae0aa3c5b4d4f87b02d85b201efdd8aFD4BFC8A": Object {
      "DependsOn": Array [
        "LogRetentionaae0aa3c5b4d4f87b02d85b201efdd8aServiceRoleDefaultPolicyADDA7DEB",
        "LogRetentionaae0aa3c5b4d4f87b02d85b201efdd8aServiceRole9741ECFB",
      ],
      "Properties": Object {
        "Code": Object {
          "S3Bucket": Object {
            "Ref": "AssetParameters67b7823b74bc135986aa72f889d6a8da058d0c4a20cbc2dfc6f78995fdd2fc24S3Bucket4D46ABB5",
          },
          "S3Key": Object {
            "Fn::Join": Array [
              "",
              Array [
                Object {
                  "Fn::Select": Array [
                    0,
                    Object {
                      "Fn::Split": Array [
                        "||",
                        Object {
                          "Ref": "AssetParameters67b7823b74bc135986aa72f889d6a8da058d0c4a20cbc2dfc6f78995fdd2fc24S3VersionKeyB0F28861",
                        },
                      ],
                    },
                  ],
                },
                Object {
                  "Fn::Select": Array [
                    1,
                    Object {
                      "Fn::Split": Array [
                        "||",
                        Object {
                          "Ref": "AssetParameters67b7823b74bc135986aa72f889d6a8da058d0c4a20cbc2dfc6f78995fdd2fc24S3VersionKeyB0F28861",
                        },
                      ],
                    },
                  ],
                },
              ],
            ],
          },
        },
        "Handler": "index.handler",
        "Role": Object {
          "Fn::GetAtt": Array [
            "LogRetentionaae0aa3c5b4d4f87b02d85b201efdd8aServiceRole9741ECFB",
            "Arn",
          ],
        },
        "Runtime": "nodejs12.x",
      },
      "Type": "AWS::Lambda::Function",
    },
    "LogRetentionaae0aa3c5b4d4f87b02d85b201efdd8aServiceRole9741ECFB": Object {
      "Properties": Object {
        "AssumeRolePolicyDocument": Object {
          "Statement": Array [
            Object {
              "Action": "sts:AssumeRole",
              "Effect": "Allow",
              "Principal": Object {
                "Service": "lambda.amazonaws.com",
              },
            },
          ],
          "Version": "2012-10-17",
        },
        "ManagedPolicyArns": Array [
          Object {
            "Fn::Join": Array [
              "",
              Array [
                "arn:",
                Object {
                  "Ref": "AWS::Partition",
                },
                ":iam::aws:policy/service-role/AWSLambdaBasicExecutionRole",
              ],
            ],
          },
        ],
      },
      "Type": "AWS::IAM::Role",
    },
    "LogRetentionaae0aa3c5b4d4f87b02d85b201efdd8aServiceRoleDefaultPolicyADDA7DEB": Object {
      "Properties": Object {
        "PolicyDocument": Object {
          "Statement": Array [
            Object {
              "Action": Array [
                "logs:PutRetentionPolicy",
                "logs:DeleteRetentionPolicy",
              ],
              "Effect": "Allow",
              "Resource": "*",
            },
          ],
          "Version": "2012-10-17",
        },
        "PolicyName": "LogRetentionaae0aa3c5b4d4f87b02d85b201efdd8aServiceRoleDefaultPolicyADDA7DEB",
        "Roles": Array [
          Object {
            "Ref": "LogRetentionaae0aa3c5b4d4f87b02d85b201efdd8aServiceRole9741ECFB",
          },
        ],
      },
      "Type": "AWS::IAM::Policy",
    },
  },
}
`;<|MERGE_RESOLUTION|>--- conflicted
+++ resolved
@@ -57,18 +57,6 @@
       "Description": "S3 key for asset version \\"29569ad5bf9948e4744218e7f7440b327629220ab1ca1cce582477911c74780b\\"",
       "Type": "String",
     },
-<<<<<<< HEAD
-    "AssetParameters2ab515491bc53b609798e5e8acd29fc126823cee09dc6b59e96c6462b131d8b5ArtifactHash743C3C98": Object {
-      "Description": "Artifact hash for asset \\"2ab515491bc53b609798e5e8acd29fc126823cee09dc6b59e96c6462b131d8b5\\"",
-      "Type": "String",
-    },
-    "AssetParameters2ab515491bc53b609798e5e8acd29fc126823cee09dc6b59e96c6462b131d8b5S3BucketBBEF348A": Object {
-      "Description": "S3 bucket for asset \\"2ab515491bc53b609798e5e8acd29fc126823cee09dc6b59e96c6462b131d8b5\\"",
-      "Type": "String",
-    },
-    "AssetParameters2ab515491bc53b609798e5e8acd29fc126823cee09dc6b59e96c6462b131d8b5S3VersionKey708EEDAF": Object {
-      "Description": "S3 key for asset version \\"2ab515491bc53b609798e5e8acd29fc126823cee09dc6b59e96c6462b131d8b5\\"",
-=======
     "AssetParameters3e02956cc32cf10dd2b4bc9b8ce10b11fd2bf864ae97f32e5d3df6b7284d0236ArtifactHashE5BF8317": Object {
       "Description": "Artifact hash for asset \\"3e02956cc32cf10dd2b4bc9b8ce10b11fd2bf864ae97f32e5d3df6b7284d0236\\"",
       "Type": "String",
@@ -91,7 +79,6 @@
     },
     "AssetParameters4b6912ddd2c1a25ba0a24866b345a27cf12c6de77a300acbf24ad516b2b7ad47S3VersionKey851EF575": Object {
       "Description": "S3 key for asset version \\"4b6912ddd2c1a25ba0a24866b345a27cf12c6de77a300acbf24ad516b2b7ad47\\"",
->>>>>>> 72a22890
       "Type": "String",
     },
     "AssetParameters59be5a60739e4f0f9b881492bce41ccffa8d47d16b0a4d640db1bb8200f48bd5ArtifactHash76FE5C86": Object {
@@ -807,11 +794,7 @@
       "Properties": Object {
         "Code": Object {
           "S3Bucket": Object {
-<<<<<<< HEAD
-            "Ref": "AssetParameters2ab515491bc53b609798e5e8acd29fc126823cee09dc6b59e96c6462b131d8b5S3BucketBBEF348A",
-=======
             "Ref": "AssetParameters3e02956cc32cf10dd2b4bc9b8ce10b11fd2bf864ae97f32e5d3df6b7284d0236S3BucketD05214B3",
->>>>>>> 72a22890
           },
           "S3Key": Object {
             "Fn::Join": Array [
@@ -824,11 +807,7 @@
                       "Fn::Split": Array [
                         "||",
                         Object {
-<<<<<<< HEAD
-                          "Ref": "AssetParameters2ab515491bc53b609798e5e8acd29fc126823cee09dc6b59e96c6462b131d8b5S3VersionKey708EEDAF",
-=======
                           "Ref": "AssetParameters3e02956cc32cf10dd2b4bc9b8ce10b11fd2bf864ae97f32e5d3df6b7284d0236S3VersionKey29F1A337",
->>>>>>> 72a22890
                         },
                       ],
                     },
@@ -841,11 +820,7 @@
                       "Fn::Split": Array [
                         "||",
                         Object {
-<<<<<<< HEAD
-                          "Ref": "AssetParameters2ab515491bc53b609798e5e8acd29fc126823cee09dc6b59e96c6462b131d8b5S3VersionKey708EEDAF",
-=======
                           "Ref": "AssetParameters3e02956cc32cf10dd2b4bc9b8ce10b11fd2bf864ae97f32e5d3df6b7284d0236S3VersionKey29F1A337",
->>>>>>> 72a22890
                         },
                       ],
                     },
@@ -3326,18 +3301,6 @@
       "Description": "S3 key for asset version \\"29569ad5bf9948e4744218e7f7440b327629220ab1ca1cce582477911c74780b\\"",
       "Type": "String",
     },
-<<<<<<< HEAD
-    "AssetParameters2ab515491bc53b609798e5e8acd29fc126823cee09dc6b59e96c6462b131d8b5ArtifactHash743C3C98": Object {
-      "Description": "Artifact hash for asset \\"2ab515491bc53b609798e5e8acd29fc126823cee09dc6b59e96c6462b131d8b5\\"",
-      "Type": "String",
-    },
-    "AssetParameters2ab515491bc53b609798e5e8acd29fc126823cee09dc6b59e96c6462b131d8b5S3BucketBBEF348A": Object {
-      "Description": "S3 bucket for asset \\"2ab515491bc53b609798e5e8acd29fc126823cee09dc6b59e96c6462b131d8b5\\"",
-      "Type": "String",
-    },
-    "AssetParameters2ab515491bc53b609798e5e8acd29fc126823cee09dc6b59e96c6462b131d8b5S3VersionKey708EEDAF": Object {
-      "Description": "S3 key for asset version \\"2ab515491bc53b609798e5e8acd29fc126823cee09dc6b59e96c6462b131d8b5\\"",
-=======
     "AssetParameters3e02956cc32cf10dd2b4bc9b8ce10b11fd2bf864ae97f32e5d3df6b7284d0236ArtifactHashE5BF8317": Object {
       "Description": "Artifact hash for asset \\"3e02956cc32cf10dd2b4bc9b8ce10b11fd2bf864ae97f32e5d3df6b7284d0236\\"",
       "Type": "String",
@@ -3360,7 +3323,6 @@
     },
     "AssetParameters4b6912ddd2c1a25ba0a24866b345a27cf12c6de77a300acbf24ad516b2b7ad47S3VersionKey851EF575": Object {
       "Description": "S3 key for asset version \\"4b6912ddd2c1a25ba0a24866b345a27cf12c6de77a300acbf24ad516b2b7ad47\\"",
->>>>>>> 72a22890
       "Type": "String",
     },
     "AssetParameters59be5a60739e4f0f9b881492bce41ccffa8d47d16b0a4d640db1bb8200f48bd5ArtifactHash76FE5C86": Object {
@@ -4237,11 +4199,7 @@
       "Properties": Object {
         "Code": Object {
           "S3Bucket": Object {
-<<<<<<< HEAD
-            "Ref": "AssetParameters2ab515491bc53b609798e5e8acd29fc126823cee09dc6b59e96c6462b131d8b5S3BucketBBEF348A",
-=======
             "Ref": "AssetParameters3e02956cc32cf10dd2b4bc9b8ce10b11fd2bf864ae97f32e5d3df6b7284d0236S3BucketD05214B3",
->>>>>>> 72a22890
           },
           "S3Key": Object {
             "Fn::Join": Array [
@@ -4254,11 +4212,7 @@
                       "Fn::Split": Array [
                         "||",
                         Object {
-<<<<<<< HEAD
-                          "Ref": "AssetParameters2ab515491bc53b609798e5e8acd29fc126823cee09dc6b59e96c6462b131d8b5S3VersionKey708EEDAF",
-=======
                           "Ref": "AssetParameters3e02956cc32cf10dd2b4bc9b8ce10b11fd2bf864ae97f32e5d3df6b7284d0236S3VersionKey29F1A337",
->>>>>>> 72a22890
                         },
                       ],
                     },
@@ -4271,11 +4225,7 @@
                       "Fn::Split": Array [
                         "||",
                         Object {
-<<<<<<< HEAD
-                          "Ref": "AssetParameters2ab515491bc53b609798e5e8acd29fc126823cee09dc6b59e96c6462b131d8b5S3VersionKey708EEDAF",
-=======
                           "Ref": "AssetParameters3e02956cc32cf10dd2b4bc9b8ce10b11fd2bf864ae97f32e5d3df6b7284d0236S3VersionKey29F1A337",
->>>>>>> 72a22890
                         },
                       ],
                     },
