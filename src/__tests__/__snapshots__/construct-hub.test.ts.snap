--- conflicted
+++ resolved
@@ -53,13 +53,8 @@
       "Description": "S3 bucket for asset \\"34c7dcc9f578fa0ec3da11db158dce98ccaf225c19131b357f669651db3897b2\\"",
       "Type": "String",
     },
-<<<<<<< HEAD
-    "AssetParameters29569ad5bf9948e4744218e7f7440b327629220ab1ca1cce582477911c74780bS3VersionKeyB69597A2": Object {
-      "Description": "S3 key for asset version \\"29569ad5bf9948e4744218e7f7440b327629220ab1ca1cce582477911c74780b\\"",
-=======
     "AssetParameters34c7dcc9f578fa0ec3da11db158dce98ccaf225c19131b357f669651db3897b2S3VersionKey1D948596": Object {
       "Description": "S3 key for asset version \\"34c7dcc9f578fa0ec3da11db158dce98ccaf225c19131b357f669651db3897b2\\"",
->>>>>>> 1519b3bb
       "Type": "String",
     },
     "AssetParameters4b6912ddd2c1a25ba0a24866b345a27cf12c6de77a300acbf24ad516b2b7ad47ArtifactHash56F3F204": Object {
@@ -811,11 +806,7 @@
       "Properties": Object {
         "Code": Object {
           "S3Bucket": Object {
-<<<<<<< HEAD
-            "Ref": "AssetParametersda4be7b4f65c5926cfb1f975ad31f74c44db322e85a49f0758b027d25b10d9b3S3BucketFC5137A7",
-=======
             "Ref": "AssetParametersffbb5da08de4835dea38bfafa377e066ebbaa9026c70f9b3ea2ccff8b7328abcS3Bucket37E50D3E",
->>>>>>> 1519b3bb
           },
           "S3Key": Object {
             "Fn::Join": Array [
@@ -828,11 +819,7 @@
                       "Fn::Split": Array [
                         "||",
                         Object {
-<<<<<<< HEAD
-                          "Ref": "AssetParametersda4be7b4f65c5926cfb1f975ad31f74c44db322e85a49f0758b027d25b10d9b3S3VersionKeyB9CD36BF",
-=======
                           "Ref": "AssetParametersffbb5da08de4835dea38bfafa377e066ebbaa9026c70f9b3ea2ccff8b7328abcS3VersionKey29ADE40E",
->>>>>>> 1519b3bb
                         },
                       ],
                     },
@@ -845,11 +832,7 @@
                       "Fn::Split": Array [
                         "||",
                         Object {
-<<<<<<< HEAD
-                          "Ref": "AssetParametersda4be7b4f65c5926cfb1f975ad31f74c44db322e85a49f0758b027d25b10d9b3S3VersionKeyB9CD36BF",
-=======
                           "Ref": "AssetParametersffbb5da08de4835dea38bfafa377e066ebbaa9026c70f9b3ea2ccff8b7328abcS3VersionKey29ADE40E",
->>>>>>> 1519b3bb
                         },
                       ],
                     },
@@ -3323,8 +3306,6 @@
       "Description": "S3 key for asset version \\"23b0c5db5913bc5f849ba17c51cc0d8d221a3c9adc5b76ec33e25bc2bbd9d149\\"",
       "Type": "String",
     },
-<<<<<<< HEAD
-=======
     "AssetParameters34c7dcc9f578fa0ec3da11db158dce98ccaf225c19131b357f669651db3897b2ArtifactHashA7C49A78": Object {
       "Description": "Artifact hash for asset \\"34c7dcc9f578fa0ec3da11db158dce98ccaf225c19131b357f669651db3897b2\\"",
       "Type": "String",
@@ -3337,7 +3318,6 @@
       "Description": "S3 key for asset version \\"34c7dcc9f578fa0ec3da11db158dce98ccaf225c19131b357f669651db3897b2\\"",
       "Type": "String",
     },
->>>>>>> 1519b3bb
     "AssetParameters4b6912ddd2c1a25ba0a24866b345a27cf12c6de77a300acbf24ad516b2b7ad47ArtifactHash56F3F204": Object {
       "Description": "Artifact hash for asset \\"4b6912ddd2c1a25ba0a24866b345a27cf12c6de77a300acbf24ad516b2b7ad47\\"",
       "Type": "String",
@@ -3422,33 +3402,6 @@
       "Description": "S3 key for asset version \\"c24b999656e4fe6c609c31bae56a1cf4717a405619c3aa6ba1bc686b8c2c86cf\\"",
       "Type": "String",
     },
-<<<<<<< HEAD
-    "AssetParametersc9fda6b85a877755ac17a5e66417061d1f980faf9e1f346a6c8cecb5ae8695e9ArtifactHash98105084": Object {
-      "Description": "Artifact hash for asset \\"c9fda6b85a877755ac17a5e66417061d1f980faf9e1f346a6c8cecb5ae8695e9\\"",
-      "Type": "String",
-    },
-    "AssetParametersc9fda6b85a877755ac17a5e66417061d1f980faf9e1f346a6c8cecb5ae8695e9S3Bucket5CAE6558": Object {
-      "Description": "S3 bucket for asset \\"c9fda6b85a877755ac17a5e66417061d1f980faf9e1f346a6c8cecb5ae8695e9\\"",
-      "Type": "String",
-    },
-    "AssetParametersc9fda6b85a877755ac17a5e66417061d1f980faf9e1f346a6c8cecb5ae8695e9S3VersionKey854B18C5": Object {
-      "Description": "S3 key for asset version \\"c9fda6b85a877755ac17a5e66417061d1f980faf9e1f346a6c8cecb5ae8695e9\\"",
-      "Type": "String",
-    },
-    "AssetParametersda4be7b4f65c5926cfb1f975ad31f74c44db322e85a49f0758b027d25b10d9b3ArtifactHash45A7A1A3": Object {
-      "Description": "Artifact hash for asset \\"da4be7b4f65c5926cfb1f975ad31f74c44db322e85a49f0758b027d25b10d9b3\\"",
-      "Type": "String",
-    },
-    "AssetParametersda4be7b4f65c5926cfb1f975ad31f74c44db322e85a49f0758b027d25b10d9b3S3BucketFC5137A7": Object {
-      "Description": "S3 bucket for asset \\"da4be7b4f65c5926cfb1f975ad31f74c44db322e85a49f0758b027d25b10d9b3\\"",
-      "Type": "String",
-    },
-    "AssetParametersda4be7b4f65c5926cfb1f975ad31f74c44db322e85a49f0758b027d25b10d9b3S3VersionKeyB9CD36BF": Object {
-      "Description": "S3 key for asset version \\"da4be7b4f65c5926cfb1f975ad31f74c44db322e85a49f0758b027d25b10d9b3\\"",
-      "Type": "String",
-    },
-=======
->>>>>>> 1519b3bb
     "AssetParameterse9882ab123687399f934da0d45effe675ecc8ce13b40cb946f3e1d6141fe8d68ArtifactHashD9A515C3": Object {
       "Description": "Artifact hash for asset \\"e9882ab123687399f934da0d45effe675ecc8ce13b40cb946f3e1d6141fe8d68\\"",
       "Type": "String",
@@ -4263,11 +4216,7 @@
       "Properties": Object {
         "Code": Object {
           "S3Bucket": Object {
-<<<<<<< HEAD
-            "Ref": "AssetParametersda4be7b4f65c5926cfb1f975ad31f74c44db322e85a49f0758b027d25b10d9b3S3BucketFC5137A7",
-=======
             "Ref": "AssetParametersffbb5da08de4835dea38bfafa377e066ebbaa9026c70f9b3ea2ccff8b7328abcS3Bucket37E50D3E",
->>>>>>> 1519b3bb
           },
           "S3Key": Object {
             "Fn::Join": Array [
@@ -4280,11 +4229,7 @@
                       "Fn::Split": Array [
                         "||",
                         Object {
-<<<<<<< HEAD
-                          "Ref": "AssetParametersda4be7b4f65c5926cfb1f975ad31f74c44db322e85a49f0758b027d25b10d9b3S3VersionKeyB9CD36BF",
-=======
                           "Ref": "AssetParametersffbb5da08de4835dea38bfafa377e066ebbaa9026c70f9b3ea2ccff8b7328abcS3VersionKey29ADE40E",
->>>>>>> 1519b3bb
                         },
                       ],
                     },
@@ -4297,11 +4242,7 @@
                       "Fn::Split": Array [
                         "||",
                         Object {
-<<<<<<< HEAD
-                          "Ref": "AssetParametersda4be7b4f65c5926cfb1f975ad31f74c44db322e85a49f0758b027d25b10d9b3S3VersionKeyB9CD36BF",
-=======
                           "Ref": "AssetParametersffbb5da08de4835dea38bfafa377e066ebbaa9026c70f9b3ea2ccff8b7328abcS3VersionKey29ADE40E",
->>>>>>> 1519b3bb
                         },
                       ],
                     },
