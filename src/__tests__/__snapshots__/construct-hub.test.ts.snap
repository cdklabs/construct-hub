--- conflicted
+++ resolved
@@ -33,25 +33,20 @@
     },
   },
   "Parameters": Object {
-<<<<<<< HEAD
+    "AssetParameters39dfa980beb6ec79ed5fc097276858af56f73316603b87c217b3eea012202cd2ArtifactHashAA3DB115": Object {
+      "Description": "Artifact hash for asset \\"39dfa980beb6ec79ed5fc097276858af56f73316603b87c217b3eea012202cd2\\"",
+      "Type": "String",
+    },
+    "AssetParameters39dfa980beb6ec79ed5fc097276858af56f73316603b87c217b3eea012202cd2S3Bucket1B6624AE": Object {
+      "Description": "S3 bucket for asset \\"39dfa980beb6ec79ed5fc097276858af56f73316603b87c217b3eea012202cd2\\"",
+      "Type": "String",
+    },
+    "AssetParameters39dfa980beb6ec79ed5fc097276858af56f73316603b87c217b3eea012202cd2S3VersionKey3A7A31C2": Object {
+      "Description": "S3 key for asset version \\"39dfa980beb6ec79ed5fc097276858af56f73316603b87c217b3eea012202cd2\\"",
+      "Type": "String",
+    },
     "AssetParameters52cea7d7df6629e023416e089e45d163d6700c32da4997d6f349321f6a366bb0ArtifactHashFDB1C2B8": Object {
       "Description": "Artifact hash for asset \\"52cea7d7df6629e023416e089e45d163d6700c32da4997d6f349321f6a366bb0\\"",
-=======
-    "AssetParameters39dfa980beb6ec79ed5fc097276858af56f73316603b87c217b3eea012202cd2ArtifactHashAA3DB115": Object {
-      "Description": "Artifact hash for asset \\"39dfa980beb6ec79ed5fc097276858af56f73316603b87c217b3eea012202cd2\\"",
-      "Type": "String",
-    },
-    "AssetParameters39dfa980beb6ec79ed5fc097276858af56f73316603b87c217b3eea012202cd2S3Bucket1B6624AE": Object {
-      "Description": "S3 bucket for asset \\"39dfa980beb6ec79ed5fc097276858af56f73316603b87c217b3eea012202cd2\\"",
-      "Type": "String",
-    },
-    "AssetParameters39dfa980beb6ec79ed5fc097276858af56f73316603b87c217b3eea012202cd2S3VersionKey3A7A31C2": Object {
-      "Description": "S3 key for asset version \\"39dfa980beb6ec79ed5fc097276858af56f73316603b87c217b3eea012202cd2\\"",
-      "Type": "String",
-    },
-    "AssetParametersc24b999656e4fe6c609c31bae56a1cf4717a405619c3aa6ba1bc686b8c2c86cfArtifactHash85F58E48": Object {
-      "Description": "Artifact hash for asset \\"c24b999656e4fe6c609c31bae56a1cf4717a405619c3aa6ba1bc686b8c2c86cf\\"",
->>>>>>> 843cab27
       "Type": "String",
     },
     "AssetParameters52cea7d7df6629e023416e089e45d163d6700c32da4997d6f349321f6a366bb0S3Bucket98376B6F": Object {
@@ -286,9 +281,185 @@
       },
       "Type": "AWS::IAM::Policy",
     },
-<<<<<<< HEAD
     "ConstructHubCatalogBuilder5A9DE4AF": Object {
-=======
+      "DependsOn": Array [
+        "ConstructHubCatalogBuilderServiceRoleDefaultPolicyF51442BC",
+        "ConstructHubCatalogBuilderServiceRole7EB4C395",
+      ],
+      "Properties": Object {
+        "Code": Object {
+          "S3Bucket": Object {
+            "Ref": "AssetParameters866c466f9e9aaf86d825bb22132965b3f5d3418371a1ca6027f40a2863d892d4S3Bucket402C7B90",
+          },
+          "S3Key": Object {
+            "Fn::Join": Array [
+              "",
+              Array [
+                Object {
+                  "Fn::Select": Array [
+                    0,
+                    Object {
+                      "Fn::Split": Array [
+                        "||",
+                        Object {
+                          "Ref": "AssetParameters866c466f9e9aaf86d825bb22132965b3f5d3418371a1ca6027f40a2863d892d4S3VersionKey1D2ADEAE",
+                        },
+                      ],
+                    },
+                  ],
+                },
+                Object {
+                  "Fn::Select": Array [
+                    1,
+                    Object {
+                      "Fn::Split": Array [
+                        "||",
+                        Object {
+                          "Ref": "AssetParameters866c466f9e9aaf86d825bb22132965b3f5d3418371a1ca6027f40a2863d892d4S3VersionKey1D2ADEAE",
+                        },
+                      ],
+                    },
+                  ],
+                },
+              ],
+            ],
+          },
+        },
+        "Description": Object {
+          "Fn::Join": Array [
+            "",
+            Array [
+              "Creates the catalog.json object in ",
+              Object {
+                "Ref": "ConstructHubPackageDataDC5EF35E",
+              },
+            ],
+          ],
+        },
+        "Environment": Object {
+          "Variables": Object {
+            "BUCKET_NAME": Object {
+              "Ref": "ConstructHubPackageDataDC5EF35E",
+            },
+          },
+        },
+        "Handler": "index.handler",
+        "MemorySize": 10240,
+        "ReservedConcurrentExecutions": 1,
+        "Role": Object {
+          "Fn::GetAtt": Array [
+            "ConstructHubCatalogBuilderServiceRole7EB4C395",
+            "Arn",
+          ],
+        },
+        "Runtime": "nodejs14.x",
+        "Timeout": 900,
+      },
+      "Type": "AWS::Lambda::Function",
+    },
+    "ConstructHubCatalogBuilderLogRetentionD5D7858F": Object {
+      "Properties": Object {
+        "LogGroupName": Object {
+          "Fn::Join": Array [
+            "",
+            Array [
+              "/aws/lambda/",
+              Object {
+                "Ref": "ConstructHubCatalogBuilder5A9DE4AF",
+              },
+            ],
+          ],
+        },
+        "RetentionInDays": 3653,
+        "ServiceToken": Object {
+          "Fn::GetAtt": Array [
+            "LogRetentionaae0aa3c5b4d4f87b02d85b201efdd8aFD4BFC8A",
+            "Arn",
+          ],
+        },
+      },
+      "Type": "Custom::LogRetention",
+    },
+    "ConstructHubCatalogBuilderServiceRole7EB4C395": Object {
+      "Properties": Object {
+        "AssumeRolePolicyDocument": Object {
+          "Statement": Array [
+            Object {
+              "Action": "sts:AssumeRole",
+              "Effect": "Allow",
+              "Principal": Object {
+                "Service": "lambda.amazonaws.com",
+              },
+            },
+          ],
+          "Version": "2012-10-17",
+        },
+        "ManagedPolicyArns": Array [
+          Object {
+            "Fn::Join": Array [
+              "",
+              Array [
+                "arn:",
+                Object {
+                  "Ref": "AWS::Partition",
+                },
+                ":iam::aws:policy/service-role/AWSLambdaBasicExecutionRole",
+              ],
+            ],
+          },
+        ],
+      },
+      "Type": "AWS::IAM::Role",
+    },
+    "ConstructHubCatalogBuilderServiceRoleDefaultPolicyF51442BC": Object {
+      "Properties": Object {
+        "PolicyDocument": Object {
+          "Statement": Array [
+            Object {
+              "Action": Array [
+                "s3:GetObject*",
+                "s3:GetBucket*",
+                "s3:List*",
+                "s3:DeleteObject*",
+                "s3:PutObject*",
+                "s3:Abort*",
+              ],
+              "Effect": "Allow",
+              "Resource": Array [
+                Object {
+                  "Fn::GetAtt": Array [
+                    "ConstructHubPackageDataDC5EF35E",
+                    "Arn",
+                  ],
+                },
+                Object {
+                  "Fn::Join": Array [
+                    "",
+                    Array [
+                      Object {
+                        "Fn::GetAtt": Array [
+                          "ConstructHubPackageDataDC5EF35E",
+                          "Arn",
+                        ],
+                      },
+                      "/*",
+                    ],
+                  ],
+                },
+              ],
+            },
+          ],
+          "Version": "2012-10-17",
+        },
+        "PolicyName": "ConstructHubCatalogBuilderServiceRoleDefaultPolicyF51442BC",
+        "Roles": Array [
+          Object {
+            "Ref": "ConstructHubCatalogBuilderServiceRole7EB4C395",
+          },
+        ],
+      },
+      "Type": "AWS::IAM::Policy",
+    },
     "ConstructHubDiscoveryFunctionDeadLetterQueueFE498555": Object {
       "DeletionPolicy": "Delete",
       "Properties": Object {
@@ -353,7 +524,7 @@
         "Environment": Object {
           "Variables": Object {
             "QUEUE_URL": Object {
-              "Ref": "ConstructHubIngestionQueue637E4740",
+              "Ref": "ConstructHubIngestionQueue1AD94CA3",
             },
             "STAGING_BUCKET_NAME": Object {
               "Ref": "ConstructHubStagingBucket29942A98",
@@ -497,7 +668,7 @@
               "Effect": "Allow",
               "Resource": Object {
                 "Fn::GetAtt": Array [
-                  "ConstructHubIngestionQueue637E4740",
+                  "ConstructHubIngestionQueue1AD94CA3",
                   "Arn",
                 ],
               },
@@ -514,10 +685,222 @@
       },
       "Type": "AWS::IAM::Policy",
     },
-    "ConstructHubIngestionQueue637E4740": Object {
+    "ConstructHubIngestion407909CE": Object {
+      "DependsOn": Array [
+        "ConstructHubIngestionServiceRoleDefaultPolicyC0D2B6F2",
+        "ConstructHubIngestionServiceRole6380BAB6",
+      ],
+      "Properties": Object {
+        "Code": Object {
+          "S3Bucket": Object {
+            "Ref": "AssetParameters52cea7d7df6629e023416e089e45d163d6700c32da4997d6f349321f6a366bb0S3Bucket98376B6F",
+          },
+          "S3Key": Object {
+            "Fn::Join": Array [
+              "",
+              Array [
+                Object {
+                  "Fn::Select": Array [
+                    0,
+                    Object {
+                      "Fn::Split": Array [
+                        "||",
+                        Object {
+                          "Ref": "AssetParameters52cea7d7df6629e023416e089e45d163d6700c32da4997d6f349321f6a366bb0S3VersionKey33337099",
+                        },
+                      ],
+                    },
+                  ],
+                },
+                Object {
+                  "Fn::Select": Array [
+                    1,
+                    Object {
+                      "Fn::Split": Array [
+                        "||",
+                        Object {
+                          "Ref": "AssetParameters52cea7d7df6629e023416e089e45d163d6700c32da4997d6f349321f6a366bb0S3VersionKey33337099",
+                        },
+                      ],
+                    },
+                  ],
+                },
+              ],
+            ],
+          },
+        },
+        "DeadLetterConfig": Object {
+          "TargetArn": Object {
+            "Fn::GetAtt": Array [
+              "ConstructHubIngestionDeadLetterQueueFC1025F8",
+              "Arn",
+            ],
+          },
+        },
+        "Environment": Object {
+          "Variables": Object {
+            "BUCKET_NAME": Object {
+              "Ref": "ConstructHubPackageDataDC5EF35E",
+            },
+          },
+        },
+        "Handler": "index.handler",
+        "MemorySize": 10240,
+        "Role": Object {
+          "Fn::GetAtt": Array [
+            "ConstructHubIngestionServiceRole6380BAB6",
+            "Arn",
+          ],
+        },
+        "Runtime": "nodejs14.x",
+        "Timeout": 900,
+      },
+      "Type": "AWS::Lambda::Function",
+    },
+    "ConstructHubIngestionDeadLetterQueueFC1025F8": Object {
       "DeletionPolicy": "Delete",
+      "Properties": Object {
+        "MessageRetentionPeriod": 1209600,
+      },
       "Type": "AWS::SQS::Queue",
       "UpdateReplacePolicy": "Delete",
+    },
+    "ConstructHubIngestionEventInvokeConfig47AAD616": Object {
+      "Properties": Object {
+        "FunctionName": Object {
+          "Ref": "ConstructHubIngestion407909CE",
+        },
+        "MaximumRetryAttempts": 2,
+        "Qualifier": "$LATEST",
+      },
+      "Type": "AWS::Lambda::EventInvokeConfig",
+    },
+    "ConstructHubIngestionQueue1AD94CA3": Object {
+      "DeletionPolicy": "Delete",
+      "Properties": Object {
+        "KmsMasterKeyId": "alias/aws/sqs",
+        "VisibilityTimeout": 900,
+      },
+      "Type": "AWS::SQS::Queue",
+      "UpdateReplacePolicy": "Delete",
+    },
+    "ConstructHubIngestionServiceRole6380BAB6": Object {
+      "Properties": Object {
+        "AssumeRolePolicyDocument": Object {
+          "Statement": Array [
+            Object {
+              "Action": "sts:AssumeRole",
+              "Effect": "Allow",
+              "Principal": Object {
+                "Service": "lambda.amazonaws.com",
+              },
+            },
+          ],
+          "Version": "2012-10-17",
+        },
+        "ManagedPolicyArns": Array [
+          Object {
+            "Fn::Join": Array [
+              "",
+              Array [
+                "arn:",
+                Object {
+                  "Ref": "AWS::Partition",
+                },
+                ":iam::aws:policy/service-role/AWSLambdaBasicExecutionRole",
+              ],
+            ],
+          },
+        ],
+      },
+      "Type": "AWS::IAM::Role",
+    },
+    "ConstructHubIngestionServiceRoleDefaultPolicyC0D2B6F2": Object {
+      "Properties": Object {
+        "PolicyDocument": Object {
+          "Statement": Array [
+            Object {
+              "Action": "sqs:SendMessage",
+              "Effect": "Allow",
+              "Resource": Object {
+                "Fn::GetAtt": Array [
+                  "ConstructHubIngestionDeadLetterQueueFC1025F8",
+                  "Arn",
+                ],
+              },
+            },
+            Object {
+              "Action": Array [
+                "s3:DeleteObject*",
+                "s3:PutObject*",
+                "s3:Abort*",
+              ],
+              "Effect": "Allow",
+              "Resource": Array [
+                Object {
+                  "Fn::GetAtt": Array [
+                    "ConstructHubPackageDataDC5EF35E",
+                    "Arn",
+                  ],
+                },
+                Object {
+                  "Fn::Join": Array [
+                    "",
+                    Array [
+                      Object {
+                        "Fn::GetAtt": Array [
+                          "ConstructHubPackageDataDC5EF35E",
+                          "Arn",
+                        ],
+                      },
+                      "/*",
+                    ],
+                  ],
+                },
+              ],
+            },
+            Object {
+              "Action": Array [
+                "sqs:ReceiveMessage",
+                "sqs:ChangeMessageVisibility",
+                "sqs:GetQueueUrl",
+                "sqs:DeleteMessage",
+                "sqs:GetQueueAttributes",
+              ],
+              "Effect": "Allow",
+              "Resource": Object {
+                "Fn::GetAtt": Array [
+                  "ConstructHubIngestionQueue1AD94CA3",
+                  "Arn",
+                ],
+              },
+            },
+          ],
+          "Version": "2012-10-17",
+        },
+        "PolicyName": "ConstructHubIngestionServiceRoleDefaultPolicyC0D2B6F2",
+        "Roles": Array [
+          Object {
+            "Ref": "ConstructHubIngestionServiceRole6380BAB6",
+          },
+        ],
+      },
+      "Type": "AWS::IAM::Policy",
+    },
+    "ConstructHubIngestionSqsEventSourceTestConstructHubIngestionQueue165B81E2C095FF2A": Object {
+      "Properties": Object {
+        "BatchSize": 1,
+        "EventSourceArn": Object {
+          "Fn::GetAtt": Array [
+            "ConstructHubIngestionQueue1AD94CA3",
+            "Arn",
+          ],
+        },
+        "FunctionName": Object {
+          "Ref": "ConstructHubIngestion407909CE",
+        },
+      },
+      "Type": "AWS::Lambda::EventSourceMapping",
     },
     "ConstructHubMonitoringDashboard78E057C8": Object {
       "Properties": Object {
@@ -616,499 +999,6 @@
       "Type": "AWS::CloudWatch::Alarm",
     },
     "ConstructHubMonitoringWebCanaryHomePageHttpGetFunctionF27ADDC8": Object {
->>>>>>> 843cab27
-      "DependsOn": Array [
-        "ConstructHubCatalogBuilderServiceRoleDefaultPolicyF51442BC",
-        "ConstructHubCatalogBuilderServiceRole7EB4C395",
-      ],
-      "Properties": Object {
-        "Code": Object {
-          "S3Bucket": Object {
-            "Ref": "AssetParameters866c466f9e9aaf86d825bb22132965b3f5d3418371a1ca6027f40a2863d892d4S3Bucket402C7B90",
-          },
-          "S3Key": Object {
-            "Fn::Join": Array [
-              "",
-              Array [
-                Object {
-                  "Fn::Select": Array [
-                    0,
-                    Object {
-                      "Fn::Split": Array [
-                        "||",
-                        Object {
-                          "Ref": "AssetParameters866c466f9e9aaf86d825bb22132965b3f5d3418371a1ca6027f40a2863d892d4S3VersionKey1D2ADEAE",
-                        },
-                      ],
-                    },
-                  ],
-                },
-                Object {
-                  "Fn::Select": Array [
-                    1,
-                    Object {
-                      "Fn::Split": Array [
-                        "||",
-                        Object {
-                          "Ref": "AssetParameters866c466f9e9aaf86d825bb22132965b3f5d3418371a1ca6027f40a2863d892d4S3VersionKey1D2ADEAE",
-                        },
-                      ],
-                    },
-                  ],
-                },
-              ],
-            ],
-          },
-        },
-        "Description": Object {
-          "Fn::Join": Array [
-            "",
-            Array [
-              "Creates the catalog.json object in ",
-              Object {
-                "Ref": "ConstructHubPackageDataDC5EF35E",
-              },
-            ],
-          ],
-        },
-        "Environment": Object {
-          "Variables": Object {
-            "BUCKET_NAME": Object {
-              "Ref": "ConstructHubPackageDataDC5EF35E",
-            },
-          },
-        },
-        "Handler": "index.handler",
-        "MemorySize": 10240,
-        "ReservedConcurrentExecutions": 1,
-        "Role": Object {
-          "Fn::GetAtt": Array [
-            "ConstructHubCatalogBuilderServiceRole7EB4C395",
-            "Arn",
-          ],
-        },
-        "Runtime": "nodejs14.x",
-        "Timeout": 900,
-      },
-      "Type": "AWS::Lambda::Function",
-    },
-    "ConstructHubCatalogBuilderLogRetentionD5D7858F": Object {
-      "Properties": Object {
-        "LogGroupName": Object {
-          "Fn::Join": Array [
-            "",
-            Array [
-              "/aws/lambda/",
-              Object {
-                "Ref": "ConstructHubCatalogBuilder5A9DE4AF",
-              },
-            ],
-          ],
-        },
-        "RetentionInDays": 3653,
-        "ServiceToken": Object {
-          "Fn::GetAtt": Array [
-            "LogRetentionaae0aa3c5b4d4f87b02d85b201efdd8aFD4BFC8A",
-            "Arn",
-          ],
-        },
-      },
-      "Type": "Custom::LogRetention",
-    },
-    "ConstructHubCatalogBuilderServiceRole7EB4C395": Object {
-      "Properties": Object {
-        "AssumeRolePolicyDocument": Object {
-          "Statement": Array [
-            Object {
-              "Action": "sts:AssumeRole",
-              "Effect": "Allow",
-              "Principal": Object {
-                "Service": "lambda.amazonaws.com",
-              },
-            },
-          ],
-          "Version": "2012-10-17",
-        },
-        "ManagedPolicyArns": Array [
-          Object {
-            "Fn::Join": Array [
-              "",
-              Array [
-                "arn:",
-                Object {
-                  "Ref": "AWS::Partition",
-                },
-                ":iam::aws:policy/service-role/AWSLambdaBasicExecutionRole",
-              ],
-            ],
-          },
-        ],
-      },
-      "Type": "AWS::IAM::Role",
-    },
-    "ConstructHubCatalogBuilderServiceRoleDefaultPolicyF51442BC": Object {
-      "Properties": Object {
-        "PolicyDocument": Object {
-          "Statement": Array [
-            Object {
-              "Action": Array [
-                "s3:GetObject*",
-                "s3:GetBucket*",
-                "s3:List*",
-                "s3:DeleteObject*",
-                "s3:PutObject*",
-                "s3:Abort*",
-              ],
-              "Effect": "Allow",
-              "Resource": Array [
-                Object {
-                  "Fn::GetAtt": Array [
-                    "ConstructHubPackageDataDC5EF35E",
-                    "Arn",
-                  ],
-                },
-                Object {
-                  "Fn::Join": Array [
-                    "",
-                    Array [
-                      Object {
-                        "Fn::GetAtt": Array [
-                          "ConstructHubPackageDataDC5EF35E",
-                          "Arn",
-                        ],
-                      },
-                      "/*",
-                    ],
-                  ],
-                },
-              ],
-            },
-          ],
-          "Version": "2012-10-17",
-        },
-        "PolicyName": "ConstructHubCatalogBuilderServiceRoleDefaultPolicyF51442BC",
-        "Roles": Array [
-          Object {
-            "Ref": "ConstructHubCatalogBuilderServiceRole7EB4C395",
-          },
-        ],
-      },
-      "Type": "AWS::IAM::Policy",
-    },
-    "ConstructHubIngestion407909CE": Object {
-      "DependsOn": Array [
-        "ConstructHubIngestionServiceRoleDefaultPolicyC0D2B6F2",
-        "ConstructHubIngestionServiceRole6380BAB6",
-      ],
-      "Properties": Object {
-        "Code": Object {
-          "S3Bucket": Object {
-            "Ref": "AssetParameters52cea7d7df6629e023416e089e45d163d6700c32da4997d6f349321f6a366bb0S3Bucket98376B6F",
-          },
-          "S3Key": Object {
-            "Fn::Join": Array [
-              "",
-              Array [
-                Object {
-                  "Fn::Select": Array [
-                    0,
-                    Object {
-                      "Fn::Split": Array [
-                        "||",
-                        Object {
-                          "Ref": "AssetParameters52cea7d7df6629e023416e089e45d163d6700c32da4997d6f349321f6a366bb0S3VersionKey33337099",
-                        },
-                      ],
-                    },
-                  ],
-                },
-                Object {
-                  "Fn::Select": Array [
-                    1,
-                    Object {
-                      "Fn::Split": Array [
-                        "||",
-                        Object {
-                          "Ref": "AssetParameters52cea7d7df6629e023416e089e45d163d6700c32da4997d6f349321f6a366bb0S3VersionKey33337099",
-                        },
-                      ],
-                    },
-                  ],
-                },
-              ],
-            ],
-          },
-        },
-        "DeadLetterConfig": Object {
-          "TargetArn": Object {
-            "Fn::GetAtt": Array [
-              "ConstructHubIngestionDeadLetterQueueFC1025F8",
-              "Arn",
-            ],
-          },
-        },
-        "Environment": Object {
-          "Variables": Object {
-            "BUCKET_NAME": Object {
-              "Ref": "ConstructHubPackageDataDC5EF35E",
-            },
-          },
-        },
-        "Handler": "index.handler",
-        "MemorySize": 10240,
-        "Role": Object {
-          "Fn::GetAtt": Array [
-            "ConstructHubIngestionServiceRole6380BAB6",
-            "Arn",
-          ],
-        },
-        "Runtime": "nodejs14.x",
-        "Timeout": 900,
-      },
-      "Type": "AWS::Lambda::Function",
-    },
-    "ConstructHubIngestionDeadLetterQueueFC1025F8": Object {
-      "DeletionPolicy": "Delete",
-      "Properties": Object {
-        "MessageRetentionPeriod": 1209600,
-      },
-      "Type": "AWS::SQS::Queue",
-      "UpdateReplacePolicy": "Delete",
-    },
-    "ConstructHubIngestionEventInvokeConfig47AAD616": Object {
-      "Properties": Object {
-        "FunctionName": Object {
-          "Ref": "ConstructHubIngestion407909CE",
-        },
-        "MaximumRetryAttempts": 2,
-        "Qualifier": "$LATEST",
-      },
-      "Type": "AWS::Lambda::EventInvokeConfig",
-    },
-    "ConstructHubIngestionQueue1AD94CA3": Object {
-      "DeletionPolicy": "Delete",
-      "Properties": Object {
-        "KmsMasterKeyId": "alias/aws/sqs",
-        "VisibilityTimeout": 900,
-      },
-      "Type": "AWS::SQS::Queue",
-      "UpdateReplacePolicy": "Delete",
-    },
-    "ConstructHubIngestionServiceRole6380BAB6": Object {
-      "Properties": Object {
-        "AssumeRolePolicyDocument": Object {
-          "Statement": Array [
-            Object {
-              "Action": "sts:AssumeRole",
-              "Effect": "Allow",
-              "Principal": Object {
-                "Service": "lambda.amazonaws.com",
-              },
-            },
-          ],
-          "Version": "2012-10-17",
-        },
-        "ManagedPolicyArns": Array [
-          Object {
-            "Fn::Join": Array [
-              "",
-              Array [
-                "arn:",
-                Object {
-                  "Ref": "AWS::Partition",
-                },
-                ":iam::aws:policy/service-role/AWSLambdaBasicExecutionRole",
-              ],
-            ],
-          },
-        ],
-      },
-      "Type": "AWS::IAM::Role",
-    },
-    "ConstructHubIngestionServiceRoleDefaultPolicyC0D2B6F2": Object {
-      "Properties": Object {
-        "PolicyDocument": Object {
-          "Statement": Array [
-            Object {
-              "Action": "sqs:SendMessage",
-              "Effect": "Allow",
-              "Resource": Object {
-                "Fn::GetAtt": Array [
-                  "ConstructHubIngestionDeadLetterQueueFC1025F8",
-                  "Arn",
-                ],
-              },
-            },
-            Object {
-              "Action": Array [
-                "s3:DeleteObject*",
-                "s3:PutObject*",
-                "s3:Abort*",
-              ],
-              "Effect": "Allow",
-              "Resource": Array [
-                Object {
-                  "Fn::GetAtt": Array [
-                    "ConstructHubPackageDataDC5EF35E",
-                    "Arn",
-                  ],
-                },
-                Object {
-                  "Fn::Join": Array [
-                    "",
-                    Array [
-                      Object {
-                        "Fn::GetAtt": Array [
-                          "ConstructHubPackageDataDC5EF35E",
-                          "Arn",
-                        ],
-                      },
-                      "/*",
-                    ],
-                  ],
-                },
-              ],
-            },
-            Object {
-              "Action": Array [
-                "sqs:ReceiveMessage",
-                "sqs:ChangeMessageVisibility",
-                "sqs:GetQueueUrl",
-                "sqs:DeleteMessage",
-                "sqs:GetQueueAttributes",
-              ],
-              "Effect": "Allow",
-              "Resource": Object {
-                "Fn::GetAtt": Array [
-                  "ConstructHubIngestionQueue1AD94CA3",
-                  "Arn",
-                ],
-              },
-            },
-          ],
-          "Version": "2012-10-17",
-        },
-        "PolicyName": "ConstructHubIngestionServiceRoleDefaultPolicyC0D2B6F2",
-        "Roles": Array [
-          Object {
-            "Ref": "ConstructHubIngestionServiceRole6380BAB6",
-          },
-        ],
-      },
-      "Type": "AWS::IAM::Policy",
-    },
-    "ConstructHubIngestionSqsEventSourceTestConstructHubIngestionQueue165B81E2C095FF2A": Object {
-      "Properties": Object {
-        "BatchSize": 1,
-        "EventSourceArn": Object {
-          "Fn::GetAtt": Array [
-            "ConstructHubIngestionQueue1AD94CA3",
-            "Arn",
-          ],
-        },
-        "FunctionName": Object {
-          "Ref": "ConstructHubIngestion407909CE",
-        },
-      },
-      "Type": "AWS::Lambda::EventSourceMapping",
-    },
-    "ConstructHubMonitoringDashboard78E057C8": Object {
-      "Properties": Object {
-        "DashboardBody": Object {
-          "Fn::Join": Array [
-            "",
-            Array [
-              "{\\"widgets\\":[{\\"type\\":\\"metric\\",\\"width\\":24,\\"height\\":6,\\"x\\":0,\\"y\\":0,\\"properties\\":{\\"view\\":\\"timeSeries\\",\\"title\\":\\"Home Page Canary\\",\\"region\\":\\"",
-              Object {
-                "Ref": "AWS::Region",
-              },
-              "\\",\\"annotations\\":{\\"alarms\\":[\\"",
-              Object {
-                "Fn::GetAtt": Array [
-                  "ConstructHubMonitoringWebCanaryHomePageErrorsE7BB4002",
-                  "Arn",
-                ],
-              },
-              "\\"]},\\"yAxis\\":{}}}]}",
-            ],
-          ],
-        },
-        "DashboardName": "construct-hub-high-severity",
-      },
-      "Type": "AWS::CloudWatch::Dashboard",
-    },
-    "ConstructHubMonitoringWatchfulDashboardB8493D55": Object {
-      "Properties": Object {
-        "DashboardBody": "{\\"widgets\\":[]}",
-        "DashboardName": "construct-hub",
-      },
-      "Type": "AWS::CloudWatch::Dashboard",
-    },
-    "ConstructHubMonitoringWebCanaryHomePageErrorsE7BB4002": Object {
-      "Properties": Object {
-        "AlarmActions": Array [
-          "arn:aws:sns:us-east-1:123456789012:mystack-mytopic-NZJ5JSMVGFIE",
-        ],
-        "AlarmDescription": Object {
-          "Fn::Join": Array [
-            "",
-            Array [
-              "80% error rate for https://",
-              Object {
-                "Fn::GetAtt": Array [
-                  "ConstructHubWebAppDistribution1F181DC9",
-                  "DomainName",
-                ],
-              },
-              " (Home Page)",
-            ],
-          ],
-        },
-        "ComparisonOperator": "GreaterThanOrEqualToThreshold",
-        "EvaluationPeriods": 1,
-        "Metrics": Array [
-          Object {
-            "Id": "m1",
-            "Label": Object {
-              "Fn::Join": Array [
-                "",
-                Array [
-                  "https://",
-                  Object {
-                    "Fn::GetAtt": Array [
-                      "ConstructHubWebAppDistribution1F181DC9",
-                      "DomainName",
-                    ],
-                  },
-                  " Errors",
-                ],
-              ],
-            },
-            "MetricStat": Object {
-              "Metric": Object {
-                "Dimensions": Array [
-                  Object {
-                    "Name": "FunctionName",
-                    "Value": Object {
-                      "Ref": "ConstructHubMonitoringWebCanaryHomePageHttpGetFunctionF27ADDC8",
-                    },
-                  },
-                ],
-                "MetricName": "Errors",
-                "Namespace": "AWS/Lambda",
-              },
-              "Period": 300,
-              "Stat": "Sum",
-            },
-            "ReturnData": true,
-          },
-        ],
-        "Threshold": 4,
-        "TreatMissingData": "breaching",
-      },
-      "Type": "AWS::CloudWatch::Alarm",
-    },
-    "ConstructHubMonitoringWebCanaryHomePageHttpGetFunctionF27ADDC8": Object {
       "DependsOn": Array [
         "ConstructHubMonitoringWebCanaryHomePageHttpGetFunctionServiceRole9AAAD93C",
       ],
@@ -2168,7 +2058,18 @@
     },
   },
   "Parameters": Object {
-<<<<<<< HEAD
+    "AssetParameters39dfa980beb6ec79ed5fc097276858af56f73316603b87c217b3eea012202cd2ArtifactHashAA3DB115": Object {
+      "Description": "Artifact hash for asset \\"39dfa980beb6ec79ed5fc097276858af56f73316603b87c217b3eea012202cd2\\"",
+      "Type": "String",
+    },
+    "AssetParameters39dfa980beb6ec79ed5fc097276858af56f73316603b87c217b3eea012202cd2S3Bucket1B6624AE": Object {
+      "Description": "S3 bucket for asset \\"39dfa980beb6ec79ed5fc097276858af56f73316603b87c217b3eea012202cd2\\"",
+      "Type": "String",
+    },
+    "AssetParameters39dfa980beb6ec79ed5fc097276858af56f73316603b87c217b3eea012202cd2S3VersionKey3A7A31C2": Object {
+      "Description": "S3 key for asset version \\"39dfa980beb6ec79ed5fc097276858af56f73316603b87c217b3eea012202cd2\\"",
+      "Type": "String",
+    },
     "AssetParameters52cea7d7df6629e023416e089e45d163d6700c32da4997d6f349321f6a366bb0ArtifactHashFDB1C2B8": Object {
       "Description": "Artifact hash for asset \\"52cea7d7df6629e023416e089e45d163d6700c32da4997d6f349321f6a366bb0\\"",
       "Type": "String",
@@ -2191,18 +2092,6 @@
     },
     "AssetParameters67b7823b74bc135986aa72f889d6a8da058d0c4a20cbc2dfc6f78995fdd2fc24S3VersionKeyB0F28861": Object {
       "Description": "S3 key for asset version \\"67b7823b74bc135986aa72f889d6a8da058d0c4a20cbc2dfc6f78995fdd2fc24\\"",
-=======
-    "AssetParameters39dfa980beb6ec79ed5fc097276858af56f73316603b87c217b3eea012202cd2ArtifactHashAA3DB115": Object {
-      "Description": "Artifact hash for asset \\"39dfa980beb6ec79ed5fc097276858af56f73316603b87c217b3eea012202cd2\\"",
-      "Type": "String",
-    },
-    "AssetParameters39dfa980beb6ec79ed5fc097276858af56f73316603b87c217b3eea012202cd2S3Bucket1B6624AE": Object {
-      "Description": "S3 bucket for asset \\"39dfa980beb6ec79ed5fc097276858af56f73316603b87c217b3eea012202cd2\\"",
-      "Type": "String",
-    },
-    "AssetParameters39dfa980beb6ec79ed5fc097276858af56f73316603b87c217b3eea012202cd2S3VersionKey3A7A31C2": Object {
-      "Description": "S3 key for asset version \\"39dfa980beb6ec79ed5fc097276858af56f73316603b87c217b3eea012202cd2\\"",
->>>>>>> 843cab27
       "Type": "String",
     },
     "AssetParameters7af6295e521fd55af94332393ceffb3e866aac4dc4956321f7918f21e72199e4ArtifactHash5E28809B": Object {
@@ -2757,6 +2646,231 @@
       },
       "Type": "AWS::IAM::Policy",
     },
+    "ConstructHubDiscoveryFunctionDeadLetterQueueFE498555": Object {
+      "DeletionPolicy": "Delete",
+      "Properties": Object {
+        "MessageRetentionPeriod": 1209600,
+      },
+      "Type": "AWS::SQS::Queue",
+      "UpdateReplacePolicy": "Delete",
+    },
+    "ConstructHubDiscoveryFunctionF5E139FD": Object {
+      "DependsOn": Array [
+        "ConstructHubDiscoveryFunctionServiceRoleDefaultPolicyA09546EC",
+        "ConstructHubDiscoveryFunctionServiceRoleD371794F",
+      ],
+      "Properties": Object {
+        "Code": Object {
+          "S3Bucket": Object {
+            "Ref": "AssetParameters39dfa980beb6ec79ed5fc097276858af56f73316603b87c217b3eea012202cd2S3Bucket1B6624AE",
+          },
+          "S3Key": Object {
+            "Fn::Join": Array [
+              "",
+              Array [
+                Object {
+                  "Fn::Select": Array [
+                    0,
+                    Object {
+                      "Fn::Split": Array [
+                        "||",
+                        Object {
+                          "Ref": "AssetParameters39dfa980beb6ec79ed5fc097276858af56f73316603b87c217b3eea012202cd2S3VersionKey3A7A31C2",
+                        },
+                      ],
+                    },
+                  ],
+                },
+                Object {
+                  "Fn::Select": Array [
+                    1,
+                    Object {
+                      "Fn::Split": Array [
+                        "||",
+                        Object {
+                          "Ref": "AssetParameters39dfa980beb6ec79ed5fc097276858af56f73316603b87c217b3eea012202cd2S3VersionKey3A7A31C2",
+                        },
+                      ],
+                    },
+                  ],
+                },
+              ],
+            ],
+          },
+        },
+        "DeadLetterConfig": Object {
+          "TargetArn": Object {
+            "Fn::GetAtt": Array [
+              "ConstructHubDiscoveryFunctionDeadLetterQueueFE498555",
+              "Arn",
+            ],
+          },
+        },
+        "Description": "Periodically query npm.js index for new Constructs",
+        "Environment": Object {
+          "Variables": Object {
+            "QUEUE_URL": Object {
+              "Ref": "ConstructHubIngestionQueue1AD94CA3",
+            },
+            "STAGING_BUCKET_NAME": Object {
+              "Ref": "ConstructHubStagingBucket29942A98",
+            },
+          },
+        },
+        "Handler": "index.handler",
+        "MemorySize": 10240,
+        "Role": Object {
+          "Fn::GetAtt": Array [
+            "ConstructHubDiscoveryFunctionServiceRoleD371794F",
+            "Arn",
+          ],
+        },
+        "Runtime": "nodejs14.x",
+        "Timeout": 900,
+      },
+      "Type": "AWS::Lambda::Function",
+    },
+    "ConstructHubDiscoveryFunctionScheduleRuleAllowEventRuleTestConstructHubDiscoveryFunctionC36D63A5E62E305C": Object {
+      "Properties": Object {
+        "Action": "lambda:InvokeFunction",
+        "FunctionName": Object {
+          "Fn::GetAtt": Array [
+            "ConstructHubDiscoveryFunctionF5E139FD",
+            "Arn",
+          ],
+        },
+        "Principal": "events.amazonaws.com",
+        "SourceArn": Object {
+          "Fn::GetAtt": Array [
+            "ConstructHubDiscoveryFunctionScheduleRuleE32FE899",
+            "Arn",
+          ],
+        },
+      },
+      "Type": "AWS::Lambda::Permission",
+    },
+    "ConstructHubDiscoveryFunctionScheduleRuleE32FE899": Object {
+      "Properties": Object {
+        "ScheduleExpression": "rate(5 minutes)",
+        "State": "ENABLED",
+        "Targets": Array [
+          Object {
+            "Arn": Object {
+              "Fn::GetAtt": Array [
+                "ConstructHubDiscoveryFunctionF5E139FD",
+                "Arn",
+              ],
+            },
+            "Id": "Target0",
+          },
+        ],
+      },
+      "Type": "AWS::Events::Rule",
+    },
+    "ConstructHubDiscoveryFunctionServiceRoleD371794F": Object {
+      "Properties": Object {
+        "AssumeRolePolicyDocument": Object {
+          "Statement": Array [
+            Object {
+              "Action": "sts:AssumeRole",
+              "Effect": "Allow",
+              "Principal": Object {
+                "Service": "lambda.amazonaws.com",
+              },
+            },
+          ],
+          "Version": "2012-10-17",
+        },
+        "ManagedPolicyArns": Array [
+          Object {
+            "Fn::Join": Array [
+              "",
+              Array [
+                "arn:",
+                Object {
+                  "Ref": "AWS::Partition",
+                },
+                ":iam::aws:policy/service-role/AWSLambdaBasicExecutionRole",
+              ],
+            ],
+          },
+        ],
+      },
+      "Type": "AWS::IAM::Role",
+    },
+    "ConstructHubDiscoveryFunctionServiceRoleDefaultPolicyA09546EC": Object {
+      "Properties": Object {
+        "PolicyDocument": Object {
+          "Statement": Array [
+            Object {
+              "Action": "sqs:SendMessage",
+              "Effect": "Allow",
+              "Resource": Object {
+                "Fn::GetAtt": Array [
+                  "ConstructHubDiscoveryFunctionDeadLetterQueueFE498555",
+                  "Arn",
+                ],
+              },
+            },
+            Object {
+              "Action": Array [
+                "s3:GetObject*",
+                "s3:GetBucket*",
+                "s3:List*",
+                "s3:DeleteObject*",
+                "s3:PutObject*",
+                "s3:Abort*",
+              ],
+              "Effect": "Allow",
+              "Resource": Array [
+                Object {
+                  "Fn::GetAtt": Array [
+                    "ConstructHubStagingBucket29942A98",
+                    "Arn",
+                  ],
+                },
+                Object {
+                  "Fn::Join": Array [
+                    "",
+                    Array [
+                      Object {
+                        "Fn::GetAtt": Array [
+                          "ConstructHubStagingBucket29942A98",
+                          "Arn",
+                        ],
+                      },
+                      "/*",
+                    ],
+                  ],
+                },
+              ],
+            },
+            Object {
+              "Action": Array [
+                "sqs:SendMessage",
+                "sqs:GetQueueAttributes",
+                "sqs:GetQueueUrl",
+              ],
+              "Effect": "Allow",
+              "Resource": Object {
+                "Fn::GetAtt": Array [
+                  "ConstructHubIngestionQueue1AD94CA3",
+                  "Arn",
+                ],
+              },
+            },
+          ],
+          "Version": "2012-10-17",
+        },
+        "PolicyName": "ConstructHubDiscoveryFunctionServiceRoleDefaultPolicyA09546EC",
+        "Roles": Array [
+          Object {
+            "Ref": "ConstructHubDiscoveryFunctionServiceRoleD371794F",
+          },
+        ],
+      },
+      "Type": "AWS::IAM::Policy",
+    },
     "ConstructHubIngestion407909CE": Object {
       "DependsOn": Array [
         "ConstructHubIngestionServiceRoleDefaultPolicyC0D2B6F2",
@@ -2973,236 +3087,6 @@
         },
       },
       "Type": "AWS::Lambda::EventSourceMapping",
-    },
-    "ConstructHubDiscoveryFunctionDeadLetterQueueFE498555": Object {
-      "DeletionPolicy": "Delete",
-      "Properties": Object {
-        "MessageRetentionPeriod": 1209600,
-      },
-      "Type": "AWS::SQS::Queue",
-      "UpdateReplacePolicy": "Delete",
-    },
-    "ConstructHubDiscoveryFunctionF5E139FD": Object {
-      "DependsOn": Array [
-        "ConstructHubDiscoveryFunctionServiceRoleDefaultPolicyA09546EC",
-        "ConstructHubDiscoveryFunctionServiceRoleD371794F",
-      ],
-      "Properties": Object {
-        "Code": Object {
-          "S3Bucket": Object {
-            "Ref": "AssetParameters39dfa980beb6ec79ed5fc097276858af56f73316603b87c217b3eea012202cd2S3Bucket1B6624AE",
-          },
-          "S3Key": Object {
-            "Fn::Join": Array [
-              "",
-              Array [
-                Object {
-                  "Fn::Select": Array [
-                    0,
-                    Object {
-                      "Fn::Split": Array [
-                        "||",
-                        Object {
-                          "Ref": "AssetParameters39dfa980beb6ec79ed5fc097276858af56f73316603b87c217b3eea012202cd2S3VersionKey3A7A31C2",
-                        },
-                      ],
-                    },
-                  ],
-                },
-                Object {
-                  "Fn::Select": Array [
-                    1,
-                    Object {
-                      "Fn::Split": Array [
-                        "||",
-                        Object {
-                          "Ref": "AssetParameters39dfa980beb6ec79ed5fc097276858af56f73316603b87c217b3eea012202cd2S3VersionKey3A7A31C2",
-                        },
-                      ],
-                    },
-                  ],
-                },
-              ],
-            ],
-          },
-        },
-        "DeadLetterConfig": Object {
-          "TargetArn": Object {
-            "Fn::GetAtt": Array [
-              "ConstructHubDiscoveryFunctionDeadLetterQueueFE498555",
-              "Arn",
-            ],
-          },
-        },
-        "Description": "Periodically query npm.js index for new Constructs",
-        "Environment": Object {
-          "Variables": Object {
-            "QUEUE_URL": Object {
-              "Ref": "ConstructHubIngestionQueue637E4740",
-            },
-            "STAGING_BUCKET_NAME": Object {
-              "Ref": "ConstructHubStagingBucket29942A98",
-            },
-          },
-        },
-        "Handler": "index.handler",
-        "MemorySize": 10240,
-        "Role": Object {
-          "Fn::GetAtt": Array [
-            "ConstructHubDiscoveryFunctionServiceRoleD371794F",
-            "Arn",
-          ],
-        },
-        "Runtime": "nodejs14.x",
-        "Timeout": 900,
-      },
-      "Type": "AWS::Lambda::Function",
-    },
-    "ConstructHubDiscoveryFunctionScheduleRuleAllowEventRuleTestConstructHubDiscoveryFunctionC36D63A5E62E305C": Object {
-      "Properties": Object {
-        "Action": "lambda:InvokeFunction",
-        "FunctionName": Object {
-          "Fn::GetAtt": Array [
-            "ConstructHubDiscoveryFunctionF5E139FD",
-            "Arn",
-          ],
-        },
-        "Principal": "events.amazonaws.com",
-        "SourceArn": Object {
-          "Fn::GetAtt": Array [
-            "ConstructHubDiscoveryFunctionScheduleRuleE32FE899",
-            "Arn",
-          ],
-        },
-      },
-      "Type": "AWS::Lambda::Permission",
-    },
-    "ConstructHubDiscoveryFunctionScheduleRuleE32FE899": Object {
-      "Properties": Object {
-        "ScheduleExpression": "rate(5 minutes)",
-        "State": "ENABLED",
-        "Targets": Array [
-          Object {
-            "Arn": Object {
-              "Fn::GetAtt": Array [
-                "ConstructHubDiscoveryFunctionF5E139FD",
-                "Arn",
-              ],
-            },
-            "Id": "Target0",
-          },
-        ],
-      },
-      "Type": "AWS::Events::Rule",
-    },
-    "ConstructHubDiscoveryFunctionServiceRoleD371794F": Object {
-      "Properties": Object {
-        "AssumeRolePolicyDocument": Object {
-          "Statement": Array [
-            Object {
-              "Action": "sts:AssumeRole",
-              "Effect": "Allow",
-              "Principal": Object {
-                "Service": "lambda.amazonaws.com",
-              },
-            },
-          ],
-          "Version": "2012-10-17",
-        },
-        "ManagedPolicyArns": Array [
-          Object {
-            "Fn::Join": Array [
-              "",
-              Array [
-                "arn:",
-                Object {
-                  "Ref": "AWS::Partition",
-                },
-                ":iam::aws:policy/service-role/AWSLambdaBasicExecutionRole",
-              ],
-            ],
-          },
-        ],
-      },
-      "Type": "AWS::IAM::Role",
-    },
-    "ConstructHubDiscoveryFunctionServiceRoleDefaultPolicyA09546EC": Object {
-      "Properties": Object {
-        "PolicyDocument": Object {
-          "Statement": Array [
-            Object {
-              "Action": "sqs:SendMessage",
-              "Effect": "Allow",
-              "Resource": Object {
-                "Fn::GetAtt": Array [
-                  "ConstructHubDiscoveryFunctionDeadLetterQueueFE498555",
-                  "Arn",
-                ],
-              },
-            },
-            Object {
-              "Action": Array [
-                "s3:GetObject*",
-                "s3:GetBucket*",
-                "s3:List*",
-                "s3:DeleteObject*",
-                "s3:PutObject*",
-                "s3:Abort*",
-              ],
-              "Effect": "Allow",
-              "Resource": Array [
-                Object {
-                  "Fn::GetAtt": Array [
-                    "ConstructHubStagingBucket29942A98",
-                    "Arn",
-                  ],
-                },
-                Object {
-                  "Fn::Join": Array [
-                    "",
-                    Array [
-                      Object {
-                        "Fn::GetAtt": Array [
-                          "ConstructHubStagingBucket29942A98",
-                          "Arn",
-                        ],
-                      },
-                      "/*",
-                    ],
-                  ],
-                },
-              ],
-            },
-            Object {
-              "Action": Array [
-                "sqs:SendMessage",
-                "sqs:GetQueueAttributes",
-                "sqs:GetQueueUrl",
-              ],
-              "Effect": "Allow",
-              "Resource": Object {
-                "Fn::GetAtt": Array [
-                  "ConstructHubIngestionQueue637E4740",
-                  "Arn",
-                ],
-              },
-            },
-          ],
-          "Version": "2012-10-17",
-        },
-        "PolicyName": "ConstructHubDiscoveryFunctionServiceRoleDefaultPolicyA09546EC",
-        "Roles": Array [
-          Object {
-            "Ref": "ConstructHubDiscoveryFunctionServiceRoleD371794F",
-          },
-        ],
-      },
-      "Type": "AWS::IAM::Policy",
-    },
-    "ConstructHubIngestionQueue637E4740": Object {
-      "DeletionPolicy": "Delete",
-      "Type": "AWS::SQS::Queue",
-      "UpdateReplacePolicy": "Delete",
     },
     "ConstructHubMonitoringDashboard78E057C8": Object {
       "Properties": Object {
