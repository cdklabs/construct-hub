--- conflicted
+++ resolved
@@ -17,9 +17,6 @@
   expect(SynthUtils.toCloudFormation(stack)).toMatchSnapshot();
 });
 
-<<<<<<< HEAD
-test('with non-isolated execution', () => {
-=======
 test('piggy-backing on an existing CodeArtifact domain', () => {
   const app = new App();
   const stack = new Stack(app, 'Test');
@@ -33,8 +30,7 @@
   expect(SynthUtils.toCloudFormation(stack)).toMatchSnapshot();
 });
 
-test('with non-isolated lambdas', () => {
->>>>>>> 3a6b2b5f
+test('with non-isolated execution', () => {
   const app = new App();
   const stack = new Stack(app, 'Test');
   new ConstructHub(stack, 'ConstructHub', {
