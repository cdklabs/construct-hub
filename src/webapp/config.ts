--- conflicted
+++ resolved
@@ -1,14 +1,9 @@
 import { join } from 'path';
 import { Category, FeaturedPackages, FeatureFlags, PackageLinkConfig } from '.';
-<<<<<<< HEAD
-import { ConfigFile } from '../config-file';
 import { PackageTagConfig, TagGroupConfig } from '../package-tag';
+import { TempFile } from '../temp-file';
 
 type FrontendTagGroupConfig = TagGroupConfig;
-=======
-import { PackageTagConfig } from '../package-tag';
-import { TempFile } from '../temp-file';
->>>>>>> 87b2d1a1
 
 interface FrontendPackageLinkConfig {
   linkLabel: string;
