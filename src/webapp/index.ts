import * as path from 'path';
import * as cloudfront from '@aws-cdk/aws-cloudfront';
import * as origins from '@aws-cdk/aws-cloudfront-origins';
import * as r53 from '@aws-cdk/aws-route53';
import * as r53targets from '@aws-cdk/aws-route53-targets';
import * as s3 from '@aws-cdk/aws-s3';
import * as s3deploy from '@aws-cdk/aws-s3-deployment';
import { CfnOutput, Construct } from '@aws-cdk/core';
import { Domain } from '../api';
import { PackageStats } from '../backend/package-stats';
<<<<<<< HEAD
import { CATALOG_KEY, VERSION_TRACKER_KEY } from '../backend/shared/constants';
=======
import { CATALOG_KEY } from '../backend/shared/constants';
import { CacheStrategy } from '../caching';
>>>>>>> 2b53476f
import { MonitoredCertificate } from '../monitored-certificate';
import { Monitoring } from '../monitoring';
import { S3StorageFactory } from '../s3/storage';
import { WebappConfig, WebappConfigProps } from './config';
import { ResponseFunction } from './response-function';

export interface PackageLinkConfig {
  /**
   * The name of the link, appears before the ":" on the website
   */
  readonly linkLabel: string;

  /**
   * The location of the value inside the constructHub.packageLinks
   * key of a module's package.json
   */
  readonly configKey: string;

  /**
   * optional text to display as the hyperlink text
   *
   * @default the url of the link
   */
  readonly linkText?: string;

  /**
   * allowList of domains for this link
   *
   * @default all domains allowed
   */
  readonly allowedDomains?: string[];
}

/**
 * Configuration for packages to feature on the home page.
 */
export interface FeaturedPackages {
  /**
   * Grouped sections of packages on the homepage.
   */
  readonly sections: FeaturedPackagesSection[];
}

/**
 * Customization options for one section of the home page.
 */
export interface FeaturedPackagesSection {
  /**
   * The name of the section (displayed as a header).
   */
  readonly name: string;

  /**
   * Show the N most recently updated packages in this section.
   * Cannot be used with `showPackages`.
   */
  readonly showLastUpdated?: number;

  /**
   * Show an explicit list of packages.
   * Cannot be used with `showLastUpdated`.
   */
  readonly showPackages?: FeaturedPackagesDetail[];
}

/**
 * Customization options for a specific package on the home page.
 */
export interface FeaturedPackagesDetail {
  /**
   * The name of the package.
   */
  readonly name: string;

  /**
   * An additional comment to include with the package.
   */
  readonly comment?: string;
}

/**
 * Enable/disable features for the web app.
 */
export interface FeatureFlags {
  readonly homeRedesign?: boolean;
  readonly searchRedesign?: boolean;
  [key: string]: any;
}

/**
 * A category of packages.
 */
export interface Category {
  /**
   * The title on the category button as it appears in the Construct Hub home page.
   */
  readonly title: string;

  /**
   * The URL that this category links to. This is the full path to the link that
   * this category button will have. You can use any query options such as
   * `?keywords=`, `?q=`, or a combination thereof.
   *
   * @example "/search?keywords=monitoring"
   */
  readonly url: string;
}


export interface WebAppProps extends WebappConfigProps {
  /**
   * Connect to a domain.
   * @default - uses the default CloudFront domain.
   */
  readonly domain?: Domain;

  /**
   * Monitoring system.
   */
  readonly monitoring: Monitoring;

  /**
   * The bucket containing package data.
   */
  readonly packageData: s3.Bucket;

  /**
   * Manages the `stats.json` file object.
   */
  readonly packageStats?: PackageStats;
}

export class WebApp extends Construct {
  public readonly baseUrl: string;
  public readonly bucket: s3.Bucket;
  public readonly distribution: cloudfront.Distribution;

  public constructor(scope: Construct, id: string, props: WebAppProps) {
    super(scope, id);

    const storageFactory = S3StorageFactory.getOrCreate(this);
    this.bucket = storageFactory.newBucket(this, 'WebsiteBucket', {
      blockPublicAccess: s3.BlockPublicAccess.BLOCK_ALL,
      enforceSSL: true,
    });

    // generate a stable unique id for the cloudfront function and use it
    // both for the function name and the logical id of the function so if
    // it is changed the function will be recreated.
    // see https://github.com/aws/aws-cdk/issues/15523
    const functionId = `AddHeadersFunction${this.node.addr}`;

    const behaviorOptions: cloudfront.AddBehaviorOptions = {
      compress: true,
      cachePolicy: cloudfront.CachePolicy.CACHING_OPTIMIZED,
      functionAssociations: [{
        function: new ResponseFunction(this, functionId, {
          functionName: functionId,
        }),
        eventType: cloudfront.FunctionEventType.VIEWER_RESPONSE,
      }],
    };

    this.distribution = new cloudfront.Distribution(this, 'Distribution', {
      defaultBehavior: { origin: new origins.S3Origin(this.bucket), ...behaviorOptions },
      domainNames: props.domain ? [props.domain.zone.zoneName] : undefined,
      certificate: props.domain ? props.domain.cert : undefined,
      defaultRootObject: 'index.html',
      errorResponses: [404, 403].map(httpStatus => ({
        httpStatus,
        responseHttpStatus: 200,
        responsePagePath: '/index.html',
      })),
      minimumProtocolVersion: cloudfront.SecurityPolicyProtocol.TLS_V1_2_2018,
    });

    // The base URL is currently the custom DNS if any was used, or the distribution domain name.
    // This needs changing in case, for example, we add support for a custom URL prefix.
    this.baseUrl = `https://${props.domain ? props.domain.zone.zoneName : this.distribution.distributionDomainName}`;

    const jsiiObjOrigin = new origins.S3Origin(props.packageData);
    this.distribution.addBehavior('/data/*', jsiiObjOrigin, behaviorOptions);
    this.distribution.addBehavior(`/${CATALOG_KEY}`, jsiiObjOrigin, behaviorOptions);
    this.distribution.addBehavior(`/${VERSION_TRACKER_KEY}`, jsiiObjOrigin, behaviorOptions);
    if (props.packageStats) {
      this.distribution.addBehavior(`/${props.packageStats.statsKey}`, jsiiObjOrigin, behaviorOptions);
    }

    // if we use a domain, and A records with a CloudFront alias
    if (props.domain) {
      // IPv4
      new r53.ARecord(this, 'ARecord', {
        zone: props.domain.zone,
        target: r53.RecordTarget.fromAlias(new r53targets.CloudFrontTarget(this.distribution)),
        comment: 'Created by the AWS CDK',
      });

      // IPv6
      new r53.AaaaRecord(this, 'AaaaRecord', {
        zone: props.domain.zone,
        target: r53.RecordTarget.fromAlias(new r53targets.CloudFrontTarget(this.distribution)),
        comment: 'Created by the AWS CDK',
      });

      // Monitor certificate expiration
      if (props.domain.monitorCertificateExpiration ?? true) {
        const monitored = new MonitoredCertificate(this, 'ExpirationMonitor', {
          certificate: props.domain.cert,
          domainName: props.domain.zone.zoneName,
        });
        props.monitoring.addHighSeverityAlarm('ACM Certificate Expiry', monitored.alarmAcmCertificateExpiresSoon);
        props.monitoring.addHighSeverityAlarm('Endpoint Certificate Expiry', monitored.alarmEndpointCertificateExpiresSoon);
      }
    }

    // "website" contains the static react app
    const webappDir = path.join(__dirname, '..', '..', 'website');

    new s3deploy.BucketDeployment(this, 'DeployWebsite', {
      destinationBucket: this.bucket,
      distribution: this.distribution,
      prune: false,
      sources: [s3deploy.Source.asset(webappDir)],
      cacheControl: CacheStrategy.default().toArray(),
    });

    // Generate config.json to customize frontend behavior
    const config = new WebappConfig({
      packageLinks: props.packageLinks,
      packageTags: props.packageTags,
      featuredPackages: props.featuredPackages,
      showPackageStats: props.showPackageStats ?? props.packageStats !== undefined,
      featureFlags: props.featureFlags,
      categories: props.categories,
    });

    new s3deploy.BucketDeployment(this, 'DeployWebsiteConfig', {
      sources: [s3deploy.Source.asset(config.file.dir)],
      destinationBucket: this.bucket,
      distribution: this.distribution,
      prune: false,
      cacheControl: CacheStrategy.default().toArray(),
    });

    new CfnOutput(this, 'DomainName', {
      value: this.distribution.domainName,
      exportName: 'ConstructHubDomainName',
    });

    // add a canary that pings our home page and alarms if it returns errors.
    props.monitoring.addWebCanary('Home Page', `https://${this.distribution.domainName}`);
  }
}<|MERGE_RESOLUTION|>--- conflicted
+++ resolved
@@ -8,12 +8,8 @@
 import { CfnOutput, Construct } from '@aws-cdk/core';
 import { Domain } from '../api';
 import { PackageStats } from '../backend/package-stats';
-<<<<<<< HEAD
 import { CATALOG_KEY, VERSION_TRACKER_KEY } from '../backend/shared/constants';
-=======
-import { CATALOG_KEY } from '../backend/shared/constants';
 import { CacheStrategy } from '../caching';
->>>>>>> 2b53476f
 import { MonitoredCertificate } from '../monitored-certificate';
 import { Monitoring } from '../monitoring';
 import { S3StorageFactory } from '../s3/storage';
