import * as path from 'path';
import * as cloudfront from '@aws-cdk/aws-cloudfront';
import * as origins from '@aws-cdk/aws-cloudfront-origins';
import * as r53 from '@aws-cdk/aws-route53';
import * as r53targets from '@aws-cdk/aws-route53-targets';
import * as s3 from '@aws-cdk/aws-s3';
import * as s3deploy from '@aws-cdk/aws-s3-deployment';
import { CfnOutput, Construct } from '@aws-cdk/core';
import { Domain } from '../api';
import { PackageStats } from '../backend/package-stats';
import { CATALOG_KEY } from '../backend/shared/constants';
import { CacheStrategy } from '../caching';
import { MonitoredCertificate } from '../monitored-certificate';
import { Monitoring } from '../monitoring';
import { S3StorageFactory } from '../s3/storage';
import { WebappConfig, WebappConfigProps } from './config';
<<<<<<< HEAD
=======
import { ResponseFunction } from './response-function';
>>>>>>> 24ce9fdf

export interface PackageLinkConfig {
  /**
   * The name of the link, appears before the ":" on the website
   */
  readonly linkLabel: string;

  /**
   * The location of the value inside the constructHub.packageLinks
   * key of a module's package.json
   */
  readonly configKey: string;

  /**
   * optional text to display as the hyperlink text
   *
   * @default the url of the link
   */
  readonly linkText?: string;

  /**
   * allowList of domains for this link
   *
   * @default all domains allowed
   */
  readonly allowedDomains?: string[];
}

/**
 * Configuration for packages to feature on the home page.
 */
export interface FeaturedPackages {
  /**
   * Grouped sections of packages on the homepage.
   */
  readonly sections: FeaturedPackagesSection[];
}

/**
 * Customization options for one section of the home page.
 */
export interface FeaturedPackagesSection {
  /**
   * The name of the section (displayed as a header).
   */
  readonly name: string;

  /**
   * Show the N most recently updated packages in this section.
   * Cannot be used with `showPackages`.
   */
  readonly showLastUpdated?: number;

  /**
   * Show an explicit list of packages.
   * Cannot be used with `showLastUpdated`.
   */
  readonly showPackages?: FeaturedPackagesDetail[];
}

/**
 * Customization options for a specific package on the home page.
 */
export interface FeaturedPackagesDetail {
  /**
   * The name of the package.
   */
  readonly name: string;

  /**
   * An additional comment to include with the package.
   */
  readonly comment?: string;
}

/**
 * Enable/disable features for the web app.
 */
export interface FeatureFlags {
  readonly homeRedesign?: boolean;
  readonly searchRedesign?: boolean;
  [key: string]: any;
}

/**
 * A category of packages.
 */
export interface Category {
  /**
   * The title on the category button as it appears in the Construct Hub home page.
   */
  readonly title: string;

  /**
   * The URL that this category links to. This is the full path to the link that
   * this category button will have. You can use any query options such as
   * `?keywords=`, `?q=`, or a combination thereof.
   *
   * @example "/search?keywords=monitoring"
   */
  readonly url: string;
}


export interface WebAppProps extends WebappConfigProps {
  /**
   * Connect to a domain.
   * @default - uses the default CloudFront domain.
   */
  readonly domain?: Domain;

  /**
   * Monitoring system.
   */
  readonly monitoring: Monitoring;

  /**
   * The bucket containing package data.
   */
  readonly packageData: s3.Bucket;

  /**
   * Manages the `stats.json` file object.
   */
  readonly packageStats?: PackageStats;
}

export class WebApp extends Construct {
  public readonly baseUrl: string;
  public readonly bucket: s3.Bucket;
  public readonly distribution: cloudfront.Distribution;

  public constructor(scope: Construct, id: string, props: WebAppProps) {
    super(scope, id);

    const storageFactory = S3StorageFactory.getOrCreate(this);
    this.bucket = storageFactory.newBucket(this, 'WebsiteBucket', {
      blockPublicAccess: s3.BlockPublicAccess.BLOCK_ALL,
      enforceSSL: true,
    });

<<<<<<< HEAD
    const defaultResponseHeaders = {
      'x-frame-options': 'deny',
      'x-xss-protection': '1; mode=block',
      'x-content-type-options': 'nosniff',
      'strict-transport-security': 'max-age=47304000; includeSubDomains',
      'content-security-policy': [
        "default-src 'self' 'unsafe-inline' https://*.awsstatic.com;",
        "connect-src 'self' https://*.shortbread.aws.dev;",
        "frame-src 'none';",
        "img-src 'self' https://* http://*.omtrdc.net;",
        "object-src 'none';",
        "style-src 'self' 'unsafe-inline';",
      ].join(' '),
    };

    // (default) cache policy for mutable data that frequently changes
    const mutableFrequentResourceOptions: cloudfront.AddBehaviorOptions =
      CacheStrategy.mutableFrequent().toCloudfrontBehavior(this, 'MutableFrequent', {
        responseHeaders: defaultResponseHeaders,
      });

    // cache policy for mutable but infrequently changing data
    const mutableInfrequentResourceOptions: cloudfront.AddBehaviorOptions =
      CacheStrategy.mutableInfrequent().toCloudfrontBehavior(this, 'MutableInfrequent', {
        responseHeaders: defaultResponseHeaders,
      });

    // cache policy for static data
    const staticResourceOptions: cloudfront.AddBehaviorOptions =
      CacheStrategy.static().toCloudfrontBehavior(this, 'Static', {
        responseHeaders: defaultResponseHeaders,
      });

    // cache policy for index.html. same as mutableFrequent, but includes
    // extra Clear-Site-Data HTTP header to evict service workers
    // TODO(2022): remove
    const indexHtmlOptions: cloudfront.AddBehaviorOptions =
      CacheStrategy.mutableFrequent().toCloudfrontBehavior(this, 'IndexHtml', {
        responseHeaders: {
          ...defaultResponseHeaders,
          'clear-site-data': '\\"cache\\", \\"storage\\"',
        },
      });

=======
    // generate a stable unique id for the cloudfront function and use it
    // both for the function name and the logical id of the function so if
    // it is changed the function will be recreated.
    // see https://github.com/aws/aws-cdk/issues/15523
    const functionId = `AddHeadersFunction${this.node.addr}`;

    const behaviorOptions: cloudfront.AddBehaviorOptions = {
      compress: true,
      cachePolicy: cloudfront.CachePolicy.CACHING_DISABLED,
      functionAssociations: [{
        function: new ResponseFunction(this, functionId, {
          functionName: functionId,
        }),
        eventType: cloudfront.FunctionEventType.VIEWER_RESPONSE,
      }],
    };

>>>>>>> 24ce9fdf
    this.distribution = new cloudfront.Distribution(this, 'Distribution', {
      defaultBehavior: { origin: new origins.S3Origin(this.bucket), ...mutableFrequentResourceOptions },
      domainNames: props.domain ? [props.domain.zone.zoneName] : undefined,
      certificate: props.domain ? props.domain.cert : undefined,
      defaultRootObject: 'index.html',
      errorResponses: [404, 403].map(httpStatus => ({
        httpStatus,
        responseHttpStatus: 200,
        responsePagePath: '/index.html',
      })),
      minimumProtocolVersion: cloudfront.SecurityPolicyProtocol.TLS_V1_2_2018,
    });

    // The base URL is currently the custom DNS if any was used, or the distribution domain name.
    // This needs changing in case, for example, we add support for a custom URL prefix.
    this.baseUrl = `https://${props.domain ? props.domain.zone.zoneName : this.distribution.distributionDomainName}`;

    /* eslint-disable no-multi-spaces */
    const jsiiObjOrigin = new origins.S3Origin(props.packageData);
    const websiteOrigin = new origins.S3Origin(this.bucket);

    // note: there is a limit of 25 behaviors per distribution
    this.distribution.addBehavior(`/${CATALOG_KEY}`,   jsiiObjOrigin, mutableFrequentResourceOptions);
    this.distribution.addBehavior('*.md',              jsiiObjOrigin, mutableInfrequentResourceOptions);
    this.distribution.addBehavior('*/metadata.json',   jsiiObjOrigin, mutableInfrequentResourceOptions);
    this.distribution.addBehavior('*/assembly.json',   jsiiObjOrigin, staticResourceOptions);
    if (props.packageStats) {
      this.distribution.addBehavior(`/${props.packageStats.statsKey}`, jsiiObjOrigin, mutableInfrequentResourceOptions);
    }

<<<<<<< HEAD
    this.distribution.addBehavior('/index.html',        websiteOrigin, indexHtmlOptions);
    this.distribution.addBehavior('/config.json',       websiteOrigin, mutableFrequentResourceOptions);
    this.distribution.addBehavior('/manifest.json',     websiteOrigin, mutableFrequentResourceOptions);
    this.distribution.addBehavior('/robots.txt',        websiteOrigin, mutableFrequentResourceOptions);
    this.distribution.addBehavior('/service-worker.js', websiteOrigin, mutableFrequentResourceOptions);
    this.distribution.addBehavior('/assets/*',          websiteOrigin, staticResourceOptions);
    this.distribution.addBehavior('/static/*',          websiteOrigin, staticResourceOptions);
    this.distribution.addBehavior('/logo192.png',       websiteOrigin, staticResourceOptions);
    this.distribution.addBehavior('/logo512.png',       websiteOrigin, staticResourceOptions);
    this.distribution.addBehavior('/favicon.ico',       websiteOrigin, staticResourceOptions);
    /* eslint-enable no-multi-spaces */

=======
>>>>>>> 24ce9fdf
    // if we use a domain, and A records with a CloudFront alias
    if (props.domain) {
      // IPv4
      new r53.ARecord(this, 'ARecord', {
        zone: props.domain.zone,
        target: r53.RecordTarget.fromAlias(new r53targets.CloudFrontTarget(this.distribution)),
        comment: 'Created by the AWS CDK',
      });

      // IPv6
      new r53.AaaaRecord(this, 'AaaaRecord', {
        zone: props.domain.zone,
        target: r53.RecordTarget.fromAlias(new r53targets.CloudFrontTarget(this.distribution)),
        comment: 'Created by the AWS CDK',
      });

      // Monitor certificate expiration
      if (props.domain.monitorCertificateExpiration ?? true) {
        const monitored = new MonitoredCertificate(this, 'ExpirationMonitor', {
          certificate: props.domain.cert,
          domainName: props.domain.zone.zoneName,
        });
        props.monitoring.addHighSeverityAlarm('ACM Certificate Expiry', monitored.alarmAcmCertificateExpiresSoon);
        props.monitoring.addHighSeverityAlarm('Endpoint Certificate Expiry', monitored.alarmEndpointCertificateExpiresSoon);
      }
    }

    // "website" contains the static react app
    const webappDir = path.join(__dirname, '..', '..', 'website');

    new s3deploy.BucketDeployment(this, 'DeployWebsite', {
      destinationBucket: this.bucket,
      distribution: this.distribution,
      prune: false,
      sources: [s3deploy.Source.asset(webappDir)],
    });

    // Generate config.json to customize frontend behavior
    const config = new WebappConfig({
      packageLinks: props.packageLinks,
      packageTags: props.packageTags,
      featuredPackages: props.featuredPackages,
      showPackageStats: props.showPackageStats ?? props.packageStats !== undefined,
      featureFlags: props.featureFlags,
      categories: props.categories,
    });

    new s3deploy.BucketDeployment(this, 'DeployWebsiteConfig', {
      sources: [s3deploy.Source.asset(config.file.dir)],
      destinationBucket: this.bucket,
      distribution: this.distribution,
      prune: false,
    });

    new CfnOutput(this, 'DomainName', {
      value: this.distribution.domainName,
      exportName: 'ConstructHubDomainName',
    });

    // add a canary that pings our home page and alarms if it returns errors.
    props.monitoring.addWebCanary('Home Page', `https://${this.distribution.domainName}`);
  }
}<|MERGE_RESOLUTION|>--- conflicted
+++ resolved
@@ -14,10 +14,7 @@
 import { Monitoring } from '../monitoring';
 import { S3StorageFactory } from '../s3/storage';
 import { WebappConfig, WebappConfigProps } from './config';
-<<<<<<< HEAD
-=======
 import { ResponseFunction } from './response-function';
->>>>>>> 24ce9fdf
 
 export interface PackageLinkConfig {
   /**
@@ -159,52 +156,6 @@
       enforceSSL: true,
     });
 
-<<<<<<< HEAD
-    const defaultResponseHeaders = {
-      'x-frame-options': 'deny',
-      'x-xss-protection': '1; mode=block',
-      'x-content-type-options': 'nosniff',
-      'strict-transport-security': 'max-age=47304000; includeSubDomains',
-      'content-security-policy': [
-        "default-src 'self' 'unsafe-inline' https://*.awsstatic.com;",
-        "connect-src 'self' https://*.shortbread.aws.dev;",
-        "frame-src 'none';",
-        "img-src 'self' https://* http://*.omtrdc.net;",
-        "object-src 'none';",
-        "style-src 'self' 'unsafe-inline';",
-      ].join(' '),
-    };
-
-    // (default) cache policy for mutable data that frequently changes
-    const mutableFrequentResourceOptions: cloudfront.AddBehaviorOptions =
-      CacheStrategy.mutableFrequent().toCloudfrontBehavior(this, 'MutableFrequent', {
-        responseHeaders: defaultResponseHeaders,
-      });
-
-    // cache policy for mutable but infrequently changing data
-    const mutableInfrequentResourceOptions: cloudfront.AddBehaviorOptions =
-      CacheStrategy.mutableInfrequent().toCloudfrontBehavior(this, 'MutableInfrequent', {
-        responseHeaders: defaultResponseHeaders,
-      });
-
-    // cache policy for static data
-    const staticResourceOptions: cloudfront.AddBehaviorOptions =
-      CacheStrategy.static().toCloudfrontBehavior(this, 'Static', {
-        responseHeaders: defaultResponseHeaders,
-      });
-
-    // cache policy for index.html. same as mutableFrequent, but includes
-    // extra Clear-Site-Data HTTP header to evict service workers
-    // TODO(2022): remove
-    const indexHtmlOptions: cloudfront.AddBehaviorOptions =
-      CacheStrategy.mutableFrequent().toCloudfrontBehavior(this, 'IndexHtml', {
-        responseHeaders: {
-          ...defaultResponseHeaders,
-          'clear-site-data': '\\"cache\\", \\"storage\\"',
-        },
-      });
-
-=======
     // generate a stable unique id for the cloudfront function and use it
     // both for the function name and the logical id of the function so if
     // it is changed the function will be recreated.
@@ -213,7 +164,7 @@
 
     const behaviorOptions: cloudfront.AddBehaviorOptions = {
       compress: true,
-      cachePolicy: cloudfront.CachePolicy.CACHING_DISABLED,
+      cachePolicy: cloudfront.CachePolicy.CACHING_OPTIMIZED,
       functionAssociations: [{
         function: new ResponseFunction(this, functionId, {
           functionName: functionId,
@@ -222,9 +173,8 @@
       }],
     };
 
->>>>>>> 24ce9fdf
     this.distribution = new cloudfront.Distribution(this, 'Distribution', {
-      defaultBehavior: { origin: new origins.S3Origin(this.bucket), ...mutableFrequentResourceOptions },
+      defaultBehavior: { origin: new origins.S3Origin(this.bucket), ...behaviorOptions },
       domainNames: props.domain ? [props.domain.zone.zoneName] : undefined,
       certificate: props.domain ? props.domain.cert : undefined,
       defaultRootObject: 'index.html',
@@ -240,34 +190,13 @@
     // This needs changing in case, for example, we add support for a custom URL prefix.
     this.baseUrl = `https://${props.domain ? props.domain.zone.zoneName : this.distribution.distributionDomainName}`;
 
-    /* eslint-disable no-multi-spaces */
     const jsiiObjOrigin = new origins.S3Origin(props.packageData);
-    const websiteOrigin = new origins.S3Origin(this.bucket);
-
-    // note: there is a limit of 25 behaviors per distribution
-    this.distribution.addBehavior(`/${CATALOG_KEY}`,   jsiiObjOrigin, mutableFrequentResourceOptions);
-    this.distribution.addBehavior('*.md',              jsiiObjOrigin, mutableInfrequentResourceOptions);
-    this.distribution.addBehavior('*/metadata.json',   jsiiObjOrigin, mutableInfrequentResourceOptions);
-    this.distribution.addBehavior('*/assembly.json',   jsiiObjOrigin, staticResourceOptions);
+    this.distribution.addBehavior('/data/*', jsiiObjOrigin, behaviorOptions);
+    this.distribution.addBehavior(`/${CATALOG_KEY}`, jsiiObjOrigin, behaviorOptions);
     if (props.packageStats) {
-      this.distribution.addBehavior(`/${props.packageStats.statsKey}`, jsiiObjOrigin, mutableInfrequentResourceOptions);
+      this.distribution.addBehavior(`/${props.packageStats.statsKey}`, jsiiObjOrigin, behaviorOptions);
     }
 
-<<<<<<< HEAD
-    this.distribution.addBehavior('/index.html',        websiteOrigin, indexHtmlOptions);
-    this.distribution.addBehavior('/config.json',       websiteOrigin, mutableFrequentResourceOptions);
-    this.distribution.addBehavior('/manifest.json',     websiteOrigin, mutableFrequentResourceOptions);
-    this.distribution.addBehavior('/robots.txt',        websiteOrigin, mutableFrequentResourceOptions);
-    this.distribution.addBehavior('/service-worker.js', websiteOrigin, mutableFrequentResourceOptions);
-    this.distribution.addBehavior('/assets/*',          websiteOrigin, staticResourceOptions);
-    this.distribution.addBehavior('/static/*',          websiteOrigin, staticResourceOptions);
-    this.distribution.addBehavior('/logo192.png',       websiteOrigin, staticResourceOptions);
-    this.distribution.addBehavior('/logo512.png',       websiteOrigin, staticResourceOptions);
-    this.distribution.addBehavior('/favicon.ico',       websiteOrigin, staticResourceOptions);
-    /* eslint-enable no-multi-spaces */
-
-=======
->>>>>>> 24ce9fdf
     // if we use a domain, and A records with a CloudFront alias
     if (props.domain) {
       // IPv4
@@ -303,6 +232,7 @@
       distribution: this.distribution,
       prune: false,
       sources: [s3deploy.Source.asset(webappDir)],
+      cacheControl: CacheStrategy.default().toArray(),
     });
 
     // Generate config.json to customize frontend behavior
@@ -320,6 +250,7 @@
       destinationBucket: this.bucket,
       distribution: this.distribution,
       prune: false,
+      cacheControl: CacheStrategy.default().toArray(),
     });
 
     new CfnOutput(this, 'DomainName', {
