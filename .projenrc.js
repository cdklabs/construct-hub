--- conflicted
+++ resolved
@@ -370,7 +370,7 @@
   const bash = `${outdir}/entrypoint.sh`;
   const outfile = `${outdir}/index.js`;
   const dockerfile = `${outdir}/Dockerfile`;
-  const className = pascalCase(basename(dir));
+  const className = Case.pascal(basename(dir));
   const propsName = `${className}Props`;
 
   const ts = new SourceCode(project, infra);
@@ -491,14 +491,15 @@
   }
 }
 
-<<<<<<< HEAD
 function discoverEcsTasks() {
   // allow .fargate code to import dev-deps (since they are only needed during bundling)
   project.eslint.allowDevDeps('src/**/*.ecstask.ts');
 
   for (const entry of glob.sync('src/**/*.ecstask.ts')) {
     newEcsTask(entry);
-=======
+  }
+}
+
 function generateSpdxLicenseEnum() {
   const ts = new SourceCode(project, 'src/spdx-license.ts');
 
@@ -621,7 +622,6 @@
           }
         }),
     ));
->>>>>>> 5fbdddc1
   }
 }
 
