<<<<<<< HEAD
const { readdirSync, statSync, existsSync } = require('fs');
const { join } = require('path');
const { AwsCdkConstructLibrary, SourceCode, FileBase, JsonFile } = require('projen');
=======
const { basename, join, dirname, relative } = require('path');
const glob = require('glob');
const { pascalCase } = require('pascal-case');
const { AwsCdkConstructLibrary, SourceCode, FileBase } = require('projen');
>>>>>>> 2dea8733

const project = new AwsCdkConstructLibrary({
  jsiiFqn: 'projen.AwsCdkConstructLibrary',

  name: 'construct-hub',
  description: 'A construct library that model Construct Hub instances.',
  keywords: ['aws', 'aws-cdk', 'constructs', 'construct-hub'],
  license: 'Apache-2.0',
  stability: 'experimental',

  repositoryUrl: 'https://github.com/cdklabs/construct-hub.git',
  homepage: 'https://github.com/cdklabs',
  defaultReleaseBranch: 'main',
  mergify: false,
  dependabot: false,

  author: 'Amazon Web Services, Inc.',
  authorAddress: 'construct-ecosystem-team@amazon.com',
  authorOrganization: true,

  cdkVersion: '1.100.0',

  cdkDependencies: [
    '@aws-cdk/core',
    '@aws-cdk/cx-api',
    '@aws-cdk/aws-cloudfront',
    '@aws-cdk/aws-cloudfront-origins',
    '@aws-cdk/aws-cloudwatch',
    '@aws-cdk/aws-certificatemanager',
    '@aws-cdk/aws-route53',
    '@aws-cdk/aws-lambda',
    '@aws-cdk/aws-s3',
    '@aws-cdk/aws-s3-deployment',
    '@aws-cdk/aws-sns',
  ],

  devDeps: [
    'yaml',
    'esbuild',
  ],

  deps: ['cdk-watchful@^0.5.129'],

  peerDeps: [
    // for some reason, JSII does not allow specifying this as a normal dep, even though we don't have public APIs that use any types from it
    'cdk-watchful@^0.5.129',
  ],

  bundledDeps: [
    'construct-hub-webapp',
  ],

  minNodeVersion: '12.0.0',

  pullRequestTemplateContents: [
    '',
    '----',
    '',
    '*By submitting this pull request, I confirm that my contribution is made under the terms of the Apache-2.0 license*',
  ],

  projenUpgradeSecret: 'CDK_AUTOMATION_GITHUB_TOKEN',

  releaseToNpm: true,

  //publishToGo: {
  //  moduleName: 'github.com/cdklabs/construct-hub-go',
  //},
  publishToMaven: {
    javaPackage: 'software.amazon.constructhub',
    mavenArtifactId: 'software.amazon.constructhub',
    mavenGroupId: 'construct-hub',
    mavenEndpoint: 'https://aws.oss.sonatype.org',
  },
  //publishToNuget: {
  //  dotNetNamespace: 'Construct.Hub',
  //  packageId: 'Construct.Hub',
  //},
  publishToPypi: {
    distName: 'construct-hub',
    module: 'construct_hub',
  },

  // run tests from .js -- otherwise lambda bundlers get confused
  testdir: 'src/__tests__',
});

function addDevApp() {
  // add "dev:xxx" tasks for interacting with the dev stack
  const devapp = 'lib/__tests__/devapp';
  const commands = ['synth', 'diff', 'deploy'];
  for (const cmd of commands) {
    project.addTask(`dev:${cmd}`, {
      description: `cdk ${cmd}`,
      cwd: devapp,
      exec: `npx cdk ${cmd}`,
    });
  }

  project.gitignore.addPatterns(`${devapp}/cdk.out`);
  project.addDevDeps(`aws-cdk@${project.cdkVersion}`);

  new JsonFile(project, `${devapp}/cdk.json`, {
    obj: {
      app: 'node main.js',
      context: {
        '@aws-cdk/core:newStyleStackSynthesis': true,
        '@aws-cdk/aws-apigateway:usagePlanKeyOrderInsensitiveId': true,
        '@aws-cdk/core:enableStackNameDuplicates': 'true',
        'aws-cdk:enableDiffNoFail': 'true',
        '@aws-cdk/core:stackRelativeExports': 'true',
        '@aws-cdk/aws-ecr-assets:dockerIgnoreSupport': true,
        '@aws-cdk/aws-secretsmanager:parseOwnedSecretName': true,
        '@aws-cdk/aws-kms:defaultKeyPolicies': true,
        '@aws-cdk/aws-s3:grantWriteWithoutAcl': true,
        '@aws-cdk/aws-ecs-patterns:removeDefaultDesiredCount': true,
        '@aws-cdk/aws-rds:lowercaseDbIdentifier': true,
        '@aws-cdk/aws-efs:defaultEncryptionAtRest': true,
      },
    },
  });
}

/**
 * Generates a construct for a pre-bundled AWS Lambda function:
 *
 * This function will:
 * 1. Add a compile task that uses `esbuild` to create a bundle from them under
 *    `lib/.../xxx.bundle/index.js`
 * 2. Generate TypeScript code under `src/.../xxx.ts` with a construct that
 *    extends `lambda.Function` which points to the bundled asset.

 * @param entrypoint the location of a file in the form `src/.../xxx.lambda.ts`
 * under the source directory with an exported `handler` function. This is the
 * entrypoint of the AWS Lambda function.
 */
function newLambdaHandler(entrypoint) {
  project.addDevDeps('pascal-case');

  if (!entrypoint.startsWith(project.srcdir)) {
    throw new Error(`${entrypoint} must be under ${project.srcdir}`);
  }

  if (!entrypoint.endsWith('.lambda.ts')) {
    throw new Error(`${entrypoint} must have a .lambda.ts extension`);
  }

  entrypoint = relative(project.srcdir, entrypoint);

  const base = basename(entrypoint, '.lambda.ts');
  const dir = join(dirname(entrypoint), base);
  const entry = `${project.srcdir}/${entrypoint}`;
  const infra = `${project.srcdir}/${dir}.ts`;
  const outdir = `${project.libdir}/${dir}.bundle`;
  const outfile = `${outdir}/index.js`;
  const className = pascalCase(basename(dir));
  const propsName = `${className}Props`;

  const ts = new SourceCode(project, infra);
  ts.line(`// ${FileBase.PROJEN_MARKER}`);
  ts.line('import * as lambda from \'@aws-cdk/aws-lambda\';');
  ts.line('import { Construct } from \'constructs\';');
  ts.line();
  ts.open(`export interface ${propsName} extends lambda.FunctionOptions {`);
  ts.close('}');
  ts.line();
  ts.open(`export class ${className} extends lambda.Function {`);
  ts.open(`constructor(scope: Construct, id: string, props: ${propsName} = {}) {`);
  ts.open('super(scope, id, {');
  ts.line('runtime: lambda.Runtime.NODEJS_14_X,');
  ts.line('handler: \'index.handler\',');
  ts.line(`code: lambda.Code.fromAsset(__dirname + '/${basename(outdir)}'),`);
  ts.line('...props,');
  ts.close('});');
  ts.close('}');
  ts.close('}');

  const bundle = project.addTask(`bundle:${base}`, {
    description: `Create an AWS Lambda bundle from ${entry}`,
    exec: [
      'esbuild',
      '--bundle',
      entry,
      '--target="node14"',
      '--platform="node"',
      `--outfile="${outfile}"`,
      '--external:aws-sdk',
    ].join(' '),
  });

  project.compileTask.spawn(bundle);
  console.error(`${base}: construct "${className}" under "${infra}"`);
  console.error(`${base}: bundle task "${bundle.name}"`);
}

/**
 * Auto-discovers all lambda functions.
 */
function discoverLambdas() {
  project.addDevDeps('glob');
  for (const entry of glob.sync('src/**/*.lambda.ts')) {
    newLambdaHandler(entry);
  }
}

addDevApp();
discoverLambdas();

project.synth();<|MERGE_RESOLUTION|>--- conflicted
+++ resolved
@@ -1,13 +1,7 @@
-<<<<<<< HEAD
-const { readdirSync, statSync, existsSync } = require('fs');
-const { join } = require('path');
-const { AwsCdkConstructLibrary, SourceCode, FileBase, JsonFile } = require('projen');
-=======
 const { basename, join, dirname, relative } = require('path');
 const glob = require('glob');
 const { pascalCase } = require('pascal-case');
-const { AwsCdkConstructLibrary, SourceCode, FileBase } = require('projen');
->>>>>>> 2dea8733
+const { AwsCdkConstructLibrary, SourceCode, FileBase, JsonFile } = require('projen');
 
 const project = new AwsCdkConstructLibrary({
   jsiiFqn: 'projen.AwsCdkConstructLibrary',
