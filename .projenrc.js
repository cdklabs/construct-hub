const { AwsCdkConstructLibrary } = require('projen');

const project = new AwsCdkConstructLibrary({
  jsiiFqn: 'projen.AwsCdkConstructLibrary',

  name: 'construct-hub',
  description: 'A construct library that model Construct Hub instances.',
  keywords: ['aws', 'aws-cdk', 'constructs', 'construct-hub'],
  license: 'Apache-2.0',
  stability: 'experimental',

  repositoryUrl: 'https://github.com/cdklabs/construct-hub.git',
  homepage: 'https://github.com/cdklabs',
  defaultReleaseBranch: 'main',
  mergify: false,
  dependabot: false,

  author: 'Amazon Web Services, Inc.',
  authorAddress: 'construct-ecosystem-team@amazon.com',
  authorOrganization: true,

  cdkVersion: '1.100.0',
  //cdkVersionPinning: true,

  cdkDependencies: [
    '@aws-cdk/core',
    '@aws-cdk/cx-api',
    '@aws-cdk/aws-cloudwatch',
    '@aws-cdk/aws-certificatemanager',
    '@aws-cdk/aws-route53',
    '@aws-cdk/aws-lambda-nodejs',
    '@aws-cdk/aws-lambda',
    '@aws-cdk/aws-sns',
  ],

  devDeps: [
    'yaml',
    'esbuild',
  ],

  deps: ['cdk-watchful@^0.5.129'],

  peerDeps: [
    // for some reason, JSII does not allow specifying this as a normal dep, even though we don't have public APIs that use any types from it
    'cdk-watchful@^0.5.129',
  ],

  minNodeVersion: '12.0.0',

  pullRequestTemplateContents: [
    '',
    '----',
    '',
    '*By submitting this pull request, I confirm that my contribution is made under the terms of the Apache-2.0 license*',
  ],

  projenUpgradeSecret: 'CDK_AUTOMATION_GITHUB_TOKEN',

  releaseToNpm: true,

<<<<<<< HEAD
  //publishToGo: {
  //  moduleName: 'github.com/cdklabs/construct-hub-go',
  //},
  publishToMaven: {
    javaPackage: 'software.amazon.constructhub',
    mavenArtifactId: 'software.amazon.constructhub',
    mavenGroupId: 'construct-hub',
  },
  //publishToNuget: {
  //  dotNetNamespace: 'Construct.Hub',
  //  packageId: 'Construct.Hub',
  //},
  publishToPypi: {
    distName: 'construct-hub',
    module: 'construct_hub',
  },
=======
  projenUpgradeSecret: 'CDK_AUTOMATION_GITHUB_TOKEN',

  // run tests from .js -- otherwise lambda bundlers get confused
  testdir: 'src/__tests__',
>>>>>>> 5910c1fc
});

function addDevApp() {
  // add "dev:xxx" tasks for interacting with the dev stack
  const devapp = project.testdir + '/devapp';
  const commands = ['bootstrap', 'synth', 'diff', 'deploy'];
  for (const cmd of commands) {
    project.addTask(`dev:${cmd}`, {
      description: `cdk ${cmd}`,
      cwd: devapp,
      exec: `npx cdk ${cmd}`,
    });
  }

  project.gitignore.addPatterns(`${devapp}/cdk.out`);
  project.addDevDeps('ts-node');
  project.addDevDeps(`aws-cdk@${project.cdkVersion}`);
}

addDevApp();

project.synth();<|MERGE_RESOLUTION|>--- conflicted
+++ resolved
@@ -58,7 +58,6 @@
 
   releaseToNpm: true,
 
-<<<<<<< HEAD
   //publishToGo: {
   //  moduleName: 'github.com/cdklabs/construct-hub-go',
   //},
@@ -75,12 +74,9 @@
     distName: 'construct-hub',
     module: 'construct_hub',
   },
-=======
-  projenUpgradeSecret: 'CDK_AUTOMATION_GITHUB_TOKEN',
 
   // run tests from .js -- otherwise lambda bundlers get confused
   testdir: 'src/__tests__',
->>>>>>> 5910c1fc
 });
 
 function addDevApp() {
