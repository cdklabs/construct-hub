--- conflicted
+++ resolved
@@ -45,13 +45,9 @@
     '@aws-cdk/assert',
     '@types/aws-lambda',
     '@types/fs-extra',
-<<<<<<< HEAD
     '@types/semver',
     '@types/tar-stream',
-    'aws-cdk@1.108.0',
-=======
     'aws-cdk',
->>>>>>> db9cf6ba
     'aws-sdk-mock',
     'aws-sdk',
     'esbuild',
