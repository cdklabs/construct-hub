const fs = require('fs');
const { basename, join, dirname, relative } = require('path');
const Case = require('case');
const glob = require('glob');
const { SourceCode, JsonFile, cdk, github } = require('projen');
const spdx = require('spdx-license-list');
const uuid = require('uuid');

const BUNDLE_DIR_ENV = 'BUNDLE_DIR';

const peerDeps = [
  '@aws-cdk/aws-servicecatalogappregistry-alpha',
  'aws-cdk-lib',
  'cdk-watchful',
  'constructs',
];

const cdkCli = 'aws-cdk@^2';

const project = new cdk.JsiiProject({
  name: 'construct-hub',
  description: 'A construct library that models Construct Hub instances.',
  keywords: ['aws', 'aws-cdk', 'constructs', 'construct-hub'],
  license: 'Apache-2.0',
  stability: 'experimental',

  repositoryUrl: 'https://github.com/cdklabs/construct-hub.git',
  homepage: 'https://github.com/cdklabs',
  defaultReleaseBranch: 'main',

  author: 'Amazon Web Services, Inc.',
  authorAddress: 'construct-ecosystem-team@amazon.com',
  authorOrganization: true,

  devDeps: [
    ...peerDeps,
    '@jsii/spec',
    '@types/fs-extra',
    '@types/semver',
    '@types/tar-stream',
    cdkCli,
    'aws-embedded-metrics',
    'dotenv',
    // 5.6.1 introduces a type literal signature that is not compatible with
    // the version of TypeScript currently used by jsii, causing builds to fail
    'aws-sdk-mock@5.6.0',
    'aws-sdk',
    'aws-xray-sdk-core',
    'case',
    'esbuild',
    'feed',
    'fs-extra',
    'got',
    'JSONStream',
    'semver',
    'spdx-license-list',
    'tar-stream',
    'uuid',
    'yaml',
    'normalize-registry-metadata',
    '@octokit/rest',
    'markdown-it',
    'markdown-it-emoji',
    'changelog-filename-regex',
    '@types/markdown-it',
    '@types/markdown-it-emoji',
    '@types/changelog-filename-regex',
  ],
  // exclude all the lambda assets from JSII compilation
  peerDeps: peerDeps,

  minNodeVersion: '14.17.0',

  pullRequestTemplateContents: [
    '',
    '----',
    '',
    '*By submitting this pull request, I confirm that my contribution is made under the terms of the Apache-2.0 license*',
  ],

  projenUpgradeSecret: 'PROJEN_GITHUB_TOKEN',

  releaseToNpm: true,

  // publishToGo: {
  //  moduleName: 'github.com/cdklabs/construct-hub-go',
  //},

  // see https://github.com/cdklabs/construct-hub/issues/60
  // publishToMaven: {
  //   javaPackage: 'software.amazon.constructhub',
  //   mavenArtifactId: 'software.amazon.constructhub',
  //   mavenGroupId: 'construct-hub',
  //   mavenEndpoint: 'https://aws.oss.sonatype.org',
  // },

  //publishToNuget: {
  //  dotNetNamespace: 'Construct.Hub',
  //  packageId: 'Construct.Hub',
  //},

  // https://github.com/cdklabs/construct-hub/issues/775
  // publishToPypi: {
  //   distName: 'construct-hub',
  //   module: 'construct_hub',
  // },

  // run tests from .js -- otherwise lambda bundlers get confused
  testdir: 'src/__tests__',

<<<<<<< HEAD
  // Exclude handler images from TypeScript compier path
  excludeTypescript: [
    'resources/**',
    '**/*.lambda.ts',
    '**/*.lambda-shared.ts',
  ],
=======
  // Exclude handler images from TypeScript compiler path
  excludeTypescript: ['resources/**'],

>>>>>>> dabb6cd2
  autoApproveOptions: {
    allowedUsernames: ['cdklabs-automation'],
    secret: 'GITHUB_TOKEN',
  },
  autoApproveUpgrades: true,

  depsUpgradeOptions: {
    exclude: [...peerDeps, cdkCli],
    ignoreProjen: false,
    workflowOptions: {
      labels: ['auto-approve'],
      secret: 'PROJEN_GITHUB_TOKEN',
    },
  },

  jestOptions: {
    jestConfig: {
      // Ensure we don't try to parallelize too much, this causes timeouts.
      maxConcurrency: 2,
      moduleNameMapper: {
        '../package.json': '<rootDir>/__mocks__/package.json',
      },
    },
  },
  prettier: true,
  prettierOptions: {
    settings: {
      singleQuote: true,
    },
  },
});

project.package.addField('resolutions', {
  // this is coming from construct-hub-webapp, and has no affect on us what s oever
  // since we consume the already built static assets.
  // see https://github.com/cdklabs/construct-hub-webapp/blob/main/.projenrc.js#L91
  'nth-check': '2.0.1',

  // otherwise, two major versions of this exist, which fails typescript compilation
  // due to duplicate declarations.
  '@types/eslint': '8.2.1',

  // https://github.com/aws/aws-cdk/issues/18322
  colors: '1.4.0',
});

function addVpcAllowListManagement() {
  const workflow = project.github.addWorkflow('update-vpc-acl-allow-lists');

  const prTitle = 'chore: upgrade network ACL allow-lists';
  const prBody =
    'Updated the network ACL allow-lists from authoritative sources.';

  workflow.addJobs({
    update: {
      permissions: {
        actions: github.workflows.JobPermission.WRITE,
        contents: github.workflows.JobPermission.WRITE,
        pullRequests: github.workflows.JobPermission.WRITE,
      },
      runsOn: 'ubuntu-latest',
      steps: [
        {
          name: 'Check Out',
          uses: 'actions/checkout@v2',
        },
        // Update the NPM IP ranges (they are fronted by CloudFlare)
        // See: https://npm.community/t/registry-npmjs-org-ip-address-range/5853.html
        {
          name: 'Update CloudFlare IP lists',
          // See: https://www.cloudflare.com/ips
          run: [
            'curl -SsL "https://www.cloudflare.com/ips-v4" \\',
            '     -o resources/vpc-allow-lists/cloudflare-IPv4.txt',
            //// We do not emit IPv6 allow-lists as our VPC does not have IPv6 support
            // 'curl -SsL "https://www.cloudflare.com/ips-v6" \\',
            // '     -o resources/vpc-allow-lists/cloudflare-IPv6.txt',
          ].join('\n'),
        },
        // Allowing GitHub (web and git)
        {
          name: 'Setup Node',
          uses: 'actions/setup-node@v2',
        },
        {
          name: 'Update GitHub IP lists',
          // See: https://docs.github.com/en/authentication/keeping-your-account-and-data-secure/about-githubs-ip-addresses
          run: 'node ./update-github-ip-allowlist.js',
        },
        // And now make a PR if necessary
        {
          name: 'Make Pull Request',
          uses: 'peter-evans/create-pull-request@v3',
          with: {
            token: project.github.projenCredentials.tokenRef,
            branch: `automation/${workflow.name}`,
            'commit-message': `${prTitle}\n\n${prBody}`,
            title: prTitle,
            body: prBody,
            'team-reviewers': 'construct-ecosystem-team',
            author: 'github-actions <github-actions@github.com>',
            committer: 'github-actions <github-actions@github.com>',
            signoff: true,
          },
        },
      ],
    },
  });

  // This workflow runs every day at 13:37.
  workflow.on({ schedule: [{ cron: '37 13 * * *' }] });

  project.npmignore.addPatterns('/update-github-ip-allowlist.js');
}

function addDevApp() {
  // add "dev:xxx" tasks for interacting with the dev stack
  const devapp = 'lib/__tests__/devapp';
  const commands = ['synth', 'diff', 'deploy', 'destroy', 'bootstrap'];
  for (const cmd of commands) {
    project.addTask(`dev:${cmd}`, {
      description: `cdk ${cmd}`,
      cwd: devapp,
      exec: `npx cdk ${cmd}`,
    });
  }
  project.addTask('dev:hotswap', {
    description: 'cdk deploy --hotswap',
    cwd: devapp,
    exec: 'npx cdk deploy --hotswap',
  });

  project.gitignore.addPatterns(`${devapp}/cdk.out`);
  project.gitignore.addPatterns('.env');

  new JsonFile(project, `${devapp}/cdk.json`, {
    obj: {
      app: 'node main.js',
      context: {
        '@aws-cdk/core:newStyleStackSynthesis': true,
        '@aws-cdk/aws-apigateway:usagePlanKeyOrderInsensitiveId': true,
        'aws-cdk:enableDiffNoFail': 'true',
        '@aws-cdk/core:stackRelativeExports': 'true',
        '@aws-cdk/aws-secretsmanager:parseOwnedSecretName': true,
        '@aws-cdk/aws-kms:defaultKeyPolicies': true,
        '@aws-cdk/aws-ecs-patterns:removeDefaultDesiredCount': true,
        '@aws-cdk/aws-rds:lowercaseDbIdentifier': true,
        '@aws-cdk/aws-efs:defaultEncryptionAtRest': true,
        '@aws-cdk/aws-iam:minimizePolicies': true,
      },
    },
  });
}

/**
 * Adds `integ:xxx` tasks for integration tests based on all files with the
 * `.integ.ts` extension, which are used as CDK application entrypoints.
 *
 * To run an integration test, just run `yarn integ:xxx` (with your environment
 * set up to your AWS development account).
 */
function discoverIntegrationTests() {
  const files = glob.sync('**/*.integ.ts', { cwd: project.srcdir });
  for (const entry of files) {
    console.log(`integration test: ${entry}`);
    const name = basename(entry, '.integ.ts');

    const libdir = join(project.libdir, dirname(entry));
    const srcdir = join(project.srcdir, dirname(entry));

    const deploydir = join(srcdir, `.tmp.${name}.integ.cdkout.deploy`);
    const actualdir = join(srcdir, `.tmp.${name}.integ.cdkout.actual`);
    const snapshotdir = join(srcdir, `${name}.integ.cdkout`);

    const app = `"node ${join(libdir, basename(entry, '.ts'))}.js"`;

    const options = [
      `--app ${app}`,
      '--no-version-reporting',
      '--context @aws-cdk/core:newStyleStackSynthesis=true',
    ].join(' ');

    const deploy = project.addTask(`integ:${name}:deploy`, {
      description: `deploy integration test ${entry}`,
    });

    deploy.exec(`rm -fr ${deploydir}`);
    deploy.exec(
      `cdk deploy ${options} --require-approval=never -o ${deploydir}`
    );

    // if deployment was successful, copy the deploy dir to the expected dir
    deploy.exec(`rm -fr ${snapshotdir}`);
    deploy.exec(`mv ${deploydir} ${snapshotdir}`);

    const destroy = project.addTask(`integ:${name}:destroy`, {
      description: `destroy integration test ${entry}`,
      exec: `cdk destroy --app ${snapshotdir} --no-version-reporting`,
    });

    deploy.spawn(destroy);

    const assert = project.addTask(`integ:${name}:assert`, {
      description: `synthesize integration test ${entry}`,
    });

    const exclude = [
      'asset.*',
      'cdk.out',
      'manifest.json',
      'tree.json',
      '.cache',
    ];

    assert.exec(`cdk synth ${options} -o ${actualdir} > /dev/null`);
    assert.exec(
      `diff -r ${exclude
        .map((x) => `-x ${x}`)
        .join(' ')} ${snapshotdir}/ ${actualdir}/`
    );

    project.addTask(`integ:${name}:snapshot`, {
      description: `update snapshot for integration test ${entry}`,
      exec: `cdk synth ${options} -o ${snapshotdir} > /dev/null`,
    });

    // synth as part of our tests, which means that if outdir changes, anti-tamper will fail
    project.testTask.spawn(assert);
    project.addGitIgnore(`!${snapshotdir}`); // commit outdir to git but not assets

    // do not commit all files we are excluding
    for (const x of exclude) {
      project.addGitIgnore(`${snapshotdir}/${x}`);
      project.addGitIgnore(`${snapshotdir}/**/${x}`); // nested assemblies
    }

    project.addGitIgnore(deploydir);
    project.addPackageIgnore(deploydir);
    project.addGitIgnore(actualdir);
    project.addPackageIgnore(actualdir);

    // commit the snapshot (but not into the tarball)
    project.addGitIgnore(`!${snapshotdir}`);
    project.addPackageIgnore(snapshotdir);
  }
}

const bundleTask = project.addTask('bundle', {
  description: 'Bundle all lambda and ECS functions',
});

/**
 * Generates a construct for a pre-bundled AWS Lambda function:
 *
 * This function will:
 * 1. Add a compile task that uses `esbuild` to create a bundle from them under
 *    `lib/.../xxx.bundle/index.js`
 * 2. Generate TypeScript code under `src/.../xxx.ts` with a construct that
 *    extends `lambda.Function` which points to the bundled asset.

 * @param entrypoint the location of a file in the form `src/.../xxx.lambda.ts`
 * under the source directory with an exported `handler` function. This is the
 * entrypoint of the AWS Lambda function.
 *
 * @param trigger trigger this handler during deployment
 */
function newLambdaHandler(entrypoint, trigger) {
  if (!entrypoint.startsWith(project.srcdir)) {
    throw new Error(`${entrypoint} must be under ${project.srcdir}`);
  }

  if (!entrypoint.endsWith('.lambda.ts')) {
    throw new Error(`${entrypoint} must have a .lambda.ts extension`);
  }

  // We identify singleton functions by a "/// @singleton [purpose]" comment in the handler source.
  const [isSingleton, singletonPurpose] =
    /^[/]{3}[ \t]*@singleton(?:[ \t]+(.*?))?[ \t]*$/m.exec(
      fs.readFileSync(entrypoint, 'utf-8')
    ) || [];

  entrypoint = relative(project.srcdir, entrypoint);

  const base = basename(entrypoint, '.lambda.ts');
  const dir = join(dirname(entrypoint), base);
  const entry = `${project.srcdir}/${entrypoint}`;
  const infra = `${project.srcdir}/${dir}.ts`;
  const outdir = `${project.libdir}/${dir}.lambda.bundle`;
  const outfile = `${outdir}/index.js`;
  const className = Case.pascal(basename(dir));
  const propsName = `${className}Props`;

  const ts = new SourceCode(project, infra);
  ts.line(`// ${ts.marker}`);
  ts.line("import * as path from 'path';");
  if (trigger) {
    ts.line("import { CustomResourceProvider, Stack } from 'aws-cdk-lib';");
    ts.line("import * as iam from 'aws-cdk-lib/aws-iam';");
  }
  ts.line("import * as lambda from 'aws-cdk-lib/aws-lambda';");
  if (trigger) {
    ts.line("import { Trigger } from 'aws-cdk-lib/triggers';");
  }
  ts.line("import { Construct } from 'constructs';");

  ts.line();
  ts.open(`export interface ${propsName} extends lambda.FunctionOptions {`);
  if (trigger) {
    ts.line('/**');
    ts.line(' * Trigger this handler after these constructs were deployed.');
    ts.line(
      ' * @default - trigger this handler after all implicit dependencies have been created'
    );
    ts.line(' */');
    ts.line('readonly executeAfter?: Construct[];');
  }
  ts.close('}');
  ts.line();
  ts.open(
    `export class ${className} extends lambda.${
      isSingleton ? 'SingletonFunction' : 'Function'
    } {`
  );
  // NOTE: unlike the array splat (`[...arr]`), the object splat (`{...obj}`) is
  //       `undefined`-safe. We can hence save an unnecessary object allocation
  //       by not specifying a default value for the `props` argument here.
  ts.open(`constructor(scope: Construct, id: string, props?: ${propsName}) {`);
  ts.open('super(scope, id, {');
  ts.line(`description: '${entrypoint}',`);
  ts.line('...props,');
  if (isSingleton) {
    const SINGLETON_NAMESPACE = '0E7DE892-DDD6-42B0-9709-07C5B8E0965E';
    ts.line(`uuid: '${uuid.v5(entrypoint, SINGLETON_NAMESPACE)}',`);
    if (singletonPurpose) {
      ts.line(
        `lambdaPurpose: '${singletonPurpose.replace(/([\\'])/g, '\\$1')}',`
      );
    }
  }
  ts.line('runtime: lambda.Runtime.NODEJS_14_X,');
  ts.line("handler: 'index.handler',");
  ts.line(
    `code: lambda.Code.fromAsset(path.join(__dirname, '/${basename(outdir)}')),`
  );
  ts.close('});');
  if (trigger) {
    ts.line();
    ts.open("new Trigger(this, 'Trigger', {");
    ts.line('handler: this,');
    ts.line('executeAfter: props?.executeAfter,');
    ts.close('});');
    ts.line();
    // hacky workaround for https://github.com/aws/aws-cdk/issues/19272
    ts.line(
      "const provider = Stack.of(scope).node.tryFindChild('AWSCDK.TriggerCustomResourceProviderCustomResourceProvider') as CustomResourceProvider;"
    );
    ts.line('');
    ts.line("new iam.Policy(this, 'Policy', {");
    ts.line('  force: true,');
    ts.line("  roles: [iam.Role.fromRoleArn(this, 'Role', provider.roleArn)],");
    ts.line('  statements: [');
    ts.line('    new iam.PolicyStatement({');
    ts.line('      effect: iam.Effect.ALLOW,');
    ts.line("      actions: ['lambda:InvokeFunction'],");
    ts.line('      resources: [`${this.functionArn}*`],');
    ts.line('    }),');
    ts.line('  ],');
    ts.line('});');
  }
  ts.close('}');
  ts.close('}');

  const bundleCmd = [
    'esbuild',
    '--bundle',
    entry,
    '--target="node14"',
    '--platform="node"',
    `--outfile="${outfile}"`,
    '--external:aws-sdk',
    '--sourcemap',
    '--tsconfig=tsconfig.dev.json',
  ];
  const bundle = project.addTask(`bundle:${base}`, {
    description: `Create an AWS Lambda bundle from ${entry}`,
    exec: bundleCmd.join(' '),
  });
  const bundleWatch = project.addTask(`bundle:${base}:watch`, {
    description: `Continuously update an AWS Lambda bundle from ${entry}`,
    exec: [...bundleCmd, '--watch'].join(' '),
  });

  project.compileTask.spawn(bundle);
  bundleTask.spawn(bundle);
  console.error(`${base}: construct "${className}" under "${infra}"`);
  console.error(`${base}: bundle task "${bundle.name}"`);
  console.error(`${base}: bundle watch task "${bundleWatch.name}"`);
}

function newEcsTask(entrypoint) {
  if (!entrypoint.startsWith(project.srcdir)) {
    throw new Error(`${entrypoint} must be under ${project.srcdir}`);
  }

  if (!entrypoint.endsWith('.ecstask.ts')) {
    throw new Error(`${entrypoint} must have a .ecstask.ts extension`);
  }

  // This uses the AWS SDK v3 client to achieve a smaller bundle size.
  project.addDevDeps('@aws-sdk/client-sfn');

  entrypoint = relative(project.srcdir, entrypoint);

  const base = basename(entrypoint, '.ecstask.ts');
  const dir = join(dirname(entrypoint), base);
  const dockerEntry = 'index.js';
  const entry = `${project.srcdir}/${entrypoint}`;
  const infra = `${project.srcdir}/${dir}.ts`;
  const outdir = `${project.libdir}/${dir}.ecs-entrypoint.bundle`;
  const ecsMain = `${project.srcdir}/${dir}.ecs-entrypoint.ts`;
  const dockerfile = `${outdir}/Dockerfile`;
  const className = Case.pascal(basename(dir));
  const propsName = `${className}Props`;

  const ts = new SourceCode(project, infra);
  ts.line(`// ${ts.marker}`);
  ts.line("import * as path from 'path';");
  ts.line("import * as ecs from 'aws-cdk-lib/aws-ecs';");
  ts.line("import * as iam from 'aws-cdk-lib/aws-iam';");
  ts.line("import { Construct } from 'constructs';");
  ts.line();
  ts.open(
    `export interface ${propsName} extends Omit<ecs.ContainerDefinitionOptions, 'image'> {`
  );
  ts.line('readonly taskDefinition: ecs.FargateTaskDefinition;');
  ts.close('}');
  ts.line();
  ts.open(`export class ${className} extends ecs.ContainerDefinition {`);
  ts.open(
    `public constructor(scope: Construct, id: string, props: ${propsName}) {`
  );
  ts.open('super(scope, id, {');
  ts.line('...props,');
  ts.line(
    `image: ecs.ContainerImage.fromAsset(path.join(__dirname, '${basename(
      outdir
    )}')),`
  );
  ts.close('});');
  ts.line();
  ts.open(
    'props.taskDefinition.taskRole.addToPrincipalPolicy(new iam.PolicyStatement({'
  );
  ts.line('effect: iam.Effect.ALLOW,');
  ts.open('actions: [');
  ts.line("'states:SendTaskFailure',");
  ts.line("'states:SendTaskHeartbeat',");
  ts.line("'states:SendTaskSuccess',");
  ts.close('],');
  ts.line("resources: ['*'],");
  ts.close('}));');
  ts.close('}');
  ts.close('}');

  // This is created in the source-tree so that the generated handler gets type-checked and linted
  // like the rest of the code. IT also gets processed by tsc/esbuild, which means it'll get the
  // appropriate down-leveling (e.g: for use of the `??` operator).
  const main = new SourceCode(project, ecsMain);
  main.line('#!/usr/bin/env node');
  main.line(`// ${main.marker}`);
  main.line();
  main.line("import * as os from 'os';");
  main.line("import { argv, env, exit } from 'process';");
  main.line(
    "import { SendTaskFailureCommand, SendTaskHeartbeatCommand, SendTaskSuccessCommand, SFNClient } from '@aws-sdk/client-sfn';"
  );
  main.line(`import { handler } from './${basename(entrypoint, '.ts')}';`);
  main.line();
  main.line('const sfn = new SFNClient({});');
  main.line();
  main.line('const taskToken = env.SFN_TASK_TOKEN!;');

  // Remove the SFN_TASK_TOKEN from the environment, so arbitrary code does not get to use it to mess up with our state machine's state
  main.line('delete env.SFN_TASK_TOKEN;');
  main.line();

  // A heartbeat is sent every minute to StepFunctions.
  main.open('function sendHeartbeat(): void {');
  // We don't return the promise as it is fully handled within the call. This prevents eslint from declaring a false
  // positive unhandled promise on call sites.
  main.open('sfn.send(new SendTaskHeartbeatCommand({ taskToken })).then(');
  main.line("() => console.log('Successfully sent task heartbeat!'),");
  main.open('(reason) => {');
  main.line("console.error('Failed to send task heartbeat:', reason);");
  // If this failed on TaskTimedOut, we will exit the VM right away, as the requesting StepFunctions execution is no longer
  // interested in the result of this run. This avoids keeping left-over tasks lying around "forever".
  main.open("if (reason.code === 'TaskTimedOut') {");
  main.line('exit(-(os.constants.errno.ETIMEDOUT || 1));');
  main.close('}');
  main.close('},');
  main.close(');');
  main.close('}');
  main.line();
  main.line('sendHeartbeat();');
  main.line('const heartbeat = setInterval(sendHeartbeat, 60_000);');
  main.line();

  main.open('async function main(): Promise<void> {');
  main.line('try {');
  // Deserialize the input, which ECS provides as a sequence of JSON objects. We skip the first 2 values (argv[0] is the
  // node binary, and argv[1] is this JS file).
  main.line(
    '  const input: readonly any[] = argv.slice(2).map((text) => JSON.parse(text));'
  );
  // Casting as opaque function so we evade the type-checking of the handler (can't generalize that)
  main.line(
    '  const result = await (handler as (...args: any[]) => unknown)(...input);'
  );
  main.line("  console.log('Task result:', result);");
  main.line(
    '  await sfn.send(new SendTaskSuccessCommand({ output: JSON.stringify(result), taskToken }));'
  );
  main.line('} catch (err) {');
  main.line("  console.log('Task failed:', err);");
  main.line('  process.exitCode = 1;');
  main.open('  await sfn.send(new SendTaskFailureCommand({');
  // Note: JSON.stringify(some Error) returns '{}', which is not super helpful...
  main.line(
    '  cause: JSON.stringify(err instanceof Error ? { message: err.message, name: err.name, stack: err.stack } : err),'
  );
  main.line("  error: err.name ?? err.constructor.name ?? 'Error',");
  main.line('  taskToken,');
  main.close('  }));');
  main.line('} finally {');
  main.line('  clearInterval(heartbeat);');
  main.line('}');
  main.close('}');
  main.line();
  main.open('main().catch((cause) => {');
  main.line("console.log('Unexpected error:', cause);");
  main.line('exit(-1);');
  main.close('});');

  const df = new SourceCode(project, dockerfile);
  df.line(`# ${df.marker}`);
  // Based off amazonlinux:2 for... reasons. (Do not change!)
  df.line('FROM public.ecr.aws/amazonlinux/amazonlinux:2');
  df.line();
  // Install node the regular way...
  df.line('RUN curl -sL https://rpm.nodesource.com/setup_16.x | bash - \\');
  df.line(' && yum update -y \\');
  df.line(' && yum install -y git nodejs \\');
  // Clean up the yum cache in the interest of image size
  df.line(' && yum clean all \\');
  df.line(' && rm -rf /var/cache/yum');
  df.line();
  df.line('COPY . /bundle');
  df.line();
  // Override the GIT ssh command to work around git's use of
  // StrictHostKeyChecking=accept-new, which is not supported by the version of
  // openssh that ships in amazonlinux:2. For more information, refer to the
  // following issue: https://github.com/npm/git/issues/31
  df.line('ENV GIT_SSH_COMMAND=ssh');
  // By default, no more than 10 lines of the stack trace are shown. Increase
  // this to help with debugging errors.
  df.line('ENV NODE_OPTIONS="--stack-trace-limit=100"');
  df.line();
  df.line(`ENTRYPOINT ["/usr/bin/env", "node", "/bundle/${dockerEntry}"]`);

  const bundleCmd = [
    'esbuild',
    '--bundle',
    ecsMain,
    '--target="node16"',
    '--platform="node"',
    `--outfile="$${BUNDLE_DIR_ENV}/${dockerEntry}"`,
    '--sourcemap',
  ];
  const bundle = project.addTask(`bundle:${base}`, {
    description: `Create an AWS Fargate bundle from ${entry}`,
    exec: bundleCmd.join(' '),
  });
  bundle.env(BUNDLE_DIR_ENV, outdir);
  const bundleWatch = project.addTask(`bundle:${base}:watch`, {
    description: `Continuously update an AWS Fargate bundle from ${entry}`,
    exec: [...bundleCmd, '--watch'].join(' '),
  });
  bundleWatch.env(BUNDLE_DIR_ENV, outdir);

  project.compileTask.spawn(bundle);
  bundleTask.spawn(bundle);
  console.error(`${base}: construct "${className}" under "${infra}"`);
  console.error(`${base}: bundle task "${bundle.name}"`);
  console.error(`${base}: bundle watch task "${bundleWatch.name}"`);
}

/**
 * Auto-discovers all lambda functions.
 */
function discoverLambdas() {
  const entrypoints = [];

  // allow .lambda code to import dev-deps (since they are only needed during bundling)
  project.eslint.allowDevDeps('src/**/*.lambda.ts');
  // Allow .lambda-shared code to import dev-deps (these are not entry points, but are shared by several lambdas)
  project.eslint.allowDevDeps('src/**/*.lambda-shared.ts');
  for (const entry of glob.sync('src/**/*.lambda.ts')) {
    const trigger = basename(entry).startsWith('trigger.');
    newLambdaHandler(entry, trigger);
    entrypoints.push(entry);
  }

  project.addTask('bundle:lambda:watch', {
    description: 'Continuously bundle all AWS Lambda functions',
    exec: [
      'esbuild',
      '--bundle',
      ...entrypoints,
      '--target="node14"',
      '--platform="node"',
      `--outbase="${project.srcdir}"`,
      `--outdir="${project.libdir}"`,
      '--entry-names="[dir]/[name].bundle/index"',
      '--external:aws-sdk',
      '--sourcemap',
      '--watch',
      '--tsconfig=tsconfig.dev.json',
    ].join(' '),
  });

  // Add the AWS Lambda type definitions, and ignore that it never resolves
  project.addDevDeps('@types/aws-lambda');
  const noUnresolvedRule =
    project.eslint && project.eslint.rules['import/no-unresolved'];
  if (noUnresolvedRule != null) {
    noUnresolvedRule[1] = {
      ...(noUnresolvedRule[1] || {}),
      ignore: [...((noUnresolvedRule[1] || {}).ignore || []), 'aws-lambda'],
    };
  }
}

function discoverEcsTasks() {
  const entrypoints = [];

  // allow .fargate code to import dev-deps (since they are only needed during bundling)
  project.eslint.allowDevDeps('src/**/*.ecstask.ts');
  project.eslint.allowDevDeps('src/**/*.ecs-entrypoint.ts');

  for (const entry of glob.sync('src/**/*.ecstask.ts')) {
    newEcsTask(entry);
    entrypoints.push(entry);
  }

  project.addTask('bundle:fargate:watch', {
    description: 'Continuously bundle all AWS Fargate functions',
    exec: [
      'esbuild',
      '--bundle',
      ...entrypoints.map((file) =>
        file.replace('ecstask.ts', 'ecs-entrypoint.ts')
      ),
      '--target="node16"',
      '--platform="node"',
      `--outbase="${project.srcdir}"`,
      `--outdir="${project.libdir}"`,
      '--entry-names="[dir]/[name].bundle/index"',
      '--external:aws-sdk',
      '--sourcemap',
      '--watch',
    ].join(' '),
  });
}

function generateSpdxLicenseEnum() {
  const ts = new SourceCode(project, 'src/spdx-license.ts');

  ts.line(`// ${ts.marker}`);
  // We *need* the private field to be declared before any public field is...
  ts.line('/* eslint-disable @typescript-eslint/member-ordering */');
  ts.line();
  ts.line('/**');
  ts.line(' * Valid SPDX License identifiers.');
  ts.line(' */');
  ts.open('export class SpdxLicense {');
  ts.line('private static readonly _ALL = new Map<string, SpdxLicense>();');
  ts.line();
  ts.line('//#region Individual SPDX Licenses');
  for (const [id, { name, url, osiApproved }] of Object.entries(spdx)) {
    ts.line('/**');
    ts.line(` * ${name}`);
    if (osiApproved) {
      ts.line(' *');
      ts.line(' * @osiApproved');
    }
    ts.line(' *');
    ts.line(` * @see ${url}`);
    ts.line(' */');
    ts.line(
      `public static readonly ${slugify(id)} = new SpdxLicense('${id}');`
    );
    ts.line();
  }

  ts.line('/** Packages that have not been licensed */');
  ts.line("public static readonly UNLICENSED = new SpdxLicense('UNLICENSED');");
  ts.line('//#endregion');

  ts.line();
  ts.line('//#region Bundles of SPDX Licenses');

  ts.line();
  ts.line('/** All valid SPDX Licenses */');
  ts.open('public static all(): SpdxLicense[] {');
  ts.line('return Array.from(SpdxLicense._ALL.values());');
  ts.close('}');

  ts.line();
  ts.line('/** All OSI-Approved SPDX Licenses */');
  ts.open('public static osiApproved(): SpdxLicense[] {');
  ts.open('return [');
  for (const [id, { osiApproved }] of Object.entries(spdx)) {
    if (!osiApproved) {
      continue;
    }
    ts.line(`SpdxLicense.${slugify(id)},`);
  }
  ts.close('];');
  ts.close('}');

  ts.line();
  ts.line('/** The Apache family of licenses */');
  ts.open('public static apache(): SpdxLicense[] {');
  ts.open('return [');
  for (const id of Object.keys(spdx)) {
    if (id.startsWith('Apache-')) {
      ts.line(`SpdxLicense.${slugify(id)},`);
    }
  }
  ts.close('];');
  ts.close('}');

  ts.line();
  ts.line('/** The BSD family of licenses */');
  ts.open('public static bsd(): SpdxLicense[] {');
  ts.open('return [');
  for (const id of Object.keys(spdx)) {
    if (id === '0BSD' || id.startsWith('BSD-')) {
      ts.line(`SpdxLicense.${slugify(id)},`);
    }
  }
  ts.close('];');
  ts.close('}');

  ts.line();
  ts.line('/** The CDDL family of licenses */');
  ts.open('public static cddl(): SpdxLicense[] {');
  ts.open('return [');
  for (const id of Object.keys(spdx)) {
    if (id.startsWith('CDDL-')) {
      ts.line(`SpdxLicense.${slugify(id)},`);
    }
  }
  ts.close('];');
  ts.close('}');

  ts.line();
  ts.line('/** The EPL family of licenses */');
  ts.open('public static epl(): SpdxLicense[] {');
  ts.open('return [');
  for (const id of Object.keys(spdx)) {
    if (id.startsWith('EPL-')) {
      ts.line(`SpdxLicense.${slugify(id)},`);
    }
  }
  ts.close('];');
  ts.close('}');

  ts.line();
  ts.line('/** The MIT family of licenses */');
  ts.open('public static mit(): SpdxLicense[] {');
  ts.open('return [');
  for (const id of Object.keys(spdx)) {
    if (
      id === 'AML' ||
      id === 'MIT' ||
      id === 'MITNFA' ||
      id.startsWith('MIT-')
    ) {
      ts.line(`SpdxLicense.${slugify(id)},`);
    }
  }
  ts.close('];');
  ts.close('}');

  ts.line();
  ts.line('/** The MPL family of licenses */');
  ts.open('public static mpl(): SpdxLicense[] {');
  ts.open('return [');
  for (const id of Object.keys(spdx)) {
    if (id.startsWith('MPL-')) {
      ts.line(`SpdxLicense.${slugify(id)},`);
    }
  }
  ts.close('];');
  ts.close('}');
  ts.line('//#endregion');

  ts.line();
  ts.open('private constructor(public readonly id: string) {');
  ts.line('/* istanbul ignore if (should never happen) */');
  ts.open('if (SpdxLicense._ALL.has(id)) {');
  ts.line('throw new Error(`Duplicated SPDX License ID: ${id}`);');
  ts.close('}');
  ts.line('SpdxLicense._ALL.set(id, this);');
  ts.close('}');

  ts.close('}');

  function slugify(id) {
    // Applying twice - some values don't re-constantize cleanly, and `jsii`
    // will actually check the case by re-constantizing those... This is silly,
    // but fixing that is likely going to be a breaking change T_T.
    return Case.constant(
      Case.constant(
        id.replace(/\+$/, '_Plus').replace(/^(\d)/, (digit) => {
          switch (digit) {
            case '0':
              return 'Zero_';
            case '1':
              return 'One_';
            case '2':
              return 'Two_';
            case '3':
              return 'Three_';
            case '4':
              return 'Four_';
            case '5':
              return 'Five_';
            case '6':
              return 'Six_';
            case '7':
              return 'Seven_';
            case '8':
              return 'Eight_';
            case '9':
              return 'Nine_';
            default:
              return digit;
          }
        })
      )
    );
  }
}

// extract the "build/" directory from "construct-hub-webapp" into "./website"
// and bundle it with this library. this way, we are only taking a
// dev-dependency on the webapp instead of a normal/bundled dependency.
project.addDevDeps('construct-hub-webapp');

project.compileTask.prependExec(
  'cp -r ./node_modules/construct-hub-webapp/build ./website'
);
project.compileTask.prependExec('rm -rf ./website');
project.npmignore.addPatterns('!/website'); // <-- include in tarball
project.gitignore.addPatterns('/website'); // <-- don't commit

project.gitignore.exclude('.vscode/');

addVpcAllowListManagement();
addDevApp();

project.addDevDeps('glob');
discoverLambdas();
discoverEcsTasks();
discoverIntegrationTests();

// see https://github.com/aws/jsii/issues/3311
const bundleWorkerPool = `esbuild --bundle node_modules/jsii-rosetta/lib/translate_all_worker.js --target="node16" --platform="node" --outfile="$${BUNDLE_DIR_ENV}/translate_all_worker.js" --sourcemap  --tsconfig=tsconfig.dev.json`;
project.tasks.tryFind('bundle:transliterator').exec(bundleWorkerPool);
project.tasks
  .tryFind('bundle:transliterator:watch')
  .prependExec(bundleWorkerPool);

generateSpdxLicenseEnum();

project.synth();<|MERGE_RESOLUTION|>--- conflicted
+++ resolved
@@ -108,18 +108,13 @@
   // run tests from .js -- otherwise lambda bundlers get confused
   testdir: 'src/__tests__',
 
-<<<<<<< HEAD
   // Exclude handler images from TypeScript compier path
   excludeTypescript: [
     'resources/**',
     '**/*.lambda.ts',
     '**/*.lambda-shared.ts',
   ],
-=======
-  // Exclude handler images from TypeScript compiler path
-  excludeTypescript: ['resources/**'],
-
->>>>>>> dabb6cd2
+
   autoApproveOptions: {
     allowedUsernames: ['cdklabs-automation'],
     secret: 'GITHUB_TOKEN',
