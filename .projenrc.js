--- conflicted
+++ resolved
@@ -66,13 +66,8 @@
     'nano',
   ],
 
-<<<<<<< HEAD
   deps: runtimeDeps,
-  peerDeps: runtimeDeps,
-=======
-  deps: cdkDeps,
-  peerDeps: [...cdkDeps, 'constructs'],
->>>>>>> 33e50ce7
+  peerDeps: [...runtimeDeps, 'constructs'],
 
   minNodeVersion: '12.0.0',
 
