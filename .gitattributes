# ~~ Generated by projen. To modify, edit .projenrc.js and run "npx projen".

*.snap                                                        	linguist-generated
/.eslintrc.json                                               	linguist-generated
/.gitattributes                                               	linguist-generated
/.github/pull_request_template.md                             	linguist-generated
/.github/workflows/auto-approve.yml                           	linguist-generated
/.github/workflows/build.yml                                  	linguist-generated
/.github/workflows/release.yml                                	linguist-generated
/.github/workflows/stale.yml                                  	linguist-generated
/.github/workflows/upgrade.yml                                	linguist-generated
/.gitignore                                                   	linguist-generated
/.mergify.yml                                                 	linguist-generated
/.npmignore                                                   	linguist-generated
/.projen/**                                                   	linguist-generated
/.projen/deps.json                                            	linguist-generated
/.projen/jest-snapshot-resolver.js                            	linguist-generated
/.projen/tasks.json                                           	linguist-generated
/lib/__tests__/devapp/cdk.json                                	linguist-generated
/LICENSE                                                      	linguist-generated
/package.json                                                 	linguist-generated
/src/__tests__/backend/deny-list/integ/catalog-builder-mock.ts	linguist-generated
/src/__tests__/backend/deny-list/integ/trigger.client-test.ts 	linguist-generated
/src/__tests__/backend/deny-list/integ/trigger.prune-test.ts  	linguist-generated
/src/backend/catalog-builder/catalog-builder.ts               	linguist-generated
/src/backend/deny-list/prune-handler.ts                       	linguist-generated
/src/backend/deny-list/prune-queue-handler.ts                 	linguist-generated
/src/backend/ingestion/ingestion.ts                           	linguist-generated
/src/backend/inventory/canary.ts                              	linguist-generated
/src/backend/orchestration/redrive-state-machine.ts           	linguist-generated
/src/backend/orchestration/reprocess-all.ts                   	linguist-generated
/src/backend/transliterator/transliterator.ts                 	linguist-generated
/src/monitored-certificate/certificate-monitor.ts             	linguist-generated
/src/monitoring/http-get-function.ts                          	linguist-generated
<<<<<<< HEAD
/src/package-sources/codeartifact/code-artifact-forwarder.ts  	linguist-generated
/src/package-sources/npmjs/npm-js-follower.ts                 	linguist-generated
=======
/src/spdx-license.ts                                          	linguist-generated
>>>>>>> 5fbdddc1
/src/webapp/cache-invalidator/handler.ts                      	linguist-generated
/tsconfig.eslint.json                                         	linguist-generated
/yarn.lock                                                    	linguist-generated<|MERGE_RESOLUTION|>--- conflicted
+++ resolved
@@ -32,12 +32,9 @@
 /src/backend/transliterator/transliterator.ts                 	linguist-generated
 /src/monitored-certificate/certificate-monitor.ts             	linguist-generated
 /src/monitoring/http-get-function.ts                          	linguist-generated
-<<<<<<< HEAD
 /src/package-sources/codeartifact/code-artifact-forwarder.ts  	linguist-generated
 /src/package-sources/npmjs/npm-js-follower.ts                 	linguist-generated
-=======
 /src/spdx-license.ts                                          	linguist-generated
->>>>>>> 5fbdddc1
 /src/webapp/cache-invalidator/handler.ts                      	linguist-generated
 /tsconfig.eslint.json                                         	linguist-generated
 /yarn.lock                                                    	linguist-generated