--- conflicted
+++ resolved
@@ -34,14 +34,10 @@
     "bundle:trigger.client-test": "npx projen bundle:trigger.client-test",
     "bundle:trigger.prune-test": "npx projen bundle:trigger.prune-test",
     "bundle:catalog-builder": "npx projen bundle:catalog-builder",
-<<<<<<< HEAD
+    "bundle:prune-handler": "npx projen bundle:prune-handler",
+    "bundle:prune-queue-handler": "npx projen bundle:prune-queue-handler",
     "bundle:follow": "npx projen bundle:follow",
     "bundle:stage": "npx projen bundle:stage",
-=======
-    "bundle:prune-handler": "npx projen bundle:prune-handler",
-    "bundle:prune-queue-handler": "npx projen bundle:prune-queue-handler",
-    "bundle:discovery": "npx projen bundle:discovery",
->>>>>>> 270fae76
     "bundle:ingestion": "npx projen bundle:ingestion",
     "bundle:canary": "npx projen bundle:canary",
     "bundle:clean-up-efs": "npx projen bundle:clean-up-efs",
