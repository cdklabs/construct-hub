{
  "name": "construct-hub",
  "description": "A construct library that model Construct Hub instances.",
  "repository": {
    "type": "git",
    "url": "https://github.com/cdklabs/construct-hub.git"
  },
  "scripts": {
    "clobber": "npx projen clobber",
    "compile": "npx projen compile",
    "test:compile": "npx projen test:compile",
    "test": "npx projen test",
    "build": "npx projen build",
    "test:watch": "npx projen test:watch",
    "test:update": "npx projen test:update",
    "bump": "npx projen bump",
    "unbump": "npx projen unbump",
    "upgrade-dependencies": "npx projen upgrade-dependencies",
    "default": "npx projen default",
    "watch": "npx projen watch",
    "package": "npx projen package",
    "eslint": "npx projen eslint",
    "compat": "npx projen compat",
    "docgen": "npx projen docgen",
    "bundle": "npx projen bundle",
    "dev:synth": "npx projen dev:synth",
    "dev:diff": "npx projen dev:diff",
    "dev:deploy": "npx projen dev:deploy",
    "bundle:catalog-builder": "npx projen bundle:catalog-builder",
    "bundle:discovery": "npx projen bundle:discovery",
    "bundle:ingestion": "npx projen bundle:ingestion",
    "bundle:transliterator": "npx projen bundle:transliterator",
    "bundle:http-get-function": "npx projen bundle:http-get-function",
    "projen": "npx projen",
    "start": "npx projen start"
  },
  "author": {
    "name": "Amazon Web Services, Inc.",
    "email": "construct-ecosystem-team@amazon.com",
    "organization": true
  },
  "devDependencies": {
    "@aws-cdk/assert": "^1.108.1",
    "@aws-cdk/aws-certificatemanager": "^1.108.1",
    "@aws-cdk/aws-cloudfront": "^1.108.1",
    "@aws-cdk/aws-cloudfront-origins": "^1.108.1",
    "@aws-cdk/aws-cloudwatch": "^1.108.1",
    "@aws-cdk/aws-cloudwatch-actions": "^1.108.1",
    "@aws-cdk/aws-events": "^1.108.1",
    "@aws-cdk/aws-events-targets": "^1.108.1",
    "@aws-cdk/aws-iam": "^1.108.1",
    "@aws-cdk/aws-lambda": "^1.108.1",
    "@aws-cdk/aws-lambda-event-sources": "^1.108.1",
    "@aws-cdk/aws-logs": "^1.108.1",
    "@aws-cdk/aws-route53": "^1.108.1",
    "@aws-cdk/aws-route53-targets": "^1.108.1",
    "@aws-cdk/aws-s3": "^1.108.1",
    "@aws-cdk/aws-s3-deployment": "^1.108.1",
    "@aws-cdk/aws-sns": "^1.108.1",
    "@aws-cdk/aws-sqs": "^1.108.1",
    "@aws-cdk/core": "^1.108.1",
    "@aws-cdk/cx-api": "^1.108.1",
    "@jsii/spec": "./vendor/jsii-spec.tgz",
    "@types/aws-lambda": "^8.10.77",
    "@types/fs-extra": "^9.0.11",
    "@types/jest": "^26.0.23",
    "@types/node": "^12.0.0",
    "@types/semver": "^7.3.6",
    "@types/tar-stream": "^2.2.0",
    "@typescript-eslint/eslint-plugin": "^4.25.0",
    "@typescript-eslint/parser": "^4.25.0",
    "aws-cdk": "^1.108.1",
    "aws-sdk": "^2.927.0",
    "aws-sdk-mock": "^5.1.0",
    "cdk-watchful": "^0.5.154",
    "construct-hub-webapp": "^0.1.39",
    "constructs": "^3.3.77",
    "esbuild": "^0.12.8",
    "eslint": "^7.28.0",
    "eslint-import-resolver-node": "^0.3.4",
    "eslint-import-resolver-typescript": "^2.4.0",
    "eslint-plugin-import": "^2.23.4",
    "fs-extra": "^10.0.0",
    "glob": "^7.1.7",
    "got": "^11.8.2",
    "jest": "^26.6.3",
    "jest-junit": "^12",
    "jsii": "^1.30.0",
    "jsii-diff": "^1.30.0",
    "jsii-docgen": "^1.8.96",
    "jsii-pacmak": "^1.30.0",
    "jsii-rosetta": "./vendor/jsii-rosetta.tgz",
    "json-schema": "^0.3.0",
    "nano": "^9.0.3",
    "npm-check-updates": "^11",
    "pascal-case": "^3.1.2",
    "projen": "^0.22.15",
    "semver": "^7.3.5",
    "standard-version": "^9",
    "tar-stream": "^2.2.0",
    "typescript": "^4.3.2",
    "yaml": "^1.10.2"
  },
  "peerDependencies": {
    "@aws-cdk/aws-certificatemanager": "^1.108.1",
    "@aws-cdk/aws-cloudfront": "^1.108.1",
    "@aws-cdk/aws-cloudfront-origins": "^1.108.1",
    "@aws-cdk/aws-cloudwatch": "^1.108.1",
    "@aws-cdk/aws-cloudwatch-actions": "^1.108.1",
    "@aws-cdk/aws-events": "^1.108.1",
    "@aws-cdk/aws-events-targets": "^1.108.1",
    "@aws-cdk/aws-iam": "^1.108.1",
    "@aws-cdk/aws-lambda": "^1.108.1",
    "@aws-cdk/aws-lambda-event-sources": "^1.108.1",
    "@aws-cdk/aws-logs": "^1.108.1",
    "@aws-cdk/aws-route53": "^1.108.1",
    "@aws-cdk/aws-route53-targets": "^1.108.1",
    "@aws-cdk/aws-s3": "^1.108.1",
    "@aws-cdk/aws-s3-deployment": "^1.108.1",
    "@aws-cdk/aws-sns": "^1.108.1",
    "@aws-cdk/aws-sqs": "^1.108.1",
    "@aws-cdk/core": "^1.108.1",
    "@aws-cdk/cx-api": "^1.108.1",
    "cdk-watchful": "^0.5.154",
    "constructs": "^3.3.77"
  },
  "dependencies": {
<<<<<<< HEAD
    "@aws-cdk/aws-certificatemanager": "^1.108.1",
    "@aws-cdk/aws-cloudfront": "^1.108.1",
    "@aws-cdk/aws-cloudfront-origins": "^1.108.1",
    "@aws-cdk/aws-cloudwatch": "^1.108.1",
    "@aws-cdk/aws-cloudwatch-actions": "^1.108.1",
    "@aws-cdk/aws-events": "^1.108.1",
    "@aws-cdk/aws-events-targets": "^1.108.1",
    "@aws-cdk/aws-iam": "^1.108.1",
    "@aws-cdk/aws-lambda": "^1.108.1",
    "@aws-cdk/aws-lambda-event-sources": "^1.108.1",
    "@aws-cdk/aws-logs": "^1.108.1",
    "@aws-cdk/aws-route53": "^1.108.1",
    "@aws-cdk/aws-route53-targets": "^1.108.1",
    "@aws-cdk/aws-s3": "^1.108.1",
    "@aws-cdk/aws-s3-deployment": "^1.108.1",
    "@aws-cdk/aws-sns": "^1.108.1",
    "@aws-cdk/aws-sqs": "^1.108.1",
    "@aws-cdk/core": "^1.108.1",
    "@aws-cdk/cx-api": "^1.108.1",
    "cdk-watchful": "^0.5.154",
    "constructs": "^3.3.77"
=======
    "@aws-cdk/aws-certificatemanager": "1.108.0",
    "@aws-cdk/aws-cloudfront": "1.108.0",
    "@aws-cdk/aws-cloudfront-origins": "1.108.0",
    "@aws-cdk/aws-cloudwatch": "1.108.0",
    "@aws-cdk/aws-cloudwatch-actions": "1.108.0",
    "@aws-cdk/aws-events": "1.108.0",
    "@aws-cdk/aws-events-targets": "1.108.0",
    "@aws-cdk/aws-lambda": "1.108.0",
    "@aws-cdk/aws-lambda-event-sources": "1.108.0",
    "@aws-cdk/aws-logs": "1.108.0",
    "@aws-cdk/aws-route53": "1.108.0",
    "@aws-cdk/aws-route53-targets": "1.108.0",
    "@aws-cdk/aws-s3": "1.108.0",
    "@aws-cdk/aws-s3-deployment": "1.108.0",
    "@aws-cdk/aws-sns": "1.108.0",
    "@aws-cdk/aws-sqs": "1.108.0",
    "@aws-cdk/core": "1.108.0",
    "@aws-cdk/cx-api": "1.108.0",
    "cdk-watchful": "^0.5.154"
>>>>>>> 33e50ce7
  },
  "bundledDependencies": [],
  "keywords": [
    "aws",
    "aws-cdk",
    "construct-hub",
    "constructs"
  ],
  "engines": {
    "node": ">= 12.0.0"
  },
  "main": "lib/index.js",
  "license": "Apache-2.0",
  "homepage": "https://github.com/cdklabs",
  "version": "0.0.0",
  "jest": {
    "testMatch": [
      "**/lib/__tests__/**/?(*.)+(spec|test).js?(x)"
    ],
    "clearMocks": true,
    "collectCoverage": true,
    "coverageReporters": [
      "json",
      "lcov",
      "clover",
      "text"
    ],
    "coverageDirectory": "coverage",
    "coveragePathIgnorePatterns": [
      "/node_modules/"
    ],
    "testPathIgnorePatterns": [
      "/node_modules/"
    ],
    "watchPathIgnorePatterns": [
      "/node_modules/",
      "/src/"
    ],
    "reporters": [
      "default",
      [
        "jest-junit",
        {
          "outputDirectory": "test-reports"
        }
      ]
    ],
    "snapshotResolver": "./.projen/jest-snapshot-resolver.js"
  },
  "types": "lib/index.d.ts",
  "stability": "experimental",
  "jsii": {
    "outdir": "dist",
    "targets": {
      "python": {
        "distName": "construct-hub",
        "module": "construct_hub"
      }
    },
    "tsc": {
      "outDir": "lib",
      "rootDir": "src"
    },
    "excludeTypescript": [
      "resources/**"
    ]
  },
  "resolutions": {
    "@jsii/spec": "./vendor/jsii-spec.tgz"
  },
  "//": "~~ Generated by projen. To modify, edit .projenrc.js and run \"npx projen\"."
}<|MERGE_RESOLUTION|>--- conflicted
+++ resolved
@@ -125,29 +125,6 @@
     "constructs": "^3.3.77"
   },
   "dependencies": {
-<<<<<<< HEAD
-    "@aws-cdk/aws-certificatemanager": "^1.108.1",
-    "@aws-cdk/aws-cloudfront": "^1.108.1",
-    "@aws-cdk/aws-cloudfront-origins": "^1.108.1",
-    "@aws-cdk/aws-cloudwatch": "^1.108.1",
-    "@aws-cdk/aws-cloudwatch-actions": "^1.108.1",
-    "@aws-cdk/aws-events": "^1.108.1",
-    "@aws-cdk/aws-events-targets": "^1.108.1",
-    "@aws-cdk/aws-iam": "^1.108.1",
-    "@aws-cdk/aws-lambda": "^1.108.1",
-    "@aws-cdk/aws-lambda-event-sources": "^1.108.1",
-    "@aws-cdk/aws-logs": "^1.108.1",
-    "@aws-cdk/aws-route53": "^1.108.1",
-    "@aws-cdk/aws-route53-targets": "^1.108.1",
-    "@aws-cdk/aws-s3": "^1.108.1",
-    "@aws-cdk/aws-s3-deployment": "^1.108.1",
-    "@aws-cdk/aws-sns": "^1.108.1",
-    "@aws-cdk/aws-sqs": "^1.108.1",
-    "@aws-cdk/core": "^1.108.1",
-    "@aws-cdk/cx-api": "^1.108.1",
-    "cdk-watchful": "^0.5.154",
-    "constructs": "^3.3.77"
-=======
     "@aws-cdk/aws-certificatemanager": "1.108.0",
     "@aws-cdk/aws-cloudfront": "1.108.0",
     "@aws-cdk/aws-cloudfront-origins": "1.108.0",
@@ -167,7 +144,6 @@
     "@aws-cdk/core": "1.108.0",
     "@aws-cdk/cx-api": "1.108.0",
     "cdk-watchful": "^0.5.154"
->>>>>>> 33e50ce7
   },
   "bundledDependencies": [],
   "keywords": [
