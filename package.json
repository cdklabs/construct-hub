{
  "name": "construct-hub",
  "description": "A construct library that models Construct Hub instances.",
  "repository": {
    "type": "git",
    "url": "https://github.com/cdklabs/construct-hub.git"
  },
  "scripts": {
    "build": "npx projen build",
    "bump": "npx projen bump",
    "bundle": "npx projen bundle",
    "bundle:canary": "npx projen bundle:canary",
    "bundle:canary:watch": "npx projen bundle:canary:watch",
    "bundle:catalog-builder": "npx projen bundle:catalog-builder",
    "bundle:catalog-builder-mock": "npx projen bundle:catalog-builder-mock",
    "bundle:catalog-builder-mock:watch": "npx projen bundle:catalog-builder-mock:watch",
    "bundle:catalog-builder:watch": "npx projen bundle:catalog-builder:watch",
    "bundle:certificate-monitor": "npx projen bundle:certificate-monitor",
    "bundle:certificate-monitor:watch": "npx projen bundle:certificate-monitor:watch",
    "bundle:code-artifact-forwarder": "npx projen bundle:code-artifact-forwarder",
    "bundle:code-artifact-forwarder:watch": "npx projen bundle:code-artifact-forwarder:watch",
    "bundle:fargate:watch": "npx projen bundle:fargate:watch",
    "bundle:generate-release-notes": "npx projen bundle:generate-release-notes",
    "bundle:generate-release-notes:watch": "npx projen bundle:generate-release-notes:watch",
    "bundle:get-messages-from-worker-queue": "npx projen bundle:get-messages-from-worker-queue",
    "bundle:get-messages-from-worker-queue:watch": "npx projen bundle:get-messages-from-worker-queue:watch",
    "bundle:http-get-function": "npx projen bundle:http-get-function",
    "bundle:http-get-function:watch": "npx projen bundle:http-get-function:watch",
    "bundle:ingestion": "npx projen bundle:ingestion",
    "bundle:ingestion:watch": "npx projen bundle:ingestion:watch",
    "bundle:lambda:watch": "npx projen bundle:lambda:watch",
    "bundle:needs-catalog-update": "npx projen bundle:needs-catalog-update",
    "bundle:needs-catalog-update:watch": "npx projen bundle:needs-catalog-update:watch",
    "bundle:npm-js-follower": "npx projen bundle:npm-js-follower",
    "bundle:npm-js-follower:watch": "npx projen bundle:npm-js-follower:watch",
    "bundle:npmjs-package-canary": "npx projen bundle:npmjs-package-canary",
    "bundle:npmjs-package-canary:watch": "npx projen bundle:npmjs-package-canary:watch",
    "bundle:package-stats": "npx projen bundle:package-stats",
    "bundle:package-stats:watch": "npx projen bundle:package-stats:watch",
    "bundle:package-versions-table-widget-function": "npx projen bundle:package-versions-table-widget-function",
    "bundle:package-versions-table-widget-function:watch": "npx projen bundle:package-versions-table-widget-function:watch",
    "bundle:prune-handler": "npx projen bundle:prune-handler",
    "bundle:prune-handler:watch": "npx projen bundle:prune-handler:watch",
    "bundle:prune-queue-handler": "npx projen bundle:prune-queue-handler",
    "bundle:prune-queue-handler:watch": "npx projen bundle:prune-queue-handler:watch",
    "bundle:re-ingest": "npx projen bundle:re-ingest",
    "bundle:re-ingest:watch": "npx projen bundle:re-ingest:watch",
    "bundle:redrive-state-machine": "npx projen bundle:redrive-state-machine",
    "bundle:redrive-state-machine:watch": "npx projen bundle:redrive-state-machine:watch",
    "bundle:release-notes-trigger": "npx projen bundle:release-notes-trigger",
    "bundle:release-notes-trigger:watch": "npx projen bundle:release-notes-trigger:watch",
    "bundle:sqs-dlq-stats-widget-function": "npx projen bundle:sqs-dlq-stats-widget-function",
    "bundle:sqs-dlq-stats-widget-function:watch": "npx projen bundle:sqs-dlq-stats-widget-function:watch",
    "bundle:stage-and-notify": "npx projen bundle:stage-and-notify",
    "bundle:stage-and-notify:watch": "npx projen bundle:stage-and-notify:watch",
    "bundle:transliterator": "npx projen bundle:transliterator",
    "bundle:transliterator:watch": "npx projen bundle:transliterator:watch",
    "bundle:trigger.client-test": "npx projen bundle:trigger.client-test",
    "bundle:trigger.client-test:watch": "npx projen bundle:trigger.client-test:watch",
    "bundle:trigger.prune-test": "npx projen bundle:trigger.prune-test",
    "bundle:trigger.prune-test:watch": "npx projen bundle:trigger.prune-test:watch",
    "bundle:update-feed": "npx projen bundle:update-feed",
    "bundle:update-feed:watch": "npx projen bundle:update-feed:watch",
    "bundle:version-tracker": "npx projen bundle:version-tracker",
    "bundle:version-tracker:watch": "npx projen bundle:version-tracker:watch",
    "clobber": "npx projen clobber",
    "compat": "npx projen compat",
    "compile": "npx projen compile",
    "default": "npx projen default",
    "dev:bootstrap": "npx projen dev:bootstrap",
    "dev:deploy": "npx projen dev:deploy",
    "dev:destroy": "npx projen dev:destroy",
    "dev:diff": "npx projen dev:diff",
    "dev:hotswap": "npx projen dev:hotswap",
    "dev:synth": "npx projen dev:synth",
    "docgen": "npx projen docgen",
    "eject": "npx projen eject",
    "eslint": "npx projen eslint",
    "integ:deny-list:assert": "npx projen integ:deny-list:assert",
    "integ:deny-list:deploy": "npx projen integ:deny-list:deploy",
    "integ:deny-list:destroy": "npx projen integ:deny-list:destroy",
    "integ:deny-list:snapshot": "npx projen integ:deny-list:snapshot",
    "integ:domain-redirect:assert": "npx projen integ:domain-redirect:assert",
    "integ:domain-redirect:deploy": "npx projen integ:domain-redirect:deploy",
    "integ:domain-redirect:destroy": "npx projen integ:domain-redirect:destroy",
    "integ:domain-redirect:snapshot": "npx projen integ:domain-redirect:snapshot",
    "package": "npx projen package",
    "package-all": "npx projen package-all",
    "package:js": "npx projen package:js",
    "post-compile": "npx projen post-compile",
    "post-upgrade": "npx projen post-upgrade",
    "pre-compile": "npx projen pre-compile",
    "release": "npx projen release",
    "test": "npx projen test",
    "test:update": "npx projen test:update",
    "test:watch": "npx projen test:watch",
    "unbump": "npx projen unbump",
    "upgrade": "npx projen upgrade",
    "watch": "npx projen watch",
    "projen": "npx projen"
  },
  "author": {
    "name": "Amazon Web Services, Inc.",
    "email": "construct-ecosystem-team@amazon.com",
    "organization": true
  },
  "devDependencies": {
    "@aws-cdk/aws-servicecatalogappregistry-alpha": "2.37.0-alpha.0",
    "@aws-sdk/client-sfn": "^3.150.0",
    "@jsii/spec": "^1.64.0",
    "@octokit/rest": "^19.0.4",
    "@types/aws-lambda": "^8.10.102",
    "@types/changelog-filename-regex": "^2.0.0",
    "@types/fs-extra": "^9.0.13",
    "@types/jest": "^27",
    "@types/markdown-it": "^12.2.3",
    "@types/markdown-it-emoji": "^2.0.2",
    "@types/node": "^14",
    "@types/semver": "^7.3.12",
    "@types/tar-stream": "^2.2.2",
    "@typescript-eslint/eslint-plugin": "^5",
    "@typescript-eslint/parser": "^5",
    "aws-cdk": "^2",
    "aws-cdk-lib": "2.37.0",
    "aws-embedded-metrics": "^3.0.1",
    "aws-sdk": "^2.1197.0",
    "aws-sdk-mock": "5.6.0",
    "aws-xray-sdk-core": "^3.3.6",
    "case": "^1.6.3",
    "cdk-watchful": "0.6.109",
    "changelog-filename-regex": "^2.0.1",
    "construct-hub-webapp": "^0.1.656",
    "constructs": "^10.0.5",
    "dotenv": "^16.0.1",
    "esbuild": "^0.15.5",
    "eslint": "^8",
    "eslint-config-prettier": "^8.5.0",
    "eslint-import-resolver-node": "^0.3.6",
    "eslint-import-resolver-typescript": "^3.4.2",
    "eslint-plugin-import": "^2.26.0",
    "eslint-plugin-prettier": "^4.2.1",
    "feed": "^4.2.2",
    "fs-extra": "^10.1.0",
    "glob": "^8.0.3",
    "got": "^11.8.5",
    "jest": "^27",
    "jest-junit": "^13",
    "jsii": "^1.64.0",
    "jsii-diff": "^1.64.0",
    "jsii-docgen": "^7.0.69",
    "jsii-pacmak": "^1.64.0",
    "json-schema": "^0.4.0",
    "JSONStream": "^1.3.5",
    "markdown-it": "^13.0.1",
    "markdown-it-emoji": "^2.0.2",
    "normalize-registry-metadata": "^1.1.2",
    "npm-check-updates": "^15",
    "prettier": "^2.7.1",
<<<<<<< HEAD
    "projen": "^0.61.16",
=======
    "projen": "^0.61.17",
>>>>>>> 4c3b10d6
    "semver": "^7.3.7",
    "spdx-license-list": "^6.6.0",
    "standard-version": "^9",
    "tar-stream": "^2.2.0",
    "typescript": "^4.7.4",
    "uuid": "^8.3.2",
    "yaml": "^2.1.1"
  },
  "peerDependencies": {
    "@aws-cdk/aws-servicecatalogappregistry-alpha": "^2.37.0-alpha.0",
    "aws-cdk-lib": "^2.37.0",
    "cdk-watchful": "^0.6.109",
    "constructs": "^10.0.5"
  },
  "keywords": [
    "aws",
    "aws-cdk",
    "construct-hub",
    "constructs"
  ],
  "engines": {
    "node": ">= 14.18.0"
  },
  "main": "lib/index.js",
  "license": "Apache-2.0",
  "homepage": "https://github.com/cdklabs",
  "version": "0.0.0",
  "jest": {
    "maxConcurrency": 2,
    "moduleNameMapper": {
      "../package.json": "<rootDir>/__mocks__/package.json"
    },
    "testMatch": [
      "**/lib/__tests__/**/?(*.)+(spec|test).js?(x)"
    ],
    "clearMocks": true,
    "collectCoverage": true,
    "coverageReporters": [
      "json",
      "lcov",
      "clover",
      "cobertura",
      "text"
    ],
    "coverageDirectory": "coverage",
    "coveragePathIgnorePatterns": [
      "/node_modules/"
    ],
    "testPathIgnorePatterns": [
      "/node_modules/"
    ],
    "watchPathIgnorePatterns": [
      "/node_modules/",
      "/src/"
    ],
    "reporters": [
      "default",
      [
        "jest-junit",
        {
          "outputDirectory": "test-reports"
        }
      ]
    ],
    "snapshotResolver": "./.projen/jest-snapshot-resolver.js"
  },
  "types": "lib/index.d.ts",
  "stability": "experimental",
  "jsii": {
    "outdir": "dist",
    "targets": {},
    "tsc": {
      "outDir": "lib",
      "rootDir": "src"
    },
    "excludeTypescript": [
      "resources/**"
    ]
  },
  "resolutions": {
    "nth-check": "2.0.1",
    "@types/eslint": "8.2.1",
    "colors": "1.4.0",
    "@types/prettier": "2.6.0"
  },
  "//": "~~ Generated by projen. To modify, edit .projenrc.js and run \"npx projen\"."
}<|MERGE_RESOLUTION|>--- conflicted
+++ resolved
@@ -156,11 +156,7 @@
     "normalize-registry-metadata": "^1.1.2",
     "npm-check-updates": "^15",
     "prettier": "^2.7.1",
-<<<<<<< HEAD
-    "projen": "^0.61.16",
-=======
     "projen": "^0.61.17",
->>>>>>> 4c3b10d6
     "semver": "^7.3.7",
     "spdx-license-list": "^6.6.0",
     "standard-version": "^9",
