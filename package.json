--- conflicted
+++ resolved
@@ -70,14 +70,9 @@
     "@typescript-eslint/eslint-plugin": "^4.28.0",
     "@typescript-eslint/parser": "^4.28.0",
     "aws-cdk": "1.108.1",
-<<<<<<< HEAD
     "aws-embedded-metrics": "^2.0.4",
-    "aws-sdk": "^2.931.0",
-    "aws-sdk-mock": "^5.2.0",
-=======
     "aws-sdk": "^2.932.0",
     "aws-sdk-mock": "^5.2.1",
->>>>>>> f514a13c
     "cdk-watchful": "0.5.154",
     "construct-hub-webapp": "^0.1.59",
     "constructs": "^3.3.69",
