--- conflicted
+++ resolved
@@ -81,15 +81,9 @@
     "@types/node": "^12.0.0",
     "@types/semver": "^7.3.7",
     "@types/tar-stream": "^2.2.1",
-<<<<<<< HEAD
-    "@typescript-eslint/eslint-plugin": "^4.28.3",
-    "@typescript-eslint/parser": "^4.28.3",
-    "aws-cdk": "1.114.0",
-=======
     "@typescript-eslint/eslint-plugin": "^4.28.4",
     "@typescript-eslint/parser": "^4.28.4",
-    "aws-cdk": "1.111.0",
->>>>>>> 2bdd4770
+    "aws-cdk": "1.114.0",
     "aws-embedded-metrics": "^2.0.4",
     "aws-sdk": "^2.950.0",
     "aws-sdk-mock": "^5.2.1",
